apply plugin: 'com.android.application'
apply plugin: 'kotlin-android'

def msalVersion = "4.+"

if (project.hasProperty("distMsalVersion")) {
    msalVersion = distMsalVersion
}

android {

    packagingOptions {
        pickFirst  'META-INF/common4j.kotlin_module'
    }

    compileOptions {
        // Flag to enable support for the new language APIs
        coreLibraryDesugaringEnabled true
        // Sets Java compatibility to Java 8
        sourceCompatibility JavaVersion.VERSION_1_8
        targetCompatibility JavaVersion.VERSION_1_8
    }

    final String BROKER_HOST = "BrokerHost"
    final String BROKER_MICROSOFT_AUTHENTICATOR = "BrokerMicrosoftAuthenticator"
    final String BROKER_COMPANY_PORTAL = "BrokerCompanyPortal"
    final String BROKER_LTW = "BrokerLTW"
    final String AUTO_BROKER = "AutoBroker"
    final String SELECTED_BROKER = "SELECTED_BROKER"

    signingConfigs {
        debug {
            storeFile file("./debug.keystore")
            storePassword 'android'
            keyAlias 'androiddebugkey'
            keyPassword 'android'
        }
        release {
            storeFile file("./debug.keystore")
            storePassword 'android'
            keyAlias 'androiddebugkey'
            keyPassword 'android'
        }
    }

    compileSdkVersion rootProject.ext.compileSdkVersion

    defaultConfig {
        multiDexEnabled true
<<<<<<< HEAD
        applicationId "com.microsoft.identity.client.msal.automationapp"
=======
        applicationId "com.msft.identity.client.msal.automationapp"
>>>>>>> 939aa072
        minSdkVersion rootProject.ext.automationAppMinSDKVersion
        targetSdkVersion rootProject.ext.targetSdkVersion
        versionCode 1
        versionName "1.0"

        testInstrumentationRunner "androidx.test.runner.AndroidJUnitRunner"

        // The following argument makes the Android Test Orchestrator run its
        // "pm clear" command after each test invocation. This command ensures
        // that the app's state is completely cleared between tests.
        testInstrumentationRunnerArguments clearPackageData: 'true'

        // constants
        buildConfigField("String", BROKER_MICROSOFT_AUTHENTICATOR, "\"$BROKER_MICROSOFT_AUTHENTICATOR\"")
        buildConfigField("String", BROKER_COMPANY_PORTAL, "\"$BROKER_COMPANY_PORTAL\"")
        buildConfigField("String", BROKER_LTW, "\"$BROKER_LTW\"")
        buildConfigField("String", BROKER_HOST, "\"$BROKER_HOST\"")
        buildConfigField("String", AUTO_BROKER, "\"$AUTO_BROKER\"")
    }

    testOptions {
        execution 'ANDROIDX_TEST_ORCHESTRATOR'
        animationsDisabled = true
    }

    buildTypes {
        release {
            debuggable true
            minifyEnabled false
            proguardFiles getDefaultProguardFile('proguard-android-optimize.txt'), 'proguard-rules.pro'
            signingConfig signingConfigs.release
        }

        debug {
            // testCoverageEnabled flag is set to true to get coverage reports for Android Tests
            testCoverageEnabled false
            multiDexKeepProguard file('proguard-multidex-rules.pro')
        }
    }

    testBuildType = "debug"

    lintOptions {
        abortOnError false
    }

    flavorDimensions "main", "broker"

    productFlavors {
        local {
            dimension "main"
            applicationIdSuffix ".local"
            versionNameSuffix "-local"
            resValue("string", "application_name", "msal-local")
        }
        dist {
            dimension "main"
            // Keep .local because the redirect url we registered on the portal contains .local, not .dist
            applicationIdSuffix ".local"
            versionNameSuffix "-dist"
            resValue("string", "application_name", "msal-dist")
        }

        BrokerMicrosoftAuthenticator {
            dimension "broker"
            buildConfigField("String", SELECTED_BROKER, "\"$BROKER_MICROSOFT_AUTHENTICATOR\"")
        }

        BrokerCompanyPortal {
            dimension "broker"
            buildConfigField("String", SELECTED_BROKER, "\"$BROKER_COMPANY_PORTAL\"")
        }

        BrokerLTW {
            dimension "broker"
            buildConfigField("String", SELECTED_BROKER, "\"$BROKER_LTW\"")
        }

        BrokerHost {
            dimension "broker"
            buildConfigField("String", SELECTED_BROKER, "\"$BROKER_HOST\"")
        }

        AutoBroker {
            dimension "broker"
            buildConfigField("String", SELECTED_BROKER, "\"$AUTO_BROKER\"")
        }
    }

    variantFilter { variant ->
        def flavorName = variant.flavors*.name
        def buildType = variant.buildType.name
        // To check for a certain build type, use variant.buildType.name == "<buildType>"
        if (buildType.contains("release")) {
            // Gradle ignores any variants that satisfy the conditions above.
            setIgnore(true)
        }

        if (flavorName.contains("dist") && flavorName.contains("BrokerHost")) {
            // Gradle ignores any variants that satisfy the conditions above.
            setIgnore(true)
        }
    }

    sourceSets {
        main {
            manifest.srcFile 'src/main/AndroidManifest.xml'
            java.srcDirs = ['src/main/java', 'src/main/kotlin']
        }

        androidTest {
            manifest.srcFile 'src/androidTest/AndroidManifest.xml'
            res.srcDirs = ['src/main/res', 'src/main/kotlin']
        }
    }
}

dependencies {
    implementation "org.jetbrains.kotlin:kotlin-stdlib:${rootProject.ext.kotlinVersion}"

    coreLibraryDesugaring "com.android.tools:desugar_jdk_libs:$rootProject.ext.coreLibraryDesugaringVersion"

    // Compile Dependency
    localImplementation project(':msal')
    distImplementation "com.microsoft.identity.client:msal:${msalVersion}"
    implementation "androidx.constraintlayout:constraintlayout:$rootProject.ext.constraintLayoutVersion"
    implementation "com.google.code.gson:gson:$rootProject.ext.gsonVersion"
    implementation "androidx.appcompat:appcompat:$rootProject.ext.appCompatVersion"
    implementation 'junit:junit:4.13'
    implementation "androidx.legacy:legacy-support-v4:$rootProject.ext.legacySupportV4Version"
    implementation "com.google.android.material:material:$rootProject.ext.materialVersion"
    androidTestImplementation "androidx.test:core:$rootProject.ext.androidxTestCoreVersion"
    androidTestImplementation "androidx.test.ext:junit:$rootProject.ext.androidxJunitVersion"
    // Set this dependency to use JUnit 4 rules
    androidTestImplementation "androidx.test:rules:$rootProject.rulesVersion"
    androidTestImplementation "androidx.test.uiautomator:uiautomator:$rootProject.ext.uiAutomatorVersion"
    compileOnly "org.projectlombok:lombok:$rootProject.ext.lombokVersion"
    annotationProcessor "org.projectlombok:lombok:$rootProject.ext.lombokVersion"

    implementation(project(":LabApiUtilities"))
    implementation(project(":uiautomationutilities")) {
        exclude module: 'common'
        exclude module: 'appcompat'
    }
    androidTestImplementation "androidx.test:runner:$rootProject.ext.androidxTestRunnerVersion"
    androidTestUtil "androidx.test:orchestrator:$rootProject.ext.androidxTestOrchestratorVersion"
    implementation "org.jetbrains.kotlin:kotlin-stdlib:${rootProject.ext.kotlinVersion}"
    testImplementation "org.jetbrains.kotlin:kotlin-stdlib:${rootProject.ext.kotlinVersion}"
    androidTestImplementation "org.jetbrains.kotlin:kotlin-stdlib:${rootProject.ext.kotlinVersion}"
}
<|MERGE_RESOLUTION|>--- conflicted
+++ resolved
@@ -47,11 +47,7 @@
 
     defaultConfig {
         multiDexEnabled true
-<<<<<<< HEAD
-        applicationId "com.microsoft.identity.client.msal.automationapp"
-=======
         applicationId "com.msft.identity.client.msal.automationapp"
->>>>>>> 939aa072
         minSdkVersion rootProject.ext.automationAppMinSDKVersion
         targetSdkVersion rootProject.ext.targetSdkVersion
         versionCode 1
