{
  "client_id" : "4b0db8c2-9f26-4417-8bde-3f0e3656f8e0",
  "authorization_user_agent" : "default",
<<<<<<< HEAD
  "redirect_uri" : "msauth://com.microsoft.identity.client.msal.automationapp.local/1wIqXSqBj7w%2Bh11ZifsnqwgyKrY%3D",
=======
  "redirect_uri" : "msauth://com.msft.identity.client.msal.automationapp.local/1wIqXSqBj7w%2Bh11ZifsnqwgyKrY%3D",
>>>>>>> 939aa072
  "authorities" : [
    {
      "type": "AAD",
      "audience": {
        "type": "AzureADMultipleOrgs"
      }
    }
  ],
  "logging": {
    "pii_enabled": false,
    "log_level": "VERBOSE",
    "logcat_enabled": false
  }
}<|MERGE_RESOLUTION|>--- conflicted
+++ resolved
@@ -1,11 +1,7 @@
 {
   "client_id" : "4b0db8c2-9f26-4417-8bde-3f0e3656f8e0",
   "authorization_user_agent" : "default",
-<<<<<<< HEAD
-  "redirect_uri" : "msauth://com.microsoft.identity.client.msal.automationapp.local/1wIqXSqBj7w%2Bh11ZifsnqwgyKrY%3D",
-=======
   "redirect_uri" : "msauth://com.msft.identity.client.msal.automationapp.local/1wIqXSqBj7w%2Bh11ZifsnqwgyKrY%3D",
->>>>>>> 939aa072
   "authorities" : [
     {
       "type": "AAD",
