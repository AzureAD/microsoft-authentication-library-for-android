--- conflicted
+++ resolved
@@ -79,14 +79,7 @@
         final MsalTestApp msalTestApp = new MsalTestApp();
         msalTestApp.install();
         msalTestApp.launch();
-<<<<<<< HEAD
-        msalTestApp.handleFirstRun();
-        if (mLabAccount.getUserType() == UserType.MSA) {
-            msalTestApp.selectFromConfigFile("MSA");
-        }
-=======
         msalTestApp.handleFirstRunBasedOnUserType(mUserType);
->>>>>>> fb932dfd
 
         final MicrosoftStsPromptHandlerParameters promptHandlerParameters = MicrosoftStsPromptHandlerParameters.builder()
                 .prompt(PromptParameter.SELECT_ACCOUNT)
