--- conflicted
+++ resolved
@@ -59,9 +59,6 @@
                 try {
                     base.evaluate();
                 } finally {
-                    msalLogFileAppender.closeWriter();
-
-<<<<<<< HEAD
                 // MSAL (common) logger logs using a background thread, so even though the test is
                 // finished at this point, we may still be receiving logs from the logger. If we
                 // close the stream right now we might the lose the last bit of logs and we might
@@ -81,13 +78,6 @@
                         msalLogFileAppender.getLogFile(),
                         LOG_FOLDER_NAME
                 );
-=======
-                    CommonUtils.copyFileToFolderInSdCard(
-                            msalLogFileAppender.getLogFile(),
-                            LOG_FOLDER_NAME
-                    );
-                }
->>>>>>> 43db7964
             }
         };
     }
