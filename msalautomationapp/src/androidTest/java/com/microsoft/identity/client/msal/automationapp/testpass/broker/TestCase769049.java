//  Copyright (c) Microsoft Corporation.
//  All rights reserved.
//
//  This code is licensed under the MIT License.
//
//  Permission is hereby granted, free of charge, to any person obtaining a copy
//  of this software and associated documentation files(the "Software"), to deal
//  in the Software without restriction, including without limitation the rights
//  to use, copy, modify, merge, publish, distribute, sublicense, and / or sell
//  copies of the Software, and to permit persons to whom the Software is
//  furnished to do so, subject to the following conditions :
//
//  The above copyright notice and this permission notice shall be included in
//  all copies or substantial portions of the Software.
//
//  THE SOFTWARE IS PROVIDED "AS IS", WITHOUT WARRANTY OF ANY KIND, EXPRESS OR
//  IMPLIED, INCLUDING BUT NOT LIMITED TO THE WARRANTIES OF MERCHANTABILITY,
//  FITNESS FOR A PARTICULAR PURPOSE AND NONINFRINGEMENT. IN NO EVENT SHALL THE
//  AUTHORS OR COPYRIGHT HOLDERS BE LIABLE FOR ANY CLAIM, DAMAGES OR OTHER
//  LIABILITY, WHETHER IN AN ACTION OF CONTRACT, TORT OR OTHERWISE, ARISING FROM,
//  OUT OF OR IN CONNECTION WITH THE SOFTWARE OR THE USE OR OTHER DEALINGS IN
//  THE SOFTWARE.
package com.microsoft.identity.client.msal.automationapp.testpass.broker;

import com.microsoft.identity.client.AcquireTokenParameters;
import com.microsoft.identity.client.Prompt;
import com.microsoft.identity.client.msal.automationapp.R;
import com.microsoft.identity.client.msal.automationapp.interaction.InteractiveRequest;
import com.microsoft.identity.client.msal.automationapp.interaction.OnInteractionRequired;
<<<<<<< HEAD
import com.microsoft.identity.client.ui.automation.broker.BrokerMicrosoftAuthenticator;
import com.microsoft.identity.client.ui.automation.broker.ITestBroker;
=======
>>>>>>> 5eb90e2d
import com.microsoft.identity.client.ui.automation.interaction.PromptHandlerParameters;
import com.microsoft.identity.client.ui.automation.interaction.PromptParameter;
import com.microsoft.identity.client.ui.automation.interaction.microsoftsts.AadPromptHandler;
import com.microsoft.identity.internal.testutils.labutils.LabConfig;
import com.microsoft.identity.internal.testutils.labutils.LabConstants;
import com.microsoft.identity.internal.testutils.labutils.LabUserQuery;

import org.junit.Test;

import java.util.Arrays;
import java.util.concurrent.CountDownLatch;

public class TestCase769049 extends AbstractMsalBrokerTest {

    @Test
    public void test_769049() throws InterruptedException {
        final CountDownLatch latch = new CountDownLatch(1);

        final AcquireTokenParameters parameters = new AcquireTokenParameters.Builder()
                .startAuthorizationFromActivity(mActivity)
                .withLoginHint(mLoginHint)
                .withScopes(Arrays.asList(mScopes))
                .withCallback(successfulInteractiveCallback(latch))
                .withPrompt(Prompt.LOGIN)
                .build();


        final InteractiveRequest interactiveRequest = new InteractiveRequest(
                mApplication,
                parameters,
                new OnInteractionRequired() {
                    @Override
                    public void handleUserInteraction() {
                        final String username = mLoginHint;
                        final String password = LabConfig.getCurrentLabConfig().getLabUserPassword();

                        final PromptHandlerParameters promptHandlerParameters = PromptHandlerParameters.builder()
                                .prompt(PromptParameter.LOGIN)
                                .loginHint(mLoginHint)
                                .sessionExpected(false)
                                .consentPageExpected(false)
                                .speedBumpExpected(false)
<<<<<<< HEAD
                                .broker(getBroker())
=======
                                .broker(mBroker)
>>>>>>> 5eb90e2d
                                .expectingBrokerAccountChooserActivity(false)
                                .build();

                        new AadPromptHandler(promptHandlerParameters)
                                .handlePrompt(username, password);
                    }
                }
        );

        interactiveRequest.execute();
        latch.await();

        // SECOND REQUEST WITHOUT LOGIN HINT

        final CountDownLatch latchNoLoginHint = new CountDownLatch(1);

        final AcquireTokenParameters parametersNoLoginHint = new AcquireTokenParameters.Builder()
                .startAuthorizationFromActivity(mActivity)
                .withScopes(Arrays.asList(mScopes))
                .withCallback(successfulInteractiveCallback(latchNoLoginHint))
                .withPrompt(Prompt.LOGIN)
                .build();


        final InteractiveRequest interactiveRequestNoLoginHint = new InteractiveRequest(
                mApplication,
                parametersNoLoginHint,
                new OnInteractionRequired() {
                    @Override
                    public void handleUserInteraction() {
                        final String username = mLoginHint;
                        final String password = LabConfig.getCurrentLabConfig().getLabUserPassword();

                        final PromptHandlerParameters promptHandlerParameters = PromptHandlerParameters.builder()
                                .prompt(PromptParameter.LOGIN)
                                .sessionExpected(true)
                                .consentPageExpected(false)
                                .speedBumpExpected(false)
<<<<<<< HEAD
                                .broker(getBroker())
=======
                                .broker(mBroker)
>>>>>>> 5eb90e2d
                                .expectingBrokerAccountChooserActivity(true)
                                .expectingProvidedAccountInBroker(true)
                                .build();

                        new AadPromptHandler(promptHandlerParameters)
                                .handlePrompt(username, password);
                    }
                }
        );

        interactiveRequestNoLoginHint.execute();
        latchNoLoginHint.await();
    }


    @Override
    public LabUserQuery getLabUserQuery() {
        final LabUserQuery query = new LabUserQuery();
        query.azureEnvironment = LabConstants.AzureEnvironment.AZURE_CLOUD;
        return query;
    }

    @Override
    public String getTempUserType() {
        return null;
    }

    @Override
    public String[] getScopes() {
        return new String[]{"User.read"};
    }

    @Override
    public String getAuthority() {
        return mApplication.getConfiguration().getDefaultAuthority().toString();
    }

    @Override
<<<<<<< HEAD
    public ITestBroker getBroker() {
        return new BrokerMicrosoftAuthenticator();
    }

    @Override
=======
>>>>>>> 5eb90e2d
    public int getConfigFileResourceId() {
        return R.raw.msal_config_default;
    }
}<|MERGE_RESOLUTION|>--- conflicted
+++ resolved
@@ -27,11 +27,6 @@
 import com.microsoft.identity.client.msal.automationapp.R;
 import com.microsoft.identity.client.msal.automationapp.interaction.InteractiveRequest;
 import com.microsoft.identity.client.msal.automationapp.interaction.OnInteractionRequired;
-<<<<<<< HEAD
-import com.microsoft.identity.client.ui.automation.broker.BrokerMicrosoftAuthenticator;
-import com.microsoft.identity.client.ui.automation.broker.ITestBroker;
-=======
->>>>>>> 5eb90e2d
 import com.microsoft.identity.client.ui.automation.interaction.PromptHandlerParameters;
 import com.microsoft.identity.client.ui.automation.interaction.PromptParameter;
 import com.microsoft.identity.client.ui.automation.interaction.microsoftsts.AadPromptHandler;
@@ -74,11 +69,7 @@
                                 .sessionExpected(false)
                                 .consentPageExpected(false)
                                 .speedBumpExpected(false)
-<<<<<<< HEAD
-                                .broker(getBroker())
-=======
                                 .broker(mBroker)
->>>>>>> 5eb90e2d
                                 .expectingBrokerAccountChooserActivity(false)
                                 .build();
 
@@ -117,11 +108,7 @@
                                 .sessionExpected(true)
                                 .consentPageExpected(false)
                                 .speedBumpExpected(false)
-<<<<<<< HEAD
-                                .broker(getBroker())
-=======
                                 .broker(mBroker)
->>>>>>> 5eb90e2d
                                 .expectingBrokerAccountChooserActivity(true)
                                 .expectingProvidedAccountInBroker(true)
                                 .build();
@@ -160,14 +147,6 @@
     }
 
     @Override
-<<<<<<< HEAD
-    public ITestBroker getBroker() {
-        return new BrokerMicrosoftAuthenticator();
-    }
-
-    @Override
-=======
->>>>>>> 5eb90e2d
     public int getConfigFileResourceId() {
         return R.raw.msal_config_default;
     }
