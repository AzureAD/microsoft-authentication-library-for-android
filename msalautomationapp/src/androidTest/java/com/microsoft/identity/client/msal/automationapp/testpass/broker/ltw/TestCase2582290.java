--- conflicted
+++ resolved
@@ -169,11 +169,7 @@
     @Override
     public LabQuery getLabQuery() {
         return LabQuery.builder()
-<<<<<<< HEAD
-                .userType(userType().get(0))
-=======
                 .userType(mUserType)
->>>>>>> f357998a
                 .build();
     }
 
