--- conflicted
+++ resolved
@@ -64,12 +64,8 @@
 // End My Shift - In Shared device mode, global sign out should work.
 // https://identitydivision.visualstudio.com/DevEx/_workitems/edit/833515
 @SupportedBrokers(brokers = {BrokerMicrosoftAuthenticator.class, BrokerHost.class})
-<<<<<<< HEAD
-//@RetryOnFailure(retryCount = 2)
-=======
 @RetryOnFailure(retryCount = 2)
 @Ignore("This one is proving very inconsistent due to Edge Ui, should be ran manually")
->>>>>>> eae518bb
 public class TestCase833515 extends AbstractMsalBrokerTest {
 
     @Test
