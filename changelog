--- conflicted
+++ resolved
@@ -2,11 +2,8 @@
 
 vNext
 ----------
-<<<<<<< HEAD
 - [MAJOR] Deprecate methods not using TokenParameters (#1595)
-=======
 - [PATCH] Update gson version to 2.8.9
->>>>>>> 4f7fc3a9
 
 Version 3.0.1
 -------------
