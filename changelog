MSAL Wiki : https://github.com/AzureAD/microsoft-authentication-library-for-android/wiki

vNext
----------
<<<<<<< HEAD
- [MINOR] Upgrade msalautomationapp to use LabApiUtilities instead of testutils. (#1622)
=======
- [PATCH] Update androidx appcompat version from 1.0.2 -> 1.1.0 (#1629)
>>>>>>> a39b518d
- [MINOR] Add prompt=create support. (#1611)
- [PATCH] Ensure consistent TAGs in the logger (#1612)
- [MAJOR] Deprecate methods not using TokenParameters (#1595)
- [PATCH] Update gson version to 2.8.9

Version 3.0.2
----------
- [PATCH] Update common@4.0.2

Version 3.0.1
-------------
- [PATCH] Fix msal get account crash in Account Matcher due to NPE because account id was missing (#1560)
- [PATCH] Better messaging clarity around redirect URI (#1265).
- [PATCH] Fixes deprecated PackageInfo.signatures and PackageManager.GET_SIGNATURES (#1321)
- [MINOR] Added support for handling null taskAffinity.  Add configuration to enable this new feature.  "handle_null_taskaffinity" which is a boolean (#1342)
- [PATCH] Log and throw exception if there are other apps listening for the redirect URL scheme defined in Android Manifest (#1357)
- [PATCH] Update Nimbus dependency version (#1382)
- [MAJOR] Migrate *TokenCache classes to common4j (#1652)
- [MINOR] Adapt to BaseController migration (#1483)

Version 2.2.3
----------
- Remove the broker check for MSA FRT saving function (#1571)
- Fix msal get account crash in Account Matcher due to NPE because account id was missing (#1558)
- Picks up common@3.6.7

Version 2.2.2
----------
- Picks up common@3.6.3

Version 2.2.1
----------
- [PATCH] Picks up common@3.6.2
- [PATCH] Allow Authenticator to pass older format for redirect uri (#1517)

Version 2.2.0
----------
- Picks up common@3.6.0

Version 2.1.0
----------
- Picks up common@3.4.4
- Adds preview support for authorization using current Android Task
- Fixes resource URI casing issue.

Version 2.0.12
----------
- Picks up common@3.4.3

Version 2.0.10
----------
- [PATCH] Add extra '/' in the example intent filter (#1323)
- [PATCH] Better PublicClientApplicationConfiguration validation to fail when empty string is passed (#1324)
- [PATCH] Improve redirect_uri validation of PCA manifest (#1327)
- Picks up common@3.3.1

Version 2.0.8
----------
- [MINOR] Changes to Broker Validation to allow setting whether to trust debug brokers (prod brokers are always trusted) (#1274)
- Picks up common@3.1.2

Version 2.0.6
----------
- Warn if SAPCA used with B2C. Throw Exception if Multiple Policies are Configured (#1270)
- Picks up common@3.0.9

Version 2.0.5
----------
- Fix exception casting issue in CommandDispatcher (common #1121)

Version 2.0.4
----------
- Fix syntax error in proguard rules, add usage of proguard to test app #1224

Version 2.0.3
----------
- Expose expiresIn in MSAL Device Code flow callback #1169
- Fixed a bug where proguard rules would include too many symbols #1161

Version 2.0.2
----------
- Correct capitalization of client_capabilities claim 'xms_cc' (LLT) #1191

Version 2.0.1
----------
- Added a check for UNSET OpenIdConnectPromptParameter value.
- Picks up common@3.0.2

Version 2.0.0
----------
- Add Device Code Flow Support (#1112)
- Moved broker controller and strategy classes to common for MSALCPP brokered auth. (#1115)
- Allow Broker apps to obtain an RT associated to Broker's client ID (for WPJ). (#1126)
- (API Breaking Change) Removed 'defaultAuthority' param from TokenShareUtility; MSA RT ingestion always uses WW-/consumers. (#1147)
- Picks up common@3.0.1

Version 1.6.0
-----------
- Introduces new AadAuthorityAudience enum to support new syntax for specifying cloud + audience
- Adds new property to IAuthenticationResult: correlation_id
- Fix for String encoding issue affecting devices with Turkish locale
- Fix for #1092: (Single Account Mode) getCurrentAccount() does not return MSA accounts if broker is installed
- Fix for #1096: (Single Account Mode) signOut() doesn't remove MSA accounts if broker is installed
- Picks up common@2.0.15

Version 1.5.5
-----------
- Picks up fixes in common@2.0.12-hf1

Version 1.5.4
-----------
- Fix for NPE if sub_error is null.
- Picks up common@2.0.12

Version 1.5.3
-----------
- Changes to delete RT on bad_token suberror.
- Picks up common@2.0.11

Version 1.5.2
------------
- Broker Content Provider Changes
- FOCI support for Local MSAL
- Robolectric version update
- Fixed a bug related tenant ID(#1057)

Version 1.5.1
------------
- Fix to add the throwIfNetworkNotAvailable API back to common library for ADAL back compat.
- Picks up common@2.0.8

Version 1.5.0
------------
- Added new Single Account Public Client Application API overloads
	* Added new signIn() overload which adds a prompt param
	* Added new reauthorize() method which lets your set a prompt for the already-signed-in account
- Added default proguard config to project
- Added MSAL configuration flag to enable/disable power optimization check
- Added dual screen support
- Added Throttling
- Added support to compress broker payload using GZIP
- Added Dual Client Stack support for FoCI apps
- Added Client Clock Skew Mitigation for AT/PoP
- Added changes to client-server telemetry to capture multiple previous errors
- Fixed #995 (Make persistedAccount operations thread safe)
- Fixed #963 (onCancel callback not called when Browser is used)
- Fixed #942 (NPE in create custom tab response intent)
- Fixed #838 (Fragment state NPE)
- Fixed #957 (cache migration not performed)
- Project wide internal code refactoring using Lombok
- Picks up common@2.0.7

Version 1.4.1
------------
- Hotfix release for Teams.
- Fixes #1005
- Fixes common #871
- Limit silent thread pool to 5 threads.
- Picks up common@2.0.2-hf1

Version 1.4.0
------------
- Fix for MSAL #920, 924, 935, 940
    * Crash due to error receiving CANCEL broadcast
- (Preview) Support for AT PoP

Version 1.3.0
------------
- Picks up fixes in common@1.0.15
- Fix for msal#915
    * Incorrect id_token returned for B2C app with multiple policies
- Fix for msal#916
    * WebView calls loadUrl multiple times over lifecycle
- Fix for msal#921
    * WebView displays error when connectivity lost
- Fix for msal#904
    * AT caching logic change for scope intersection
- MSAL Enhancement: WebView zoom controls are now configurable

Version 1.2.0-hf1
------------
- Fixed issue #910
- Adds spinner to WebView when loading interactive requests using WEBVIEW authorization_user_agent.

Version 1.2.0
------------
- API change
    * Replaced the following PublicClientApplication#create methods.
        - create(context, clientId, listener)
        - create(context, clientId, authority, listener)
      with 
        - create(context, clientId, authority, redirectUri, listener)
- Fixed issue #850, #890.
- Fixed issue #770 in common.
- Return AndroidManifest config error in onError() instead of throwing a runtime exception.
- Added Fragment support in WebView flow.

Version 1.1.0-hf1
------------
- Fix issue #882.

Version 1.1.0
----------------------------
- Expose id_token (raw) via IAccount/ITenantProfile from AuthenticationResult (#850).

Version 1.0.1
----------------------------
- Fix issue  #785, #786, #805, #806, #807, #816, #828, #855, #859
- Fixed multiple cloud support in MSAL with Broker.
- Added support for client capabilities to config.
- Added Server Side Telemetry to MSAL.
- Added authority to account object.
- Added support to silently acquire token for a another tenant for an already authorized user for different tenant.
- Added Broker BrowserSupport for COBO.
- Enabled MSAL-Broker communication via AccountManager.

Version 1.0.0-hf1
----------------------------
- Logging fixes in common.

Version 1.0.0
----------------------------
- MSAL Android is now generally available with MSAL 1.0
- Supported Authorities (Microsoft identity platform and Azure Active Directory B2C)
- Microsoft authentication broker support
- Supports enterprise scenarios including:
    * Device Registration
    * Device Management
    * Intune App Protection
    * Device Single Sign On
- Introduction of Single and Multi Account Public Client Applications
- IAccount and access to claims
- Support for synchronous methods from worker threads
- Improved configuration and control of your PublicClientApplication using configuration file
- AndroidX Compatible
- Common version: 1.0.7


Version 0.3.1-alpha
----------------------------
- Picks up common@0.0.10-alpha
- Adds additional validation to PublicClientApplicationConfiguration
- Adds support for non-tfp B2C authority URIs when declared via configuration
- Improved logging around network requests
- getAccounts() is now asynchronous
- Improved tooltips via nullability annotations
- Introduced 10 minute request timeout to unlock threading resources if a user is inactive
- Improved caching of IdTokens
    * Support for ver: 1 IdTokens added, supports B2C & ADAL backwards compatibility
- Improved argument validation
    * Fixed an issue where a null callback could be provided to acquireToken, triggering an NPE
- Caching improvements
    * Guest-account migration support added
    * Network I/O for performing cache migrations has been parallelized
    * Adds support for setting cache encryption keys

Known issues:
- Property `authority` of `IAuthenticationResult` is always `null` for AAD authorities

Version 0.2.2
----------------------------
- Picks up common@0.0.8
	* Bugfix: Resolves MSAL/#517
		- Fix the bug caused by fragment parameter when extracting the redirect url
	* Bugfix: Resolves COMMON/#343
		- Fix the discrepancy on "mIdentityProvider" of Account object between ADAL v1.14.1 and ADAL v1.15.1

Version 0.2.1
----------------------------
- Picks up common@0.0.7
    * Bugfix: Resolves MSAL/#420
        - Corrects an issue whereby expired access tokens can be returned from the cache
    * Bugfix: Resolves MSAL/#418
        - Adds client_id, redirect_uri to refresh token requests (previously missing, yielding inconsistent behavior depending on account type).

Version 0.2.0
----------------------------
- Cache schema has been redesigned to support migration from ADAL 1.15.2+
- SSO and user state will be lost in migration from prior MSAL versions.
- Added support for authorization via:
    * Embedded WebView
    * Device default browser (not only Chrome)
- PublicClientApplication now accepts a JSON metadata document to configure
    * client_id
    * redirect_uri
    * authorities
    * authorization_user_agent
    * http settings
        - configurable timeouts for read/connection
- API changes
    * User has been replaced by IAccount
        - getUsers() -> getAccounts()
        - getUser(String) -> getAccounts(String)
        - removeUser(User) -> removeAccount(IAccount)
        - acquireToken/acquireTokenSilent overloads now accept IAccount parameter
        - User.getName() -> IAccount.getUserName()
        - New API's: IAccount.getAccountIdentifier(), IAccount.getHomeAccountIdentifier()
    * Telemetry has been temporarily removed, and will return in a future release
    * PublicClientApplication#setComponent has been removed
    * PublicClientApplication#setValidateAuthority has been removed
        - Authorities known to developers can be supplied via PublicClientApplication
        - Authorities known to Microsoft are loaded via metadata service when acquiring tokens
    * Extra query param overloads now accept List<Pair<String, String>> instead of String
    * Illegal arguments to acquireToken or acquireTokenSilent now throw MsalArgumentException
    * PublicClientApplication#setSliceParameters has been moved to PublicClientApplicationConfiguration

Version 0.1.3
----------------------------
1. GDPR compliance to Telemetry and Logger. Link: https://github.com/AzureAD/microsoft-authentication-library-for-android/wiki/Logging
2. Fix the bug on CustomTabService checking when calling getCustomTabsServiceIsBound()
3. Update Telemetry to track telemetry Event data in a single Map instance
4. Specifies thrown Exception classes in AbstractMetadataRequestor
5. Create "no-args" constructor for GSON POJOs to prevent using "sun.misc.Unsafe" 
6. Specifies the default locale to UTF_8 to guarantee consistent behavior across all Android devices.
7. Use versions.gradle to aggregate versions across subproject
8. Update Gradle to 4.1
9. Update Gson to 2.8.0

Version 0.1.1
----------------------------
* This release contains the preview for Microsoft Authentication library (MSAL) for Android.
Re-tag to fix the dependencies pulling issue from jcenter.

Version 0.1.0
----------------------------
* Initial preview release for MSAL<|MERGE_RESOLUTION|>--- conflicted
+++ resolved
@@ -2,11 +2,7 @@
 
 vNext
 ----------
-<<<<<<< HEAD
-- [MINOR] Upgrade msalautomationapp to use LabApiUtilities instead of testutils. (#1622)
-=======
 - [PATCH] Update androidx appcompat version from 1.0.2 -> 1.1.0 (#1629)
->>>>>>> a39b518d
 - [MINOR] Add prompt=create support. (#1611)
 - [PATCH] Ensure consistent TAGs in the logger (#1612)
 - [MAJOR] Deprecate methods not using TokenParameters (#1595)
