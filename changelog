--- conflicted
+++ resolved
@@ -2,9 +2,7 @@
 
 vNext
 ----------
-<<<<<<< HEAD
 - [MINOR] Add isQRPinAvailable API to MSAL IPublicClientApplication (#1931)
-=======
 - [MINOR] Add PreferredAuthMethod to interactive token flow (#1964)
 
 Version 5.0.0
@@ -12,7 +10,6 @@
 - [MINOR] Update common @17.0.0
 - [MINOR] Add consumer rule to remove native auth from msal by default (#1986)
 - [MAJOR] Consuming Credential Manager from common (brings minCompileSdk 34) (#1987)
->>>>>>> 94990352
 
 Version 4.10.0
 ----------
