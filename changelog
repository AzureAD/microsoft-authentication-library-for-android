--- conflicted
+++ resolved
@@ -2,15 +2,12 @@
 
 vNext
 ----------
-<<<<<<< HEAD
 - [MINOR] Rename "is QR + PIN available" API to "get preferred auth method". (#2012)
-=======
 - [PATCH] Update nimbus-jose-jwt 9.37.3 (#2042)
 
 Version 5.1.0
 ----------
 - [PATCH] Update common @17.1.0
->>>>>>> 0245b380
 - [PATCH] Fix MSAL Issue #1864 (#2003)
 - [MINOR] Add isQRPinAvailable API to MSAL IPublicClientApplication (#1931)
 - [MINOR] Add PreferredAuthMethod to interactive token flow (#1964)
