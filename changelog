--- conflicted
+++ resolved
@@ -1,10 +1,5 @@
 MSAL Wiki : https://github.com/AzureAD/microsoft-authentication-library-for-android/wiki
 
-<<<<<<< HEAD
-Version 2.2.2
-----------
-- Picks up common@3.6.3
-=======
 vNext
 ----------
 - [PATCH] Better messaging clarity around redirect URI (#1265).
@@ -14,7 +9,10 @@
 - [PATCH] Update Nimbus dependency version (#1382)
 - [MAJOR] Migrate *TokenCache classes to common4j (#1652)
 - [MINOR] Adapt to BaseController migration (#1483)
->>>>>>> 0dc8de34
+
+Version 2.2.2
+----------
+- Picks up common@3.6.3
 
 Version 2.2.1
 ----------
