MSAL Wiki : https://github.com/AzureAD/microsoft-authentication-library-for-android/wiki

Version 2.0.6
----------
<<<<<<< HEAD
- Changes to Broker Validation to allow setting whether to trust debug brokers (prod brokers are always trusted).
=======
- Warn if SAPCA used with B2C. Throw Exception if Multiple Policies are Configured (#1270)
- Picks up common@3.0.9
>>>>>>> e7a2220b

Version 2.0.5
----------
- Fix exception casting issue in CommandDispatcher (common #1121)

Version 2.0.4
----------
- Fix syntax error in proguard rules, add usage of proguard to test app #1224

Version 2.0.3
----------
- Expose expiresIn in MSAL Device Code flow callback #1169
- Fixed a bug where proguard rules would include too many symbols #1161

Version 2.0.2
----------
- Correct capitalization of client_capabilities claim 'xms_cc' (LLT) #1191

Version 2.0.1
----------
- Added a check for UNSET OpenIdConnectPromptParameter value.
- Picks up common@3.0.2

Version 2.0.0
----------
- Add Device Code Flow Support (#1112)
- Moved broker controller and strategy classes to common for MSALCPP brokered auth. (#1115)
- Allow Broker apps to obtain an RT associated to Broker's client ID (for WPJ). (#1126)
- (API Breaking Change) Removed 'defaultAuthority' param from TokenShareUtility; MSA RT ingestion always uses WW-/consumers. (#1147)
- Picks up common@3.0.1

Version 1.6.0
-----------
- Introduces new AadAuthorityAudience enum to support new syntax for specifying cloud + audience
- Adds new property to IAuthenticationResult: correlation_id
- Fix for String encoding issue affecting devices with Turkish locale
- Fix for #1092: (Single Account Mode) getCurrentAccount() does not return MSA accounts if broker is installed
- Fix for #1096: (Single Account Mode) signOut() doesn't remove MSA accounts if broker is installed
- Picks up common@2.0.15

Version 1.5.5
-----------
- Picks up fixes in common@2.0.12-hf1

Version 1.5.4
-----------
- Fix for NPE if sub_error is null.
- Picks up common@2.0.12

Version 1.5.3
-----------
- Changes to delete RT on bad_token suberror.
- Picks up common@2.0.11

Version 1.5.2
------------
- Broker Content Provider Changes
- FOCI support for Local MSAL
- Robolectric version update
- Fixed a bug related tenant ID(#1057)

Version 1.5.1
------------
- Fix to add the throwIfNetworkNotAvailable API back to common library for ADAL back compat.
- Picks up common@2.0.8

Version 1.5.0
------------
- Added new Single Account Public Client Application API overloads
	* Added new signIn() overload which adds a prompt param
	* Added new reauthorize() method which lets your set a prompt for the already-signed-in account
- Added default proguard config to project
- Added MSAL configuration flag to enable/disable power optimization check
- Added dual screen support
- Added Throttling
- Added support to compress broker payload using GZIP
- Added Dual Client Stack support for FoCI apps
- Added Client Clock Skew Mitigation for AT/PoP
- Added changes to client-server telemetry to capture multiple previous errors
- Fixed #995 (Make persistedAccount operations thread safe)
- Fixed #963 (onCancel callback not called when Browser is used)
- Fixed #942 (NPE in create custom tab response intent)
- Fixed #838 (Fragment state NPE)
- Fixed #957 (cache migration not performed)
- Project wide internal code refactoring using Lombok
- Picks up common@2.0.7

Version 1.4.1
------------
- Hotfix release for Teams.
- Fixes #1005
- Fixes common #871
- Limit silent thread pool to 5 threads.
- Picks up common@2.0.2-hf1

Version 1.4.0
------------
- Fix for MSAL #920, 924, 935, 940
    * Crash due to error receiving CANCEL broadcast
- (Preview) Support for AT PoP

Version 1.3.0
------------
- Picks up fixes in common@1.0.15
- Fix for msal#915
    * Incorrect id_token returned for B2C app with multiple policies
- Fix for msal#916
    * WebView calls loadUrl multiple times over lifecycle
- Fix for msal#921
    * WebView displays error when connectivity lost
- Fix for msal#904
    * AT caching logic change for scope intersection
- MSAL Enhancement: WebView zoom controls are now configurable

Version 1.2.0-hf1
------------
- Fixed issue #910
- Adds spinner to WebView when loading interactive requests using WEBVIEW authorization_user_agent.

Version 1.2.0
------------
- API change
    * Replaced the following PublicClientApplication#create methods.
        - create(context, clientId, listener)
        - create(context, clientId, authority, listener)
      with 
        - create(context, clientId, authority, redirectUri, listener)
- Fixed issue #850, #890.
- Fixed issue #770 in common.
- Return AndroidManifest config error in onError() instead of throwing a runtime exception.
- Added Fragment support in WebView flow.

Version 1.1.0-hf1
------------
- Fix issue #882.

Version 1.1.0
----------------------------
- Expose id_token (raw) via IAccount/ITenantProfile from AuthenticationResult (#850).

Version 1.0.1
----------------------------
- Fix issue  #785, #786, #805, #806, #807, #816, #828, #855, #859
- Fixed multiple cloud support in MSAL with Broker.
- Added support for client capabilities to config.
- Added Server Side Telemetry to MSAL.
- Added authority to account object.
- Added support to silently acquire token for a another tenant for an already authorized user for different tenant.
- Added Broker BrowserSupport for COBO.
- Enabled MSAL-Broker communication via AccountManager.

Version 1.0.0-hf1
----------------------------
- Logging fixes in common.

Version 1.0.0
----------------------------
- MSAL Android is now generally available with MSAL 1.0
- Supported Authorities (Microsoft identity platform and Azure Active Directory B2C)
- Microsoft authentication broker support
- Supports enterprise scenarios including:
    * Device Registration
    * Device Management
    * Intune App Protection
    * Device Single Sign On
- Introduction of Single and Multi Account Public Client Applications
- IAccount and access to claims
- Support for synchronous methods from worker threads
- Improved configuration and control of your PublicClientApplication using configuration file
- AndroidX Compatible
- Common version: 1.0.7


Version 0.3.1-alpha
----------------------------
- Picks up common@0.0.10-alpha
- Adds additional validation to PublicClientApplicationConfiguration
- Adds support for non-tfp B2C authority URIs when declared via configuration
- Improved logging around network requests
- getAccounts() is now asynchronous
- Improved tooltips via nullability annotations
- Introduced 10 minute request timeout to unlock threading resources if a user is inactive
- Improved caching of IdTokens
    * Support for ver: 1 IdTokens added, supports B2C & ADAL backwards compatibility
- Improved argument validation
    * Fixed an issue where a null callback could be provided to acquireToken, triggering an NPE
- Caching improvements
    * Guest-account migration support added
    * Network I/O for performing cache migrations has been parallelized
    * Adds support for setting cache encryption keys

Known issues:
- Property `authority` of `IAuthenticationResult` is always `null` for AAD authorities

Version 0.2.2
----------------------------
- Picks up common@0.0.8
	* Bugfix: Resolves MSAL/#517
		- Fix the bug caused by fragment parameter when extracting the redirect url
	* Bugfix: Resolves COMMON/#343
		- Fix the discrepancy on "mIdentityProvider" of Account object between ADAL v1.14.1 and ADAL v1.15.1

Version 0.2.1
----------------------------
- Picks up common@0.0.7
    * Bugfix: Resolves MSAL/#420
        - Corrects an issue whereby expired access tokens can be returned from the cache
    * Bugfix: Resolves MSAL/#418
        - Adds client_id, redirect_uri to refresh token requests (previously missing, yielding inconsistent behavior depending on account type).

Version 0.2.0
----------------------------
- Cache schema has been redesigned to support migration from ADAL 1.15.2+
- SSO and user state will be lost in migration from prior MSAL versions.
- Added support for authorization via:
    * Embedded WebView
    * Device default browser (not only Chrome)
- PublicClientApplication now accepts a JSON metadata document to configure
    * client_id
    * redirect_uri
    * authorities
    * authorization_user_agent
    * http settings
        - configurable timeouts for read/connection
- API changes
    * User has been replaced by IAccount
        - getUsers() -> getAccounts()
        - getUser(String) -> getAccounts(String)
        - removeUser(User) -> removeAccount(IAccount)
        - acquireToken/acquireTokenSilent overloads now accept IAccount parameter
        - User.getName() -> IAccount.getUserName()
        - New API's: IAccount.getAccountIdentifier(), IAccount.getHomeAccountIdentifier()
    * Telemetry has been temporarily removed, and will return in a future release
    * PublicClientApplication#setComponent has been removed
    * PublicClientApplication#setValidateAuthority has been removed
        - Authorities known to developers can be supplied via PublicClientApplication
        - Authorities known to Microsoft are loaded via metadata service when acquiring tokens
    * Extra query param overloads now accept List<Pair<String, String>> instead of String
    * Illegal arguments to acquireToken or acquireTokenSilent now throw MsalArgumentException
    * PublicClientApplication#setSliceParameters has been moved to PublicClientApplicationConfiguration

Version 0.1.3
----------------------------
1. GDPR compliance to Telemetry and Logger. Link: https://github.com/AzureAD/microsoft-authentication-library-for-android/wiki/Logging
2. Fix the bug on CustomTabService checking when calling getCustomTabsServiceIsBound()
3. Update Telemetry to track telemetry Event data in a single Map instance
4. Specifies thrown Exception classes in AbstractMetadataRequestor
5. Create "no-args" constructor for GSON POJOs to prevent using "sun.misc.Unsafe" 
6. Specifies the default locale to UTF_8 to guarantee consistent behavior across all Android devices.
7. Use versions.gradle to aggregate versions across subproject
8. Update Gradle to 4.1
9. Update Gson to 2.8.0

Version 0.1.1
----------------------------
* This release contains the preview for Microsoft Authentication library (MSAL) for Android.
Re-tag to fix the dependencies pulling issue from jcenter.

Version 0.1.0
----------------------------
* Initial preview release for MSAL<|MERGE_RESOLUTION|>--- conflicted
+++ resolved
@@ -1,13 +1,12 @@
 MSAL Wiki : https://github.com/AzureAD/microsoft-authentication-library-for-android/wiki
 
+vNext
+- Changes to Broker Validation to allow setting whether to trust debug brokers (prod brokers are always trusted).
+
 Version 2.0.6
 ----------
-<<<<<<< HEAD
-- Changes to Broker Validation to allow setting whether to trust debug brokers (prod brokers are always trusted).
-=======
 - Warn if SAPCA used with B2C. Throw Exception if Multiple Policies are Configured (#1270)
 - Picks up common@3.0.9
->>>>>>> e7a2220b
 
 Version 2.0.5
 ----------
