--- conflicted
+++ resolved
@@ -1,18 +1,14 @@
 MSAL Wiki : https://github.com/AzureAD/microsoft-authentication-library-for-android/wiki
 vNext
-<<<<<<< HEAD
-- [MINOR] Changes to Broker Validation to allow setting whether to trust debug brokers (prod brokers are always trusted).
-- [PATCH] Fixes deprecated PackageInfo.signatures (#1321)
-=======
 - [PATCH] Add extra '/' in the example intent filter (#1323)
 - [PATCH] Better PublicClientApplicationConfiguration validation to fail when empty string is passed (#1324)
 - [PATCH] Improve redirect_uri validation of PCA manifest (#1327)
+- [PATCH] Fixes deprecated PackageInfo.signatures and PackageManager.GET_SIGNATURES (#1321)
 
 Version 2.0.8
 ----------
 - [MINOR] Changes to Broker Validation to allow setting whether to trust debug brokers (prod brokers are always trusted) (#1274)
 - Picks up common@3.1.2
->>>>>>> 44371cc1
 
 Version 2.0.6
 ----------
