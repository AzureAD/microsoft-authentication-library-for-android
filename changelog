--- conflicted
+++ resolved
@@ -3,14 +3,10 @@
 v.Next
 ----------
 
-<<<<<<< HEAD
-=======
 Version 2.0.5
 ----------
 - Fix exception casting issue in CommandDispatcher (common #1121)
 
-
->>>>>>> 45cb02e9
 Version 2.0.4
 ----------
 - Fix syntax error in proguard rules, add usage of proguard to test app #1224
