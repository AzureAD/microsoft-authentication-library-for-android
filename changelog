--- conflicted
+++ resolved
@@ -1,14 +1,14 @@
 MSAL Wiki : https://github.com/AzureAD/microsoft-authentication-library-for-android/wiki
+vNEXT
+----------
+- [MINOR] MSA UI tests for Brokered Auth (#1856)
+
 Version 4.7.0
 ----------
 - [MINOR] MsalTestApp uses 1.4.0 for com.microsoft.identity.client:opentelemetry.exporter (#1878)
 - [PATCH] Accommodating broker validator refactoring (#1851)
 - [MINOR] Update YubiKit version to 2.3.0 (#1854)
-<<<<<<< HEAD
 - [PATCH] Update common @15.0.0
-=======
-- [MINOR] MSA UI tests for Brokered Auth (#1856)
->>>>>>> ba89ebd3
 
 Version 4.6.3
 ----------
