MSAL Wiki : https://github.com/AzureAD/microsoft-authentication-library-for-android/wiki
V.NEXT
----------
- [MINOR] MsalTestApp uses 1.4.0 for com.microsoft.identity.client:opentelemetry.exporter (#1878)
- [PATCH] Accommodating broker validator refactoring (#1851)
- [MINOR] Update YubiKit version to 2.3.0 (#1854)
<<<<<<< HEAD
- [MINOR] Updated target and compile SDK versions to 34 (#1865)
=======
- [MINOR] MSA UI tests for Brokered Auth (#1856)
>>>>>>> 2f64fe7a

Version 4.6.3
----------
- [PATCH] Update common @14.0.1

Version 4.6.2
----------
- [PATCH] Wire new Broker Discovery Client into MSAL - still disabled by default (#1835)
- [PATCH] Update common @14.0.0

Version 4.6.1
----------
- [PATCH] Version 4.6.0 was built with common which had lint errors, updating common after fixing the errors
- [MINOR] Replacing SHA-1 used in broker validation with SHA-512 (#1826)
- [PATCH] Update common @13.0.1

Version 4.5.0
----------
- [MINOR] Changes to support MSA accounts in Broker (#1793)
- [PATCH] Update common @12.0.0

Version 4.4.0
----------
- [PATCH] Update common @11.0.0
- [MINOR] Support CIAM Authority Type (#1783)
- [MINOR] Bumping YubiKit Versions to 2.2.0 (#1784)

Version 4.3.1
----------
- [PATCH] Version 4.3.0 was built with RC versions, just need to bump version to 4.3.1
- [MINOR] Add preferred browser support (#1761)
- [MINOR] Adding sub error codes to MsalUiRequiredException (#1758)
- [MINOR] Wrap Runnable with Current Telemetry Context (#1747)

Version 4.2.0
----------
- [PATCH] Update common @10.0.0

Version 4.1.3
----------
- [PATCH] Update common @9.1.0

Version 4.1.0
----------
- [MINOR] Add new exception type for broker protocol not supported exception during msal-broker handshake (#1703)

Version 4.0.4
----------
- [PATCH] Update common @8.0.2

Version 4.0.3
----------
- [PATCH] Update common @8.0.0

Version 4.0.2
----------
- [PATCH] Update common @7.0.0
- [PATCH] Updating the single account cache before notifying the caller of account change/load via callback. (#1688)
- [MINOR] Added keyboard flag to configChanges in Manifest for YubiKey compatibility. (#1685)

Version 4.0.1
----------
- [PATCH] Update common to 6.0.1

Version 4.0.0
----------
- [PATCH] Update common to 6.0.0
- [PATCH] Update androidx appcompat version from 1.0.2 -> 1.1.0 (#1629)
- [MINOR] Add prompt=create support. (#1611)
- [PATCH] Ensure consistent TAGs in the logger (#1612)
- [MAJOR] Deprecate methods not using TokenParameters (#1595)
- [PATCH] Update gson version to 2.8.9

Version 3.0.2
----------
- [PATCH] Update common@4.0.2

Version 3.0.1
-------------
- [PATCH] Fix msal get account crash in Account Matcher due to NPE because account id was missing (#1560)
- [PATCH] Better messaging clarity around redirect URI (#1265).
- [PATCH] Fixes deprecated PackageInfo.signatures and PackageManager.GET_SIGNATURES (#1321)
- [MINOR] Added support for handling null taskAffinity.  Add configuration to enable this new feature.  "handle_null_taskaffinity" which is a boolean (#1342)
- [PATCH] Log and throw exception if there are other apps listening for the redirect URL scheme defined in Android Manifest (#1357)
- [PATCH] Update Nimbus dependency version (#1382)
- [MAJOR] Migrate *TokenCache classes to common4j (#1652)
- [MINOR] Adapt to BaseController migration (#1483)

Version 2.2.3
----------
- Remove the broker check for MSA FRT saving function (#1571)
- Fix msal get account crash in Account Matcher due to NPE because account id was missing (#1558)
- Picks up common@3.6.7

Version 2.2.2
----------
- Picks up common@3.6.3

Version 2.2.1
----------
- [PATCH] Picks up common@3.6.2
- [PATCH] Allow Authenticator to pass older format for redirect uri (#1517)

Version 2.2.0
----------
- Picks up common@3.6.0

Version 2.1.0
----------
- Picks up common@3.4.4
- Adds preview support for authorization using current Android Task
- Fixes resource URI casing issue.

Version 2.0.12
----------
- Picks up common@3.4.3

Version 2.0.10
----------
- [PATCH] Add extra '/' in the example intent filter (#1323)
- [PATCH] Better PublicClientApplicationConfiguration validation to fail when empty string is passed (#1324)
- [PATCH] Improve redirect_uri validation of PCA manifest (#1327)
- Picks up common@3.3.1

Version 2.0.8
----------
- [MINOR] Changes to Broker Validation to allow setting whether to trust debug brokers (prod brokers are always trusted) (#1274)
- Picks up common@3.1.2

Version 2.0.6
----------
- Warn if SAPCA used with B2C. Throw Exception if Multiple Policies are Configured (#1270)
- Picks up common@3.0.9

Version 2.0.5
----------
- Fix exception casting issue in CommandDispatcher (common #1121)

Version 2.0.4
----------
- Fix syntax error in proguard rules, add usage of proguard to test app #1224

Version 2.0.3
----------
- Expose expiresIn in MSAL Device Code flow callback #1169
- Fixed a bug where proguard rules would include too many symbols #1161

Version 2.0.2
----------
- Correct capitalization of client_capabilities claim 'xms_cc' (LLT) #1191

Version 2.0.1
----------
- Added a check for UNSET OpenIdConnectPromptParameter value.
- Picks up common@3.0.2

Version 2.0.0
----------
- Add Device Code Flow Support (#1112)
- Moved broker controller and strategy classes to common for MSALCPP brokered auth. (#1115)
- Allow Broker apps to obtain an RT associated to Broker's client ID (for WPJ). (#1126)
- (API Breaking Change) Removed 'defaultAuthority' param from TokenShareUtility; MSA RT ingestion always uses WW-/consumers. (#1147)
- Picks up common@3.0.1

Version 1.6.0
-----------
- Introduces new AadAuthorityAudience enum to support new syntax for specifying cloud + audience
- Adds new property to IAuthenticationResult: correlation_id
- Fix for String encoding issue affecting devices with Turkish locale
- Fix for #1092: (Single Account Mode) getCurrentAccount() does not return MSA accounts if broker is installed
- Fix for #1096: (Single Account Mode) signOut() doesn't remove MSA accounts if broker is installed
- Picks up common@2.0.15

Version 1.5.5
-----------
- Picks up fixes in common@2.0.12-hf1

Version 1.5.4
-----------
- Fix for NPE if sub_error is null.
- Picks up common@2.0.12

Version 1.5.3
-----------
- Changes to delete RT on bad_token suberror.
- Picks up common@2.0.11

Version 1.5.2
------------
- Broker Content Provider Changes
- FOCI support for Local MSAL
- Robolectric version update
- Fixed a bug related tenant ID(#1057)

Version 1.5.1
------------
- Fix to add the throwIfNetworkNotAvailable API back to common library for ADAL back compat.
- Picks up common@2.0.8

Version 1.5.0
------------
- Added new Single Account Public Client Application API overloads
	* Added new signIn() overload which adds a prompt param
	* Added new reauthorize() method which lets your set a prompt for the already-signed-in account
- Added default proguard config to project
- Added MSAL configuration flag to enable/disable power optimization check
- Added dual screen support
- Added Throttling
- Added support to compress broker payload using GZIP
- Added Dual Client Stack support for FoCI apps
- Added Client Clock Skew Mitigation for AT/PoP
- Added changes to client-server telemetry to capture multiple previous errors
- Fixed #995 (Make persistedAccount operations thread safe)
- Fixed #963 (onCancel callback not called when Browser is used)
- Fixed #942 (NPE in create custom tab response intent)
- Fixed #838 (Fragment state NPE)
- Fixed #957 (cache migration not performed)
- Project wide internal code refactoring using Lombok
- Picks up common@2.0.7

Version 1.4.1
------------
- Hotfix release for Teams.
- Fixes #1005
- Fixes common #871
- Limit silent thread pool to 5 threads.
- Picks up common@2.0.2-hf1

Version 1.4.0
------------
- Fix for MSAL #920, 924, 935, 940
    * Crash due to error receiving CANCEL broadcast
- (Preview) Support for AT PoP

Version 1.3.0
------------
- Picks up fixes in common@1.0.15
- Fix for msal#915
    * Incorrect id_token returned for B2C app with multiple policies
- Fix for msal#916
    * WebView calls loadUrl multiple times over lifecycle
- Fix for msal#921
    * WebView displays error when connectivity lost
- Fix for msal#904
    * AT caching logic change for scope intersection
- MSAL Enhancement: WebView zoom controls are now configurable

Version 1.2.0-hf1
------------
- Fixed issue #910
- Adds spinner to WebView when loading interactive requests using WEBVIEW authorization_user_agent.

Version 1.2.0
------------
- API change
    * Replaced the following PublicClientApplication#create methods.
        - create(context, clientId, listener)
        - create(context, clientId, authority, listener)
      with 
        - create(context, clientId, authority, redirectUri, listener)
- Fixed issue #850, #890.
- Fixed issue #770 in common.
- Return AndroidManifest config error in onError() instead of throwing a runtime exception.
- Added Fragment support in WebView flow.

Version 1.1.0-hf1
------------
- Fix issue #882.

Version 1.1.0
----------------------------
- Expose id_token (raw) via IAccount/ITenantProfile from AuthenticationResult (#850).

Version 1.0.1
----------------------------
- Fix issue  #785, #786, #805, #806, #807, #816, #828, #855, #859
- Fixed multiple cloud support in MSAL with Broker.
- Added support for client capabilities to config.
- Added Server Side Telemetry to MSAL.
- Added authority to account object.
- Added support to silently acquire token for a another tenant for an already authorized user for different tenant.
- Added Broker BrowserSupport for COBO.
- Enabled MSAL-Broker communication via AccountManager.

Version 1.0.0-hf1
----------------------------
- Logging fixes in common.

Version 1.0.0
----------------------------
- MSAL Android is now generally available with MSAL 1.0
- Supported Authorities (Microsoft identity platform and Azure Active Directory B2C)
- Microsoft authentication broker support
- Supports enterprise scenarios including:
    * Device Registration
    * Device Management
    * Intune App Protection
    * Device Single Sign On
- Introduction of Single and Multi Account Public Client Applications
- IAccount and access to claims
- Support for synchronous methods from worker threads
- Improved configuration and control of your PublicClientApplication using configuration file
- AndroidX Compatible
- Common version: 1.0.7


Version 0.3.1-alpha
----------------------------
- Picks up common@0.0.10-alpha
- Adds additional validation to PublicClientApplicationConfiguration
- Adds support for non-tfp B2C authority URIs when declared via configuration
- Improved logging around network requests
- getAccounts() is now asynchronous
- Improved tooltips via nullability annotations
- Introduced 10 minute request timeout to unlock threading resources if a user is inactive
- Improved caching of IdTokens
    * Support for ver: 1 IdTokens added, supports B2C & ADAL backwards compatibility
- Improved argument validation
    * Fixed an issue where a null callback could be provided to acquireToken, triggering an NPE
- Caching improvements
    * Guest-account migration support added
    * Network I/O for performing cache migrations has been parallelized
    * Adds support for setting cache encryption keys

Known issues:
- Property `authority` of `IAuthenticationResult` is always `null` for AAD authorities

Version 0.2.2
----------------------------
- Picks up common@0.0.8
	* Bugfix: Resolves MSAL/#517
		- Fix the bug caused by fragment parameter when extracting the redirect url
	* Bugfix: Resolves COMMON/#343
		- Fix the discrepancy on "mIdentityProvider" of Account object between ADAL v1.14.1 and ADAL v1.15.1

Version 0.2.1
----------------------------
- Picks up common@0.0.7
    * Bugfix: Resolves MSAL/#420
        - Corrects an issue whereby expired access tokens can be returned from the cache
    * Bugfix: Resolves MSAL/#418
        - Adds client_id, redirect_uri to refresh token requests (previously missing, yielding inconsistent behavior depending on account type).

Version 0.2.0
----------------------------
- Cache schema has been redesigned to support migration from ADAL 1.15.2+
- SSO and user state will be lost in migration from prior MSAL versions.
- Added support for authorization via:
    * Embedded WebView
    * Device default browser (not only Chrome)
- PublicClientApplication now accepts a JSON metadata document to configure
    * client_id
    * redirect_uri
    * authorities
    * authorization_user_agent
    * http settings
        - configurable timeouts for read/connection
- API changes
    * User has been replaced by IAccount
        - getUsers() -> getAccounts()
        - getUser(String) -> getAccounts(String)
        - removeUser(User) -> removeAccount(IAccount)
        - acquireToken/acquireTokenSilent overloads now accept IAccount parameter
        - User.getName() -> IAccount.getUserName()
        - New API's: IAccount.getAccountIdentifier(), IAccount.getHomeAccountIdentifier()
    * Telemetry has been temporarily removed, and will return in a future release
    * PublicClientApplication#setComponent has been removed
    * PublicClientApplication#setValidateAuthority has been removed
        - Authorities known to developers can be supplied via PublicClientApplication
        - Authorities known to Microsoft are loaded via metadata service when acquiring tokens
    * Extra query param overloads now accept List<Pair<String, String>> instead of String
    * Illegal arguments to acquireToken or acquireTokenSilent now throw MsalArgumentException
    * PublicClientApplication#setSliceParameters has been moved to PublicClientApplicationConfiguration

Version 0.1.3
----------------------------
1. GDPR compliance to Telemetry and Logger. Link: https://github.com/AzureAD/microsoft-authentication-library-for-android/wiki/Logging
2. Fix the bug on CustomTabService checking when calling getCustomTabsServiceIsBound()
3. Update Telemetry to track telemetry Event data in a single Map instance
4. Specifies thrown Exception classes in AbstractMetadataRequestor
5. Create "no-args" constructor for GSON POJOs to prevent using "sun.misc.Unsafe" 
6. Specifies the default locale to UTF_8 to guarantee consistent behavior across all Android devices.
7. Use versions.gradle to aggregate versions across subproject
8. Update Gradle to 4.1
9. Update Gson to 2.8.0

Version 0.1.1
----------------------------
* This release contains the preview for Microsoft Authentication library (MSAL) for Android.
Re-tag to fix the dependencies pulling issue from jcenter.

Version 0.1.0
----------------------------
* Initial preview release for MSAL<|MERGE_RESOLUTION|>--- conflicted
+++ resolved
@@ -4,11 +4,8 @@
 - [MINOR] MsalTestApp uses 1.4.0 for com.microsoft.identity.client:opentelemetry.exporter (#1878)
 - [PATCH] Accommodating broker validator refactoring (#1851)
 - [MINOR] Update YubiKit version to 2.3.0 (#1854)
-<<<<<<< HEAD
 - [MINOR] Updated target and compile SDK versions to 34 (#1865)
-=======
 - [MINOR] MSA UI tests for Brokered Auth (#1856)
->>>>>>> 2f64fe7a
 
 Version 4.6.3
 ----------
