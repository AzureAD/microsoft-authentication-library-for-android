MSAL Wiki : https://github.com/AzureAD/microsoft-authentication-library-for-android/wiki

<<<<<<< HEAD
Version 2.0.2
----------
- Correct capitalization of client_capabilities claim 'xms_cc' (LLT) #1191

Version 2.0.1
----------
- Added a check for UNSET OpenIdConnectPromptParameter value.
- Picks up common@3.0.2

=======
v.Next
----------
- Expose expiresIn in MSAL Device Code flow callback #1169
- Correct capitalization of client_capabilities claim 'xms_cc' (LLT) #1191

>>>>>>> 5eb90e2d
Version 2.0.0
----------
- Add Device Code Flow Support (#1112)
- Moved broker controller and strategy classes to common for MSALCPP brokered auth. (#1115)
- Allow Broker apps to obtain an RT associated to Broker's client ID (for WPJ). (#1126)
- (API Breaking Change) Removed 'defaultAuthority' param from TokenShareUtility; MSA RT ingestion always uses WW-/consumers. (#1147)
- Picks up common@3.0.1

Version 1.6.0
-----------
- Introduces new AadAuthorityAudience enum to support new syntax for specifying cloud + audience
- Adds new property to IAuthenticationResult: correlation_id
- Fix for String encoding issue affecting devices with Turkish locale
- Fix for #1092: (Single Account Mode) getCurrentAccount() does not return MSA accounts if broker is installed
- Fix for #1096: (Single Account Mode) signOut() doesn't remove MSA accounts if broker is installed
- Picks up common@2.0.15

Version 1.5.5
-----------
- Picks up fixes in common@2.0.12-hf1

Version 1.5.4
-----------
- Fix for NPE if sub_error is null.
- Picks up common@2.0.12

Version 1.5.3
-----------
- Changes to delete RT on bad_token suberror.
- Picks up common@2.0.11

Version 1.5.2
------------
- Broker Content Provider Changes
- FOCI support for Local MSAL
- Robolectric version update
- Fixed a bug related tenant ID(#1057)

Version 1.5.1
------------
- Fix to add the throwIfNetworkNotAvailable API back to common library for ADAL back compat.
- Picks up common@2.0.8

Version 1.5.0
------------
- Added new Single Account Public Client Application API overloads
	* Added new signIn() overload which adds a prompt param
	* Added new reauthorize() method which lets your set a prompt for the already-signed-in account
- Added default proguard config to project
- Added MSAL configuration flag to enable/disable power optimization check
- Added dual screen support
- Added Throttling
- Added support to compress broker payload using GZIP
- Added Dual Client Stack support for FoCI apps
- Added Client Clock Skew Mitigation for AT/PoP
- Added changes to client-server telemetry to capture multiple previous errors
- Fixed #995 (Make persistedAccount operations thread safe)
- Fixed #963 (onCancel callback not called when Browser is used)
- Fixed #942 (NPE in create custom tab response intent)
- Fixed #838 (Fragment state NPE)
- Fixed #957 (cache migration not performed)
- Project wide internal code refactoring using Lombok
- Picks up common@2.0.7

Version 1.4.1
------------
- Hotfix release for Teams.
- Fixes #1005
- Fixes common #871
- Limit silent thread pool to 5 threads.
- Picks up common@2.0.2-hf1

Version 1.4.0
------------
- Fix for MSAL #920, 924, 935, 940
    * Crash due to error receiving CANCEL broadcast
- (Preview) Support for AT PoP

Version 1.3.0
------------
- Picks up fixes in common@1.0.15
- Fix for msal#915
    * Incorrect id_token returned for B2C app with multiple policies
- Fix for msal#916
    * WebView calls loadUrl multiple times over lifecycle
- Fix for msal#921
    * WebView displays error when connectivity lost
- Fix for msal#904
    * AT caching logic change for scope intersection
- MSAL Enhancement: WebView zoom controls are now configurable

Version 1.2.0-hf1
------------
- Fixed issue #910
- Adds spinner to WebView when loading interactive requests using WEBVIEW authorization_user_agent.

Version 1.2.0
------------
- API change
    * Replaced the following PublicClientApplication#create methods.
        - create(context, clientId, listener)
        - create(context, clientId, authority, listener)
      with 
        - create(context, clientId, authority, redirectUri, listener)
- Fixed issue #850, #890.
- Fixed issue #770 in common.
- Return AndroidManifest config error in onError() instead of throwing a runtime exception.
- Added Fragment support in WebView flow.

Version 1.1.0-hf1
------------
- Fix issue #882.

Version 1.1.0
----------------------------
- Expose id_token (raw) via IAccount/ITenantProfile from AuthenticationResult (#850).

Version 1.0.1
----------------------------
- Fix issue  #785, #786, #805, #806, #807, #816, #828, #855, #859
- Fixed multiple cloud support in MSAL with Broker.
- Added support for client capabilities to config.
- Added Server Side Telemetry to MSAL.
- Added authority to account object.
- Added support to silently acquire token for a another tenant for an already authorized user for different tenant.
- Added Broker BrowserSupport for COBO.
- Enabled MSAL-Broker communication via AccountManager.

Version 1.0.0-hf1
----------------------------
- Logging fixes in common.

Version 1.0.0
----------------------------
- MSAL Android is now generally available with MSAL 1.0
- Supported Authorities (Microsoft identity platform and Azure Active Directory B2C)
- Microsoft authentication broker support
- Supports enterprise scenarios including:
    * Device Registration
    * Device Management
    * Intune App Protection
    * Device Single Sign On
- Introduction of Single and Multi Account Public Client Applications
- IAccount and access to claims
- Support for synchronous methods from worker threads
- Improved configuration and control of your PublicClientApplication using configuration file
- AndroidX Compatible
- Common version: 1.0.7


Version 0.3.1-alpha
----------------------------
- Picks up common@0.0.10-alpha
- Adds additional validation to PublicClientApplicationConfiguration
- Adds support for non-tfp B2C authority URIs when declared via configuration
- Improved logging around network requests
- getAccounts() is now asynchronous
- Improved tooltips via nullability annotations
- Introduced 10 minute request timeout to unlock threading resources if a user is inactive
- Improved caching of IdTokens
    * Support for ver: 1 IdTokens added, supports B2C & ADAL backwards compatibility
- Improved argument validation
    * Fixed an issue where a null callback could be provided to acquireToken, triggering an NPE
- Caching improvements
    * Guest-account migration support added
    * Network I/O for performing cache migrations has been parallelized
    * Adds support for setting cache encryption keys

Known issues:
- Property `authority` of `IAuthenticationResult` is always `null` for AAD authorities

Version 0.2.2
----------------------------
- Picks up common@0.0.8
	* Bugfix: Resolves MSAL/#517
		- Fix the bug caused by fragment parameter when extracting the redirect url
	* Bugfix: Resolves COMMON/#343
		- Fix the discrepancy on "mIdentityProvider" of Account object between ADAL v1.14.1 and ADAL v1.15.1

Version 0.2.1
----------------------------
- Picks up common@0.0.7
    * Bugfix: Resolves MSAL/#420
        - Corrects an issue whereby expired access tokens can be returned from the cache
    * Bugfix: Resolves MSAL/#418
        - Adds client_id, redirect_uri to refresh token requests (previously missing, yielding inconsistent behavior depending on account type).

Version 0.2.0
----------------------------
- Cache schema has been redesigned to support migration from ADAL 1.15.2+
- SSO and user state will be lost in migration from prior MSAL versions.
- Added support for authorization via:
    * Embedded WebView
    * Device default browser (not only Chrome)
- PublicClientApplication now accepts a JSON metadata document to configure
    * client_id
    * redirect_uri
    * authorities
    * authorization_user_agent
    * http settings
        - configurable timeouts for read/connection
- API changes
    * User has been replaced by IAccount
        - getUsers() -> getAccounts()
        - getUser(String) -> getAccounts(String)
        - removeUser(User) -> removeAccount(IAccount)
        - acquireToken/acquireTokenSilent overloads now accept IAccount parameter
        - User.getName() -> IAccount.getUserName()
        - New API's: IAccount.getAccountIdentifier(), IAccount.getHomeAccountIdentifier()
    * Telemetry has been temporarily removed, and will return in a future release
    * PublicClientApplication#setComponent has been removed
    * PublicClientApplication#setValidateAuthority has been removed
        - Authorities known to developers can be supplied via PublicClientApplication
        - Authorities known to Microsoft are loaded via metadata service when acquiring tokens
    * Extra query param overloads now accept List<Pair<String, String>> instead of String
    * Illegal arguments to acquireToken or acquireTokenSilent now throw MsalArgumentException
    * PublicClientApplication#setSliceParameters has been moved to PublicClientApplicationConfiguration

Version 0.1.3
----------------------------
1. GDPR compliance to Telemetry and Logger. Link: https://github.com/AzureAD/microsoft-authentication-library-for-android/wiki/Logging
2. Fix the bug on CustomTabService checking when calling getCustomTabsServiceIsBound()
3. Update Telemetry to track telemetry Event data in a single Map instance
4. Specifies thrown Exception classes in AbstractMetadataRequestor
5. Create "no-args" constructor for GSON POJOs to prevent using "sun.misc.Unsafe" 
6. Specifies the default locale to UTF_8 to guarantee consistent behavior across all Android devices.
7. Use versions.gradle to aggregate versions across subproject
8. Update Gradle to 4.1
9. Update Gson to 2.8.0

Version 0.1.1
----------------------------
* This release contains the preview for Microsoft Authentication library (MSAL) for Android.
Re-tag to fix the dependencies pulling issue from jcenter.

Version 0.1.0
----------------------------
* Initial preview release for MSAL<|MERGE_RESOLUTION|>--- conflicted
+++ resolved
@@ -1,6 +1,9 @@
 MSAL Wiki : https://github.com/AzureAD/microsoft-authentication-library-for-android/wiki
 
-<<<<<<< HEAD
+v.Next
+----------
+- Expose expiresIn in MSAL Device Code flow callback #1169
+
 Version 2.0.2
 ----------
 - Correct capitalization of client_capabilities claim 'xms_cc' (LLT) #1191
@@ -10,13 +13,6 @@
 - Added a check for UNSET OpenIdConnectPromptParameter value.
 - Picks up common@3.0.2
 
-=======
-v.Next
-----------
-- Expose expiresIn in MSAL Device Code flow callback #1169
-- Correct capitalization of client_capabilities claim 'xms_cc' (LLT) #1191
-
->>>>>>> 5eb90e2d
 Version 2.0.0
 ----------
 - Add Device Code Flow Support (#1112)
