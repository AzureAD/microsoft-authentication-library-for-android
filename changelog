--- conflicted
+++ resolved
@@ -1,15 +1,9 @@
 MSAL Wiki : https://github.com/AzureAD/microsoft-authentication-library-for-android/wiki
 
-<<<<<<< HEAD
 vNext
 ----------
 - [PATCH] Safe logging of Kotlin data classes through ILoggable interface (#2081)
-
-=======
-V.Next
----------
 - [PATCH] Update nimbus-jose-jwt 9.37.3 and junit 4.13.2 (#2084)
->>>>>>> e61084a5
 
 Version 5.3.0
 ---------
