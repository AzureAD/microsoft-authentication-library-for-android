--- conflicted
+++ resolved
@@ -2,16 +2,13 @@
 
 vNext
 ----------
+- [PATCH] Support for multiple access tokens in NativeAuth (#2082)
 
 Version 5.3.1
 ---------
 - [PATCH] Safe logging of Kotlin data classes through ILoggable interface (#2081)
 - [PATCH] Update nimbus-jose-jwt 9.37.3 and junit 4.13.2 (#2084)
-<<<<<<< HEAD
-- [PATCH] Support for multiple access tokens in NativeAuth (#2082)
-=======
 - [PATCH] Update to common@17.4.0
->>>>>>> 12814968
 
 Version 5.3.0
 ---------
