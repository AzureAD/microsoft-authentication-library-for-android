--- conflicted
+++ resolved
@@ -3,12 +3,9 @@
 - [PATCH] Add extra '/' in the example intent filter (#1323)
 - [PATCH] Better PublicClientApplicationConfiguration validation to fail when empty string is passed (#1324)
 - [PATCH] Improve redirect_uri validation of PCA manifest (#1327)
-<<<<<<< HEAD
 - [PATCH] Log and throw exception if there are other apps listening for the redirect URL scheme defined in Android Manifest (#1357)
-=======
 - [PATCH] Fixes deprecated PackageInfo.signatures and PackageManager.GET_SIGNATURES (#1321)
 - [MINOR] Added support for handling null taskAffinity.  Add configuration to enable this new feature.  "handle_null_taskaffinity" which is a boolean (#1342)
->>>>>>> 400abd37
 
 Version 2.0.8
 ----------
