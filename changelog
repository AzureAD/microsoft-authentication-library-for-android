--- conflicted
+++ resolved
@@ -1,8 +1,6 @@
 MSAL Wiki : https://github.com/AzureAD/microsoft-authentication-library-for-android/wiki
 vNext
 ----------
-<<<<<<< HEAD
-=======
 - [PATCH] Fix NPE in SingleAccountPublicClientApplication.getPersistedCurrentAccount (#1933)
 - [PATCH] Updating JSON version (#1932)
 - [MINOR] Updating Moshi versions (#1926)
@@ -10,7 +8,6 @@
 Version 4.9.0
 ----------
 - [PATCH] Update common @16.1.0
->>>>>>> 991c5410
 - [MINOR] Adding webauthn_capable property option for MSAL config files (#1895)
 
 Version 4.8.1
