--- conflicted
+++ resolved
@@ -1,13 +1,8 @@
 MSAL Wiki : https://github.com/AzureAD/microsoft-authentication-library-for-android/wiki
 
-<<<<<<< HEAD
-vNext
-----------
+V.Next
+---------
 - [PATCH] Update nimbus-jose-jwt 9.37.3 and junit 4.13.2 (#2084)
-=======
-V.Next
----------
->>>>>>> 1aee8a71
 
 Version 5.3.0
 ---------
