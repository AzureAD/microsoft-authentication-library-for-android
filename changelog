MSAL Wiki : https://github.com/AzureAD/microsoft-authentication-library-for-android/wiki
vNext
----------
<<<<<<< HEAD
- [MINOR] Add consumer rule to remove native auth from msal by default (#1986)
=======
- [MAJOR] Consuming Credential Manager from common (brings minCompileSdk 34) (#1987)
>>>>>>> fb932dfd

Version 4.10.0
----------
- [PATCH] Update common @16.2.0
- [PATCH] Fix NPE in SingleAccountPublicClientApplication.getPersistedCurrentAccount (#1933)
- [PATCH] Updating JSON version (#1932)
- [MINOR] Updating Moshi versions (#1926)

Version 4.9.0
----------
- [PATCH] Update common @16.1.0
- [MINOR] Adding webauthn_capable property option for MSAL config files (#1895)

Version 4.8.1
----------
- [MINOR] Add LTW as prod broker app (#2179)
- [PATCH] Update common @16.0.1

Version 4.8.0
----------
- [MINOR] Use Active Broker cache specifically for Client SDK (#1892)
- [MINOR] MSA UI tests for Brokered Auth (#1856)
- [MINOR] Updated target, compile SDK, AGP and gradle versions(#1882)
- [PATCH] Update common @16.0.0

Version 4.7.0
----------
- [MINOR] MsalTestApp uses 1.4.0 for com.microsoft.identity.client:opentelemetry.exporter (#1878)
- [PATCH] Accommodating broker validator refactoring (#1851)
- [MINOR] Update YubiKit version to 2.3.0 (#1854)
- [PATCH] Update common @15.0.0

Version 4.6.3
----------
- [PATCH] Update common @14.0.1

Version 4.6.2
----------
- [PATCH] Wire new Broker Discovery Client into MSAL - still disabled by default (#1835)
- [PATCH] Update common @14.0.0

Version 4.6.1
----------
- [PATCH] Version 4.6.0 was built with common which had lint errors, updating common after fixing the errors
- [MINOR] Replacing SHA-1 used in broker validation with SHA-512 (#1826)
- [PATCH] Update common @13.0.1

Version 4.5.0
----------
- [MINOR] Changes to support MSA accounts in Broker (#1793)
- [PATCH] Update common @12.0.0

Version 4.4.0
----------
- [PATCH] Update common @11.0.0
- [MINOR] Support CIAM Authority Type (#1783)
- [MINOR] Bumping YubiKit Versions to 2.2.0 (#1784)

Version 4.3.1
----------
- [PATCH] Version 4.3.0 was built with RC versions, just need to bump version to 4.3.1
- [MINOR] Add preferred browser support (#1761)
- [MINOR] Adding sub error codes to MsalUiRequiredException (#1758)
- [MINOR] Wrap Runnable with Current Telemetry Context (#1747)

Version 4.2.0
----------
- [PATCH] Update common @10.0.0

Version 4.1.3
----------
- [PATCH] Update common @9.1.0

Version 4.1.0
----------
- [MINOR] Add new exception type for broker protocol not supported exception during msal-broker handshake (#1703)

Version 4.0.4
----------
- [PATCH] Update common @8.0.2

Version 4.0.3
----------
- [PATCH] Update common @8.0.0

Version 4.0.2
----------
- [PATCH] Update common @7.0.0
- [PATCH] Updating the single account cache before notifying the caller of account change/load via callback. (#1688)
- [MINOR] Added keyboard flag to configChanges in Manifest for YubiKey compatibility. (#1685)

Version 4.0.1
----------
- [PATCH] Update common to 6.0.1

Version 4.0.0
----------
- [PATCH] Update common to 6.0.0
- [PATCH] Update androidx appcompat version from 1.0.2 -> 1.1.0 (#1629)
- [MINOR] Add prompt=create support. (#1611)
- [PATCH] Ensure consistent TAGs in the logger (#1612)
- [MAJOR] Deprecate methods not using TokenParameters (#1595)
- [PATCH] Update gson version to 2.8.9

Version 3.0.2
----------
- [PATCH] Update common@4.0.2

Version 3.0.1
-------------
- [PATCH] Fix msal get account crash in Account Matcher due to NPE because account id was missing (#1560)
- [PATCH] Better messaging clarity around redirect URI (#1265).
- [PATCH] Fixes deprecated PackageInfo.signatures and PackageManager.GET_SIGNATURES (#1321)
- [MINOR] Added support for handling null taskAffinity.  Add configuration to enable this new feature.  "handle_null_taskaffinity" which is a boolean (#1342)
- [PATCH] Log and throw exception if there are other apps listening for the redirect URL scheme defined in Android Manifest (#1357)
- [PATCH] Update Nimbus dependency version (#1382)
- [MAJOR] Migrate *TokenCache classes to common4j (#1652)
- [MINOR] Adapt to BaseController migration (#1483)

Version 2.2.3
----------
- Remove the broker check for MSA FRT saving function (#1571)
- Fix msal get account crash in Account Matcher due to NPE because account id was missing (#1558)
- Picks up common@3.6.7

Version 2.2.2
----------
- Picks up common@3.6.3

Version 2.2.1
----------
- [PATCH] Picks up common@3.6.2
- [PATCH] Allow Authenticator to pass older format for redirect uri (#1517)

Version 2.2.0
----------
- Picks up common@3.6.0

Version 2.1.0
----------
- Picks up common@3.4.4
- Adds preview support for authorization using current Android Task
- Fixes resource URI casing issue.

Version 2.0.12
----------
- Picks up common@3.4.3

Version 2.0.10
----------
- [PATCH] Add extra '/' in the example intent filter (#1323)
- [PATCH] Better PublicClientApplicationConfiguration validation to fail when empty string is passed (#1324)
- [PATCH] Improve redirect_uri validation of PCA manifest (#1327)
- Picks up common@3.3.1

Version 2.0.8
----------
- [MINOR] Changes to Broker Validation to allow setting whether to trust debug brokers (prod brokers are always trusted) (#1274)
- Picks up common@3.1.2

Version 2.0.6
----------
- Warn if SAPCA used with B2C. Throw Exception if Multiple Policies are Configured (#1270)
- Picks up common@3.0.9

Version 2.0.5
----------
- Fix exception casting issue in CommandDispatcher (common #1121)

Version 2.0.4
----------
- Fix syntax error in proguard rules, add usage of proguard to test app #1224

Version 2.0.3
----------
- Expose expiresIn in MSAL Device Code flow callback #1169
- Fixed a bug where proguard rules would include too many symbols #1161

Version 2.0.2
----------
- Correct capitalization of client_capabilities claim 'xms_cc' (LLT) #1191

Version 2.0.1
----------
- Added a check for UNSET OpenIdConnectPromptParameter value.
- Picks up common@3.0.2

Version 2.0.0
----------
- Add Device Code Flow Support (#1112)
- Moved broker controller and strategy classes to common for MSALCPP brokered auth. (#1115)
- Allow Broker apps to obtain an RT associated to Broker's client ID (for WPJ). (#1126)
- (API Breaking Change) Removed 'defaultAuthority' param from TokenShareUtility; MSA RT ingestion always uses WW-/consumers. (#1147)
- Picks up common@3.0.1

Version 1.6.0
-----------
- Introduces new AadAuthorityAudience enum to support new syntax for specifying cloud + audience
- Adds new property to IAuthenticationResult: correlation_id
- Fix for String encoding issue affecting devices with Turkish locale
- Fix for #1092: (Single Account Mode) getCurrentAccount() does not return MSA accounts if broker is installed
- Fix for #1096: (Single Account Mode) signOut() doesn't remove MSA accounts if broker is installed
- Picks up common@2.0.15

Version 1.5.5
-----------
- Picks up fixes in common@2.0.12-hf1

Version 1.5.4
-----------
- Fix for NPE if sub_error is null.
- Picks up common@2.0.12

Version 1.5.3
-----------
- Changes to delete RT on bad_token suberror.
- Picks up common@2.0.11

Version 1.5.2
------------
- Broker Content Provider Changes
- FOCI support for Local MSAL
- Robolectric version update
- Fixed a bug related tenant ID(#1057)

Version 1.5.1
------------
- Fix to add the throwIfNetworkNotAvailable API back to common library for ADAL back compat.
- Picks up common@2.0.8

Version 1.5.0
------------
- Added new Single Account Public Client Application API overloads
	* Added new signIn() overload which adds a prompt param
	* Added new reauthorize() method which lets your set a prompt for the already-signed-in account
- Added default proguard config to project
- Added MSAL configuration flag to enable/disable power optimization check
- Added dual screen support
- Added Throttling
- Added support to compress broker payload using GZIP
- Added Dual Client Stack support for FoCI apps
- Added Client Clock Skew Mitigation for AT/PoP
- Added changes to client-server telemetry to capture multiple previous errors
- Fixed #995 (Make persistedAccount operations thread safe)
- Fixed #963 (onCancel callback not called when Browser is used)
- Fixed #942 (NPE in create custom tab response intent)
- Fixed #838 (Fragment state NPE)
- Fixed #957 (cache migration not performed)
- Project wide internal code refactoring using Lombok
- Picks up common@2.0.7

Version 1.4.1
------------
- Hotfix release for Teams.
- Fixes #1005
- Fixes common #871
- Limit silent thread pool to 5 threads.
- Picks up common@2.0.2-hf1

Version 1.4.0
------------
- Fix for MSAL #920, 924, 935, 940
    * Crash due to error receiving CANCEL broadcast
- (Preview) Support for AT PoP

Version 1.3.0
------------
- Picks up fixes in common@1.0.15
- Fix for msal#915
    * Incorrect id_token returned for B2C app with multiple policies
- Fix for msal#916
    * WebView calls loadUrl multiple times over lifecycle
- Fix for msal#921
    * WebView displays error when connectivity lost
- Fix for msal#904
    * AT caching logic change for scope intersection
- MSAL Enhancement: WebView zoom controls are now configurable

Version 1.2.0-hf1
------------
- Fixed issue #910
- Adds spinner to WebView when loading interactive requests using WEBVIEW authorization_user_agent.

Version 1.2.0
------------
- API change
    * Replaced the following PublicClientApplication#create methods.
        - create(context, clientId, listener)
        - create(context, clientId, authority, listener)
      with 
        - create(context, clientId, authority, redirectUri, listener)
- Fixed issue #850, #890.
- Fixed issue #770 in common.
- Return AndroidManifest config error in onError() instead of throwing a runtime exception.
- Added Fragment support in WebView flow.

Version 1.1.0-hf1
------------
- Fix issue #882.

Version 1.1.0
----------------------------
- Expose id_token (raw) via IAccount/ITenantProfile from AuthenticationResult (#850).

Version 1.0.1
----------------------------
- Fix issue  #785, #786, #805, #806, #807, #816, #828, #855, #859
- Fixed multiple cloud support in MSAL with Broker.
- Added support for client capabilities to config.
- Added Server Side Telemetry to MSAL.
- Added authority to account object.
- Added support to silently acquire token for a another tenant for an already authorized user for different tenant.
- Added Broker BrowserSupport for COBO.
- Enabled MSAL-Broker communication via AccountManager.

Version 1.0.0-hf1
----------------------------
- Logging fixes in common.

Version 1.0.0
----------------------------
- MSAL Android is now generally available with MSAL 1.0
- Supported Authorities (Microsoft identity platform and Azure Active Directory B2C)
- Microsoft authentication broker support
- Supports enterprise scenarios including:
    * Device Registration
    * Device Management
    * Intune App Protection
    * Device Single Sign On
- Introduction of Single and Multi Account Public Client Applications
- IAccount and access to claims
- Support for synchronous methods from worker threads
- Improved configuration and control of your PublicClientApplication using configuration file
- AndroidX Compatible
- Common version: 1.0.7


Version 0.3.1-alpha
----------------------------
- Picks up common@0.0.10-alpha
- Adds additional validation to PublicClientApplicationConfiguration
- Adds support for non-tfp B2C authority URIs when declared via configuration
- Improved logging around network requests
- getAccounts() is now asynchronous
- Improved tooltips via nullability annotations
- Introduced 10 minute request timeout to unlock threading resources if a user is inactive
- Improved caching of IdTokens
    * Support for ver: 1 IdTokens added, supports B2C & ADAL backwards compatibility
- Improved argument validation
    * Fixed an issue where a null callback could be provided to acquireToken, triggering an NPE
- Caching improvements
    * Guest-account migration support added
    * Network I/O for performing cache migrations has been parallelized
    * Adds support for setting cache encryption keys

Known issues:
- Property `authority` of `IAuthenticationResult` is always `null` for AAD authorities

Version 0.2.2
----------------------------
- Picks up common@0.0.8
	* Bugfix: Resolves MSAL/#517
		- Fix the bug caused by fragment parameter when extracting the redirect url
	* Bugfix: Resolves COMMON/#343
		- Fix the discrepancy on "mIdentityProvider" of Account object between ADAL v1.14.1 and ADAL v1.15.1

Version 0.2.1
----------------------------
- Picks up common@0.0.7
    * Bugfix: Resolves MSAL/#420
        - Corrects an issue whereby expired access tokens can be returned from the cache
    * Bugfix: Resolves MSAL/#418
        - Adds client_id, redirect_uri to refresh token requests (previously missing, yielding inconsistent behavior depending on account type).

Version 0.2.0
----------------------------
- Cache schema has been redesigned to support migration from ADAL 1.15.2+
- SSO and user state will be lost in migration from prior MSAL versions.
- Added support for authorization via:
    * Embedded WebView
    * Device default browser (not only Chrome)
- PublicClientApplication now accepts a JSON metadata document to configure
    * client_id
    * redirect_uri
    * authorities
    * authorization_user_agent
    * http settings
        - configurable timeouts for read/connection
- API changes
    * User has been replaced by IAccount
        - getUsers() -> getAccounts()
        - getUser(String) -> getAccounts(String)
        - removeUser(User) -> removeAccount(IAccount)
        - acquireToken/acquireTokenSilent overloads now accept IAccount parameter
        - User.getName() -> IAccount.getUserName()
        - New API's: IAccount.getAccountIdentifier(), IAccount.getHomeAccountIdentifier()
    * Telemetry has been temporarily removed, and will return in a future release
    * PublicClientApplication#setComponent has been removed
    * PublicClientApplication#setValidateAuthority has been removed
        - Authorities known to developers can be supplied via PublicClientApplication
        - Authorities known to Microsoft are loaded via metadata service when acquiring tokens
    * Extra query param overloads now accept List<Pair<String, String>> instead of String
    * Illegal arguments to acquireToken or acquireTokenSilent now throw MsalArgumentException
    * PublicClientApplication#setSliceParameters has been moved to PublicClientApplicationConfiguration

Version 0.1.3
----------------------------
1. GDPR compliance to Telemetry and Logger. Link: https://github.com/AzureAD/microsoft-authentication-library-for-android/wiki/Logging
2. Fix the bug on CustomTabService checking when calling getCustomTabsServiceIsBound()
3. Update Telemetry to track telemetry Event data in a single Map instance
4. Specifies thrown Exception classes in AbstractMetadataRequestor
5. Create "no-args" constructor for GSON POJOs to prevent using "sun.misc.Unsafe" 
6. Specifies the default locale to UTF_8 to guarantee consistent behavior across all Android devices.
7. Use versions.gradle to aggregate versions across subproject
8. Update Gradle to 4.1
9. Update Gson to 2.8.0

Version 0.1.1
----------------------------
* This release contains the preview for Microsoft Authentication library (MSAL) for Android.
Re-tag to fix the dependencies pulling issue from jcenter.

Version 0.1.0
----------------------------
* Initial preview release for MSAL<|MERGE_RESOLUTION|>--- conflicted
+++ resolved
@@ -1,11 +1,8 @@
 MSAL Wiki : https://github.com/AzureAD/microsoft-authentication-library-for-android/wiki
 vNext
 ----------
-<<<<<<< HEAD
 - [MINOR] Add consumer rule to remove native auth from msal by default (#1986)
-=======
 - [MAJOR] Consuming Credential Manager from common (brings minCompileSdk 34) (#1987)
->>>>>>> fb932dfd
 
 Version 4.10.0
 ----------
