--- conflicted
+++ resolved
@@ -115,12 +115,8 @@
     implementation libs.legacySupportV4
     implementation libs.material
 
-<<<<<<< HEAD
     compileOnly libs.lombok
     annotationProcessor libs.lombok
-=======
-    compileOnly "org.projectlombok:lombok:$rootProject.ext.lombokVersion"
-    annotationProcessor "org.projectlombok:lombok:$rootProject.ext.lombokVersion"
 
     if (findProject(":otelexporter") != null) {
         localImplementation(project(':otelexporter'))
@@ -131,5 +127,4 @@
     distImplementation "com.microsoft.identity.client:opentelemetry.exporter:1.0.0"
     implementation platform("io.opentelemetry:opentelemetry-bom:1.18.0")
     implementation("io.opentelemetry:opentelemetry-sdk:1.18.0")
->>>>>>> c37dc01b
 }