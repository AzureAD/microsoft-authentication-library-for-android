--- conflicted
+++ resolved
@@ -257,12 +257,7 @@
                                 AcquireTokenSilentParameters parameters = new AcquireTokenSilentParameters.Builder()
                                         .withScopes(Arrays.asList(requestOptions.getScopes().toLowerCase().split(" ")))
                                         .forAccount(account)
-<<<<<<< HEAD
-                                        //TODO Issue#669
-                                        // .fromAuthority(mApplication.getConfiguration().getDefaultAuthority().toString())
-=======
                                         .fromAuthority(mApplication.getConfiguration().getDefaultAuthority().getAuthorityURL().toString())
->>>>>>> 85ffc377
                                         .forceRefresh(requestOptions.forceRefresh())
                                         .callback(getAuthenticationCallback(notifyCallback))
                                         .build();
