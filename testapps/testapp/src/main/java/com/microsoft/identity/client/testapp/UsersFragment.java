//  Copyright (c) Microsoft Corporation.
//  All rights reserved.
//
//  This code is licensed under the MIT License.
//
//  Permission is hereby granted, free of charge, to any person obtaining a copy
//  of this software and associated documentation files(the "Software"), to deal
//  in the Software without restriction, including without limitation the rights
//  to use, copy, modify, merge, publish, distribute, sublicense, and / or sell
//  copies of the Software, and to permit persons to whom the Software is
//  furnished to do so, subject to the following conditions :
//
//  The above copyright notice and this permission notice shall be included in
//  all copies or substantial portions of the Software.
//
//  THE SOFTWARE IS PROVIDED "AS IS", WITHOUT WARRANTY OF ANY KIND, EXPRESS OR
//  IMPLIED, INCLUDING BUT NOT LIMITED TO THE WARRANTIES OF MERCHANTABILITY,
//  FITNESS FOR A PARTICULAR PURPOSE AND NONINFRINGEMENT. IN NO EVENT SHALL THE
//  AUTHORS OR COPYRIGHT HOLDERS BE LIABLE FOR ANY CLAIM, DAMAGES OR OTHER
//  LIABILITY, WHETHER IN AN ACTION OF CONTRACT, TORT OR OTHERWISE, ARISING FROM,
//  OUT OF OR IN CONNECTION WITH THE SOFTWARE OR THE USE OR OTHER DEALINGS IN
//  THE SOFTWARE.

package com.microsoft.identity.client.testapp;

import android.os.Bundle;
import android.support.annotation.NonNull;
import android.support.v4.app.Fragment;
import android.view.LayoutInflater;
import android.view.View;
import android.view.ViewGroup;
import android.widget.AdapterView;
import android.widget.ArrayAdapter;
import android.widget.ListView;

import com.google.gson.Gson;
import com.google.gson.GsonBuilder;
import com.google.gson.JsonObject;
import com.microsoft.identity.client.AzureActiveDirectoryAccountIdentifier;
import com.microsoft.identity.client.IAccount;
<<<<<<< HEAD
=======
import com.microsoft.identity.client.PublicClientApplication;
import com.microsoft.identity.common.internal.controllers.TaskCompletedCallbackWithError;
>>>>>>> 3df66eed

import java.util.ArrayList;
import java.util.List;

/**
 * The Fragment used to display the current list of users.
 */
public class UsersFragment extends Fragment {

    private static final String USERNAME = "username";
    private static final String IS_CREDENTIAL_PRESENT = "is_credential_present";
    private static final String IDENTIFIER = "identifier";
    private static final String OBJECT_ID = "object_id";
    private static final String TENANT_ID = "tenant_id";
    private static final String ACCOUNT_ID = "account_id";
    private static final String HOME_ACCOUNT_ID = "home_account_id";
    private ListView mUserList;
    private Gson mGson;

    @Override
    public View onCreateView(final LayoutInflater inflater, final ViewGroup container, final Bundle savedInstanceState) {
        final View view = inflater.inflate(R.layout.fragment_user, container, false);

        mUserList = view.findViewById(R.id.user_list);

<<<<<<< HEAD
        MsalWrapper.getInstance().registerPostAccountLoadedJob("UsersFragment.onCreateView",
            new MsalWrapper.IPostAccountLoaded() {
            @Override
            public void onLoaded(List<IAccount> loadedAccount) {
                createViewWithAccountList(loadedAccount);
                MsalWrapper.getInstance().deregisterPostAccountLoadedJob("UsersFragment.onCreateView");
=======
        final PublicClientApplication pca = ((MainActivity) this.getActivity()).getPublicClientApplication();
        pca.getAccounts(new PublicClientApplication.LoadAccountCallback() {
            @Override
            public void onTaskCompleted(final List<IAccount> accounts) {
                mGson = new GsonBuilder().setPrettyPrinting().create();
                final List<String> serializedUsers = new ArrayList<>(accounts.size());
                for (final IAccount account : accounts) {
                    JsonObject jsonAcct = transformToJson(account);
                    serializedUsers.add(mGson.toJson(jsonAcct));
                }

                final ArrayAdapter<String> arrayAdapter = new ArrayAdapter<>(getContext(), android.R.layout.simple_list_item_1, serializedUsers);
                mUserList.setAdapter(arrayAdapter);

                mUserList.setOnItemClickListener(new AdapterView.OnItemClickListener() {
                    @Override
                    public void onItemClick(AdapterView<?> parent, View view, int position, long id) {
                        final IAccount selectedAccount = accounts.get(position);
                        ((MainActivity) getActivity()).setUser(selectedAccount);
                        getFragmentManager().popBackStack();
                    }
                });
>>>>>>> 3df66eed
            }

            @Override
            public void onError(final Exception e) {
                //TODO
            }
        });

        return view;
    }

    private void createViewWithAccountList(final List<IAccount> accounts) {
        mGson = new GsonBuilder().setPrettyPrinting().create();
        final List<String> serializedUsers = new ArrayList<>(accounts.size());
        for (final IAccount account : accounts) {
            JsonObject jsonAcct = transformToJson(account);
            serializedUsers.add(mGson.toJson(jsonAcct));
        }

        final ArrayAdapter<String> arrayAdapter = new ArrayAdapter<>(getContext(), android.R.layout.simple_list_item_1, serializedUsers);
        mUserList.setAdapter(arrayAdapter);

        mUserList.setOnItemClickListener(new AdapterView.OnItemClickListener() {
            @Override
            public void onItemClick(AdapterView<?> parent, View view, int position, long id) {
                final IAccount selectedAccount = accounts.get(position);
                ((MainActivity) getActivity()).setUser(selectedAccount);
                getFragmentManager().popBackStack();
            }
        });
    }

    @NonNull
    private JsonObject transformToJson(IAccount account) {
        JsonObject jsonAcct = new JsonObject();
        jsonAcct.addProperty(USERNAME, account.getUsername());

        JsonObject accountId = new JsonObject();
        accountId.addProperty(IDENTIFIER, account.getAccountIdentifier().getIdentifier());

        if (account.getAccountIdentifier() instanceof AzureActiveDirectoryAccountIdentifier) {
            final AzureActiveDirectoryAccountIdentifier acctId = (AzureActiveDirectoryAccountIdentifier) account.getAccountIdentifier();
            accountId.addProperty(OBJECT_ID, acctId.getObjectIdentifier());
            accountId.addProperty(TENANT_ID, acctId.getTenantIdentifier());
        }


        JsonObject homeAccountId = new JsonObject();
        homeAccountId.addProperty(IDENTIFIER, account.getHomeAccountIdentifier().getIdentifier());

        if (account.getHomeAccountIdentifier() instanceof AzureActiveDirectoryAccountIdentifier) {
            final AzureActiveDirectoryAccountIdentifier acctId = (AzureActiveDirectoryAccountIdentifier) account.getHomeAccountIdentifier();
            homeAccountId.addProperty(OBJECT_ID, acctId.getObjectIdentifier());
            homeAccountId.addProperty(TENANT_ID, acctId.getTenantIdentifier());
        }

        jsonAcct.add(ACCOUNT_ID, accountId);
        jsonAcct.add(HOME_ACCOUNT_ID, homeAccountId);

        return jsonAcct;
    }
}<|MERGE_RESOLUTION|>--- conflicted
+++ resolved
@@ -38,11 +38,8 @@
 import com.google.gson.JsonObject;
 import com.microsoft.identity.client.AzureActiveDirectoryAccountIdentifier;
 import com.microsoft.identity.client.IAccount;
-<<<<<<< HEAD
-=======
 import com.microsoft.identity.client.PublicClientApplication;
 import com.microsoft.identity.common.internal.controllers.TaskCompletedCallbackWithError;
->>>>>>> 3df66eed
 
 import java.util.ArrayList;
 import java.util.List;
@@ -68,42 +65,12 @@
 
         mUserList = view.findViewById(R.id.user_list);
 
-<<<<<<< HEAD
         MsalWrapper.getInstance().registerPostAccountLoadedJob("UsersFragment.onCreateView",
             new MsalWrapper.IPostAccountLoaded() {
             @Override
             public void onLoaded(List<IAccount> loadedAccount) {
                 createViewWithAccountList(loadedAccount);
                 MsalWrapper.getInstance().deregisterPostAccountLoadedJob("UsersFragment.onCreateView");
-=======
-        final PublicClientApplication pca = ((MainActivity) this.getActivity()).getPublicClientApplication();
-        pca.getAccounts(new PublicClientApplication.LoadAccountCallback() {
-            @Override
-            public void onTaskCompleted(final List<IAccount> accounts) {
-                mGson = new GsonBuilder().setPrettyPrinting().create();
-                final List<String> serializedUsers = new ArrayList<>(accounts.size());
-                for (final IAccount account : accounts) {
-                    JsonObject jsonAcct = transformToJson(account);
-                    serializedUsers.add(mGson.toJson(jsonAcct));
-                }
-
-                final ArrayAdapter<String> arrayAdapter = new ArrayAdapter<>(getContext(), android.R.layout.simple_list_item_1, serializedUsers);
-                mUserList.setAdapter(arrayAdapter);
-
-                mUserList.setOnItemClickListener(new AdapterView.OnItemClickListener() {
-                    @Override
-                    public void onItemClick(AdapterView<?> parent, View view, int position, long id) {
-                        final IAccount selectedAccount = accounts.get(position);
-                        ((MainActivity) getActivity()).setUser(selectedAccount);
-                        getFragmentManager().popBackStack();
-                    }
-                });
->>>>>>> 3df66eed
-            }
-
-            @Override
-            public void onError(final Exception e) {
-                //TODO
             }
         });
 
