--- conflicted
+++ resolved
@@ -1,5 +1,4 @@
-<?xml version="1.0" encoding="utf-8"?>
-<!--
+<?xml version="1.0" encoding="utf-8"?><!--
   ~ //  Copyright (c) Microsoft Corporation.
   ~ //  All rights reserved.
   ~ //
@@ -24,30 +23,31 @@
   ~ //  THE SOFTWARE.
   -->
 <ScrollView xmlns:android="http://schemas.android.com/apk/res/android"
-    xmlns:tools="http://schemas.android.com/tools"
     android:layout_width="wrap_content"
     android:layout_height="wrap_content">
+
     <LinearLayout
         android:id="@+id/activity_main"
         android:layout_width="match_parent"
         android:layout_height="match_parent"
         android:orientation="vertical"
-        android:paddingBottom="@dimen/activity_vertical_margin"
         android:paddingLeft="@dimen/activity_horizontal_margin"
+        android:paddingTop="@dimen/activity_vertical_margin"
         android:paddingRight="@dimen/activity_horizontal_margin"
-        android:paddingTop="@dimen/activity_vertical_margin">
-
-        <LinearLayout
-            android:paddingBottom="5dp"
-            android:layout_width="match_parent"
-            android:layout_height="wrap_content"
-            android:orientation="horizontal"
-            android:weightSum="10">
-            <TextView
-                android:layout_width="0dp"
-                android:layout_height="wrap_content"
-                android:layout_weight="3"
-                android:text="@string/authority_text"/>
+        android:paddingBottom="@dimen/activity_vertical_margin">
+
+        <LinearLayout
+            android:layout_width="match_parent"
+            android:layout_height="wrap_content"
+            android:orientation="horizontal"
+            android:paddingBottom="5dp"
+            android:weightSum="10">
+
+            <TextView
+                android:layout_width="0dp"
+                android:layout_height="wrap_content"
+                android:layout_weight="3"
+                android:text="@string/authority_text" />
 
             <Spinner
                 android:id="@+id/authorityType"
@@ -58,11 +58,11 @@
 
 
         <LinearLayout
-            android:paddingTop="5dp"
-            android:paddingBottom="5dp"
-            android:layout_width="match_parent"
-            android:layout_height="wrap_content"
-            android:orientation="horizontal"
+            android:layout_width="match_parent"
+            android:layout_height="wrap_content"
+            android:orientation="horizontal"
+            android:paddingTop="5dp"
+            android:paddingBottom="5dp"
             android:weightSum="10">
 
             <TextView
@@ -80,11 +80,11 @@
         </LinearLayout>
 
         <LinearLayout
-            android:paddingTop="5dp"
-            android:paddingBottom="5dp"
-            android:layout_width="match_parent"
-            android:layout_height="wrap_content"
-            android:orientation="horizontal"
+            android:layout_width="match_parent"
+            android:layout_height="wrap_content"
+            android:orientation="horizontal"
+            android:paddingTop="5dp"
+            android:paddingBottom="5dp"
             android:weightSum="10">
 
             <TextView
@@ -102,12 +102,12 @@
         </LinearLayout>
 
         <LinearLayout
-            android:paddingTop="5dp"
-            android:paddingBottom="5dp"
-            android:layout_width="match_parent"
+            android:layout_width="match_parent"
+            android:layout_height="wrap_content"
             android:gravity="center_vertical"
-            android:layout_height="wrap_content"
-            android:orientation="horizontal"
+            android:orientation="horizontal"
+            android:paddingTop="5dp"
+            android:paddingBottom="5dp"
             android:weightSum="10">
 
             <TextView
@@ -115,7 +115,7 @@
                 android:layout_height="wrap_content"
                 android:layout_weight="3"
                 android:gravity="center_vertical"
-                android:text="@string/auth_user_agent"/>
+                android:text="@string/auth_user_agent" />
 
             <Spinner
                 android:id="@+id/auth_user_agent"
@@ -126,11 +126,11 @@
 
 
         <LinearLayout
-            android:paddingTop="5dp"
-            android:paddingBottom="5dp"
-            android:layout_width="match_parent"
-            android:layout_height="wrap_content"
-            android:orientation="horizontal"
+            android:layout_width="match_parent"
+            android:layout_height="wrap_content"
+            android:orientation="horizontal"
+            android:paddingTop="5dp"
+            android:paddingBottom="5dp"
             android:weightSum="10">
 
             <TextView
@@ -147,11 +147,11 @@
         </LinearLayout>
 
         <LinearLayout
-            android:paddingTop="5dp"
-            android:paddingBottom="5dp"
-            android:layout_width="match_parent"
-            android:layout_height="wrap_content"
-            android:orientation="horizontal"
+            android:layout_width="match_parent"
+            android:layout_height="wrap_content"
+            android:orientation="horizontal"
+            android:paddingTop="5dp"
+            android:paddingBottom="5dp"
             android:weightSum="10">
 
             <TextView
@@ -164,18 +164,18 @@
                 android:id="@+id/scope"
                 android:layout_width="0dp"
                 android:layout_height="wrap_content"
-                android:textSize="12sp"
+                android:layout_weight="7"
+                android:hint="@string/scope_text_hint"
                 android:text="@string/scope_default_text"
-                android:layout_weight="7"
-                android:hint="@string/scope_text_hint"/>
-        </LinearLayout>
-
-        <LinearLayout
-            android:paddingTop="5dp"
-            android:paddingBottom="5dp"
-            android:layout_width="match_parent"
-            android:layout_height="wrap_content"
-            android:orientation="horizontal"
+                android:textSize="12sp" />
+        </LinearLayout>
+
+        <LinearLayout
+            android:layout_width="match_parent"
+            android:layout_height="wrap_content"
+            android:orientation="horizontal"
+            android:paddingTop="5dp"
+            android:paddingBottom="5dp"
             android:weightSum="10">
 
             <TextView
@@ -189,31 +189,32 @@
                 android:layout_width="0dp"
                 android:layout_height="wrap_content"
                 android:layout_weight="7"
-                android:textSize="12sp"
-                android:hint="@string/scope_text_hint"/>
-        </LinearLayout>
-
-        <LinearLayout
-            android:paddingTop="5dp"
-            android:paddingBottom="5dp"
-            android:layout_width="match_parent"
+                android:hint="@string/scope_text_hint"
+                android:textSize="12sp" />
+        </LinearLayout>
+
+        <LinearLayout
+            android:layout_width="match_parent"
+            android:layout_height="wrap_content"
             android:gravity="center_vertical"
-            android:layout_height="wrap_content"
-            android:orientation="horizontal"
-<<<<<<< HEAD
+            android:orientation="horizontal"
+            android:paddingTop="5dp"
+            android:paddingBottom="5dp"
             android:weightSum="2">
 
-            <LinearLayout android:layout_width="match_parent"
-                          android:layout_height="match_parent"
-                          android:weightSum="8"
-                          android:orientation="horizontal"
-                          android:layout_weight="1">
+            <LinearLayout
+                android:layout_width="match_parent"
+                android:layout_height="match_parent"
+                android:layout_weight="1"
+                android:orientation="horizontal"
+                android:weightSum="8">
+
                 <TextView
                     android:layout_width="0dp"
                     android:layout_height="wrap_content"
                     android:layout_weight="5"
                     android:gravity="center_vertical"
-                    android:text="@string/force_refresh"/>
+                    android:text="@string/force_refresh" />
 
                 <Switch
                     android:id="@+id/forceRefresh"
@@ -221,59 +222,41 @@
                     android:layout_height="wrap_content"
                     android:layout_weight="3"
                     android:gravity="center_vertical"
-                    android:textOn="on"
-                    android:textOff="off"/>
+                    android:textOff="off"
+                    android:textOn="on" />
             </LinearLayout>
 
-            <LinearLayout android:layout_width="match_parent"
-                          android:layout_height="match_parent"
-                          android:weightSum="8"
-                          android:orientation="horizontal"
-                          android:layout_weight="1">
+            <LinearLayout
+                android:layout_width="match_parent"
+                android:layout_height="match_parent"
+                android:layout_weight="1"
+                android:orientation="horizontal"
+                android:weightSum="8">
 
                 <TextView
                     android:layout_width="0dp"
                     android:layout_height="wrap_content"
+                    android:layout_weight="5"
                     android:gravity="center_vertical"
-                    android:layout_weight="5"
-                    android:text="@string/enable_pii_text"/>
+                    android:text="@string/enable_pii_text" />
 
                 <Switch
                     android:id="@+id/enablePII"
                     android:layout_width="0dp"
                     android:layout_height="wrap_content"
+                    android:layout_weight="3"
                     android:gravity="center_vertical"
-                    android:layout_weight="3"
-                    android:textOn="on"
-                    android:textOff="off"/>
+                    android:textOff="off"
+                    android:textOn="on" />
             </LinearLayout>
-=======
-            android:weightSum="8">
-        
-            <TextView
-                android:layout_width="0dp"
-                android:layout_height="wrap_content"
-                android:gravity="center_vertical"
-                android:layout_weight="5"
-                android:text="@string/enable_pii_text"/>
-
-            <Switch
-                android:id="@+id/enablePII"
-                android:layout_width="0dp"
-                android:layout_height="wrap_content"
-                android:gravity="center_vertical"
-                android:layout_weight="3"
-                android:textOn="on"
-                android:textOff="off"/>
->>>>>>> 3df66eed
-        </LinearLayout>
-
-        <LinearLayout
-            android:paddingTop="5dp"
-            android:paddingBottom="5dp"
-            android:layout_width="match_parent"
-            android:layout_height="wrap_content"
-            android:orientation="horizontal"
+        </LinearLayout>
+
+        <LinearLayout
+            android:layout_width="match_parent"
+            android:layout_height="wrap_content"
+            android:orientation="horizontal"
+            android:paddingTop="5dp"
+            android:paddingBottom="5dp"
             android:weightSum="10">
 
             <TextView
@@ -286,17 +269,17 @@
                 android:id="@+id/default_browser"
                 android:layout_width="0dp"
                 android:layout_height="wrap_content"
-                android:textSize="12sp"
-                android:layout_weight="6"/>
-        </LinearLayout>
-
-
-        <LinearLayout
-            android:paddingTop="5dp"
-            android:paddingBottom="5dp"
-            android:layout_width="match_parent"
-            android:layout_height="wrap_content"
-            android:orientation="horizontal"
+                android:layout_weight="6"
+                android:textSize="12sp" />
+        </LinearLayout>
+
+
+        <LinearLayout
+            android:layout_width="match_parent"
+            android:layout_height="wrap_content"
+            android:orientation="horizontal"
+            android:paddingTop="5dp"
+            android:paddingBottom="5dp"
             android:weightSum="10">
 
             <TextView
@@ -309,16 +292,16 @@
                 android:id="@+id/public_application_mode"
                 android:layout_width="0dp"
                 android:layout_height="wrap_content"
-                android:textSize="12sp"
-                android:layout_weight="6"/>
-        </LinearLayout>
-
-        <LinearLayout
-            android:paddingTop="5dp"
-            android:paddingBottom="5dp"
-            android:layout_width="match_parent"
-            android:layout_height="wrap_content"
-            android:orientation="horizontal"
+                android:layout_weight="6"
+                android:textSize="12sp" />
+        </LinearLayout>
+
+        <LinearLayout
+            android:layout_width="match_parent"
+            android:layout_height="wrap_content"
+            android:orientation="horizontal"
+            android:paddingTop="5dp"
+            android:paddingBottom="5dp"
             android:weightSum="10">
 
             <TextView
@@ -336,37 +319,37 @@
         </LinearLayout>
 
         <LinearLayout
-            android:paddingTop="5dp"
-            android:paddingBottom="5dp"
-            android:layout_width="match_parent"
-            android:layout_height="wrap_content"
-            android:orientation="horizontal"
+            android:layout_width="match_parent"
+            android:layout_height="wrap_content"
+            android:orientation="horizontal"
+            android:paddingTop="5dp"
+            android:paddingBottom="5dp"
             android:weightSum="10">
 
             <Button
                 android:id="@+id/btn_getUsers"
                 android:layout_width="0dp"
                 android:layout_height="wrap_content"
+                android:layout_weight="5"
                 android:gravity="center"
-                android:layout_weight="5"
                 android:text="@string/btn_getUser" />
 
             <Button
                 android:id="@+id/btn_clearCache"
                 android:layout_width="0dp"
                 android:layout_height="wrap_content"
+                android:layout_weight="5"
                 android:gravity="center"
-                android:layout_weight="5"
                 android:text="@string/btn_removeUser" />
 
         </LinearLayout>
 
 
         <RelativeLayout
-            android:paddingTop="5dp"
             android:layout_width="match_parent"
             android:layout_height="match_parent"
-            android:gravity="center">
+            android:gravity="center"
+            android:paddingTop="5dp">
 
             <LinearLayout
                 android:layout_width="match_parent"
@@ -402,10 +385,10 @@
         </RelativeLayout>
 
         <RelativeLayout
-            android:paddingTop="5dp"
             android:layout_width="match_parent"
             android:layout_height="match_parent"
-            android:gravity="center">
+            android:gravity="center"
+            android:paddingTop="5dp">
 
             <LinearLayout
                 android:layout_width="match_parent"
