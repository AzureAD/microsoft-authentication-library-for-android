{
  "client_id" : "9851987a-55e5-46e2-8d70-75f8dc060f21",
  "authorization_user_agent" : "DEFAULT",
  "redirect_uri" : "msal9851987a-55e5-46e2-8d70-75f8dc060f21://auth",
  "authorities" : [
    {
      "type": "AAD",
      "audience": {
<<<<<<< HEAD
        "type": "AzureADandPersonalMicrosoftAccount",
        "tenant_id": "common"
      },
      "slice": {
        "slice": "testslice",
        "dc": "PROD-WST-TEST1"
      },
      "flight_parameters": {"key1": "value1", "key2": "value2"}
=======
        "type": "AzureADandPersonalMicrosoftAccount"
      }
>>>>>>> 8d9d1b62
    }
  ]
}<|MERGE_RESOLUTION|>--- conflicted
+++ resolved
@@ -6,19 +6,8 @@
     {
       "type": "AAD",
       "audience": {
-<<<<<<< HEAD
-        "type": "AzureADandPersonalMicrosoftAccount",
-        "tenant_id": "common"
-      },
-      "slice": {
-        "slice": "testslice",
-        "dc": "PROD-WST-TEST1"
-      },
-      "flight_parameters": {"key1": "value1", "key2": "value2"}
-=======
         "type": "AzureADandPersonalMicrosoftAccount"
       }
->>>>>>> 8d9d1b62
     }
   ]
 }