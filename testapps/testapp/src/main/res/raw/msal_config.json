--- conflicted
+++ resolved
@@ -5,11 +5,7 @@
     {
       "type": "AAD",
       "audience": {
-<<<<<<< HEAD
-       "type": "AzureADandPersonalMicrosoftAccount"
-=======
         "type": "AzureADandPersonalMicrosoftAccount"
->>>>>>> 6d592f4e
       }
     }
   ]
