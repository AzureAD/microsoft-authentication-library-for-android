--- conflicted
+++ resolved
@@ -2,11 +2,8 @@
   "client_id" : "4b0db8c2-9f26-4417-8bde-3f0e3656f8e0",
   "authorization_user_agent" : "DEFAULT",
   "redirect_uri" : "msauth://com.msft.identity.client.sample.local/1wIqXSqBj7w%2Bh11ZifsnqwgyKrY%3D",
-<<<<<<< HEAD
   "handle_null_taskaffinity": true,
-=======
   "authorization_in_current_task": false,
->>>>>>> 36f3c5cc
   "authorities" : [
     {
       "type": "AAD",
