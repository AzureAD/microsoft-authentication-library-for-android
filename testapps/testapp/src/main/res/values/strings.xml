<!--
  ~ // Copyright (c) Microsoft Corporation.
  ~ // All rights reserved.
  ~ //
  ~ // This code is licensed under the MIT License.
  ~ //
  ~ // Permission is hereby granted, free of charge, to any person obtaining a copy
  ~ // of this software and associated documentation files(the "Software"), to deal
  ~ // in the Software without restriction, including without limitation the rights
  ~ // to use, copy, modify, merge, publish, distribute, sublicense, and / or sell
  ~ // copies of the Software, and to permit persons to whom the Software is
  ~ // furnished to do so, subject to the following conditions :
  ~ //
  ~ // The above copyright notice and this permission notice shall be included in
  ~ // all copies or substantial portions of the Software.
  ~ //
  ~ // THE SOFTWARE IS PROVIDED "AS IS", WITHOUT WARRANTY OF ANY KIND, EXPRESS OR
  ~ // IMPLIED, INCLUDING BUT NOT LIMITED TO THE WARRANTIES OF MERCHANTABILITY,
  ~ // FITNESS FOR A PARTICULAR PURPOSE AND NONINFRINGEMENT. IN NO EVENT SHALL THE
  ~ // AUTHORS OR COPYRIGHT HOLDERS BE LIABLE FOR ANY CLAIM, DAMAGES OR OTHER
  ~ // LIABILITY, WHETHER IN AN ACTION OF CONTRACT, TORT OR OTHERWISE, ARISING FROM,
  ~ // OUT OF OR IN CONNECTION WITH THE SOFTWARE OR THE USE OR OTHER DEALINGS IN
  ~ // THE SOFTWARE.
  -->

<resources>
    <string name="app_name">MSAL Sample App</string>

    <string name="authority_text">Authority</string>
    <string name="login_hint_text">Login hint</string>
    <string name="prompt_behavior_text">Prompt</string>
    <string name="data_profile_text">Data Profile</string>
    <string name="scope_text">Scope</string>
    <string name="scope_default_text">user.read</string>
    <string name="extra_scope_text">Extra Scopes</string>
    <string name="scope_text_hint">Type in scopes delimited by space</string>
    <string name="enable_pii_text">Enable PII</string>
    <string name="force_refresh">Force Refresh</string>
    <string name="default_browser">Default Browser</string>
    <string name="public_application_mode">Mode</string>
    <string name="auth_user_agent">User Agent</string>
    <string name="acquire_token_button">AcquireToken</string>
    <string name="acquire_token_silent_button">AcquireToken Silent</string>
    <string name="acquire_token_with_resource_button">AT w/ Resource</string>
    <string name="acquire_token_silent_with_resource_button">ATS w/ Resource</string>
    <string name="result_hint_text">Acquire token interactive/silent flow result data goes here...</string>
    <string name="log_hint_text">Log data goes here...</string>
    <string name="clear_log_button">clear logs</string>
    <string name="copy_log_button">copy logs to clipboard</string>
    <string name="copy_auth_result_button">copy result to clipboard</string>
    <string name="account">Account</string>
    <string name="btn_getUser">Get Users</string>
    <string name="btn_removeUser">Remove User</string>
    <string name="config_file_text">Config File</string>
    <string name="auth_scheme_text">Auth Scheme</string>
    <string name="launch_main_activity_button">Start Task</string>
    <string name="get_active_broker">Get active broker package</string>
    <string name="is_qr_pin_available">is QR + PIN available</string>

    <!-- TODO: Remove or change this placeholder text -->
    <string name="hello_blank_fragment">Hello blank fragment</string>
    <string name="pop_resource_url_text">PoP Resource URL</string>
    <string name="pop_http_method_text">PoP HTTP Method</string>
    <string name="pop_default_resource_url">https://signedhttprequest.azurewebsites.net/api/validateSHR</string>
    <string name="claims">Claims</string>
    <string name="status">Status:</string>
    <string name="pop_client_claims">PoP client claims</string>
    <string name="trust_debug_broker">DebugBroker?</string>
    <string name="enable_new_broker_discovery">Enable New Broker Discovery</string>
    <string name="clear_active_broker_cache">Clear Active Broker Cache</string>
    <string name="current_cached_active_broker">Cached Active Broker</string>
    <string name="none">None</string>
<<<<<<< HEAD

    <!-- Native Auth Title screens -->
    <string name="title_email_password_sisu">Email &amp; Password</string>
    <string name="title_email_oob_sisu">Email &amp; OTP</string>
    <string name="title_email_attribute_oob_sisu">Custom Attributes</string>
    <string name="title_email_oob_sspr">Password Reset</string>
    <string name="title_more">More</string>
    <string name="title_web_fallback">Web Fallback</string>

    <!-- Native Auth -->
    <string name="sign_in">"Sign In"</string>
    <string name="sign_up">"Sign Up"</string>
    <string name="sign_out">"Sign Out"</string>
    <string name="forget_password">"Forget Password"</string>
    <string name="submit_attribute">"Submit"</string>
    <string name="submit_password">"Submit"</string>
    <string name="create">"Create new user"</string>
    <string name="attributes_intro">Attributes are required. Check logs for details.</string>
    <string name="submit_attributes">Submit attributes</string>
    <string name="verify_email">"Send"</string>
    <string name="verify_code">"Next"</string>
    <string name="resend_code_text">"Resend Passcode"</string>

    <string name="sign_in_successful_message">"Sign in successful"</string>
    <string name="sign_up_successful_message">"Sign up successful. Trigger sign in flow."</string>
    <string name="sign_in_switch_to_otp">"Account requires code for sign in"</string>
    <string name="sign_out_successful_message">"Sign out successful"</string>
    <string name="password_reset_success_message">"Password change successful"</string>
    <string name="resend_code_message">"New code sent"</string>

    <!-- Native Auth Errors -->
    <string name="msal_exception_title">MSAL Exception</string>

    <!-- Native Auth Fields -->
    <string name="attribute_email">Email <font color='@android:color/red'>*</font></string>
    <string name="attribute_password">Password <font color='@android:color/red'>*</font></string>
    <string name="attribute_attr1_key">Attribute 1 - Key</string>
    <string name="attribute_attr1_value">Attribute 1 - Value</string>
    <string name="attribute_attr2_key">Attribute 2 - Key</string>
    <string name="attribute_attr2_value">Attribute 2 - Value</string>
    <string name="attribute_given">"Given name"</string>
    <string name="attribute_surname">"Surname"</string>
    <string name="attribute_otp">"Code"</string>

    <!-- Results -->
    <string name="result_access_token_text">"Access token: "</string>
    <string name="result_id_token_text">"ID token: "</string>
=======
    <string name="at_with_qr_pin">AT with QR + PIN</string>
>>>>>>> 1e7f00e2
</resources><|MERGE_RESOLUTION|>--- conflicted
+++ resolved
@@ -70,7 +70,6 @@
     <string name="clear_active_broker_cache">Clear Active Broker Cache</string>
     <string name="current_cached_active_broker">Cached Active Broker</string>
     <string name="none">None</string>
-<<<<<<< HEAD
 
     <!-- Native Auth Title screens -->
     <string name="title_email_password_sisu">Email &amp; Password</string>
@@ -118,7 +117,5 @@
     <!-- Results -->
     <string name="result_access_token_text">"Access token: "</string>
     <string name="result_id_token_text">"ID token: "</string>
-=======
     <string name="at_with_qr_pin">AT with QR + PIN</string>
->>>>>>> 1e7f00e2
 </resources>