pluginManagement {
     // Note: Since our plugin references the android plugin we need to include google() and mavenCentral() here.
     repositories {
         google()
         mavenCentral()
         gradlePluginPortal()
     }
 }
<<<<<<< HEAD

=======
>>>>>>> fbb02177
include ':msal', ':common', ':keyvault', ':labapi', ':testutils', ':pop-benchmarker',
        ':package-inspector', ':msalautomationapp', ':uiautomationutilities'
project(':common').projectDir = new File('common/common')
project(':keyvault').projectDir = new File('common/keyvault')
project(':labapi').projectDir = new File('common/labapi')
project(':testutils').projectDir = new File('common/testutils')
project(':uiautomationutilities').projectDir = new File('common/uiautomationutilities')

// test apps
include ':testapps:sample'
include ':testapps:testapp'
include ':testapps:automationapp'<|MERGE_RESOLUTION|>--- conflicted
+++ resolved
@@ -6,10 +6,6 @@
          gradlePluginPortal()
      }
  }
-<<<<<<< HEAD
-
-=======
->>>>>>> fbb02177
 include ':msal', ':common', ':keyvault', ':labapi', ':testutils', ':pop-benchmarker',
         ':package-inspector', ':msalautomationapp', ':uiautomationutilities'
 project(':common').projectDir = new File('common/common')
