//  Copyright (c) Microsoft Corporation.
//  All rights reserved.
//
//  This code is licensed under the MIT License.
//
//  Permission is hereby granted, free of charge, to any person obtaining a copy
//  of this software and associated documentation files(the "Software"), to deal
//  in the Software without restriction, including without limitation the rights
//  to use, copy, modify, merge, publish, distribute, sublicense, and / or sell
//  copies of the Software, and to permit persons to whom the Software is
//  furnished to do so, subject to the following conditions :
//
//  The above copyright notice and this permission notice shall be included in
//  all copies or substantial portions of the Software.
//
//  THE SOFTWARE IS PROVIDED "AS IS", WITHOUT WARRANTY OF ANY KIND, EXPRESS OR
//  IMPLIED, INCLUDING BUT NOT LIMITED TO THE WARRANTIES OF MERCHANTABILITY,
//  FITNESS FOR A PARTICULAR PURPOSE AND NONINFRINGEMENT. IN NO EVENT SHALL THE
//  AUTHORS OR COPYRIGHT HOLDERS BE LIABLE FOR ANY CLAIM, DAMAGES OR OTHER
//  LIABILITY, WHETHER IN AN ACTION OF CONTRACT, TORT OR OTHERWISE, ARISING FROM,
//  OUT OF OR IN CONNECTION WITH THE SOFTWARE OR THE USE OR OTHER DEALINGS IN
//  THE SOFTWARE.

package com.microsoft.identity.client.sample;

import android.content.Intent;
import android.os.Bundle;
import android.os.Handler;
<<<<<<< HEAD
import android.util.Log;
import android.view.View;
import android.widget.Button;
=======
import android.support.design.widget.NavigationView;
import android.support.v4.app.Fragment;
import android.support.v4.app.FragmentManager;
import android.support.v4.app.FragmentTransaction;
import android.support.v4.view.GravityCompat;
import android.support.v4.widget.DrawerLayout;
import android.support.v7.app.ActionBarDrawerToggle;
import android.support.v7.app.AppCompatActivity;
import android.support.v7.widget.Toolbar;
import android.util.Log;
import android.view.MenuItem;
import android.widget.RelativeLayout;
>>>>>>> 3bca752f
import android.widget.Toast;

import com.microsoft.identity.client.AuthenticationCallback;
import com.microsoft.identity.client.AuthenticationResult;
<<<<<<< HEAD
import com.microsoft.identity.client.MsalEventReceiver;
=======
import com.microsoft.identity.client.ILogger;
import com.microsoft.identity.client.Logger;
import com.microsoft.identity.client.MsalClientException;
import com.microsoft.identity.client.MsalException;
import com.microsoft.identity.client.MsalServiceException;
import com.microsoft.identity.client.MsalUiRequiredException;
>>>>>>> 3bca752f
import com.microsoft.identity.client.PublicClientApplication;
import com.microsoft.identity.client.Telemetry;
import com.microsoft.identity.client.UIBehavior;
import com.microsoft.identity.client.User;

<<<<<<< HEAD
import java.util.List;
import java.util.Map;

public class MainActivity extends Activity {

    private PublicClientApplication mApplication;
    private static String[] SCOPES = new String[]{"User.Read"};
=======
import java.util.Collections;
import java.util.List;

/**
 * The app's main activity.
 */
public class MainActivity extends AppCompatActivity implements NavigationView.OnNavigationItemSelectedListener,
        AcquireTokenFragment.OnFragmentInteractionListener {
>>>>>>> 3bca752f

    private static final String TAG = MainActivity.class.getSimpleName();

    private PublicClientApplication mApplication;
    private User mUser;
    private Handler mHandler;

<<<<<<< HEAD
    private static final String LOG_TAG = MainActivity.class.getSimpleName();

    static {
        Telemetry.getInstance().registerReceiver(new MsalEventReceiver() {
            @Override
            public void onEventsReceived(List<Map<String, String>> events) {
                Log.d(LOG_TAG, "Received events");
                Log.d(LOG_TAG, "Event count: [" + events.size() + "]");
                for (final Map<String, String> event : events) {
                    Log.d(LOG_TAG, "Begin event --------");
                    for (final String key : event.keySet()) {
                        Log.d(LOG_TAG, "\t" + key + " :: " + event.get(key));
                    }
                    Log.d(LOG_TAG, "End event ----------");
                }
            }
        });
    }

=======
    private String mAuthority;
    private String[] mScopes;
    private UIBehavior mUiBehavior;
    private String mLoginHint;
    private String mExtraQp;
    private String[] mAdditionalScope;
    private boolean mEnablePiiLogging;
    private boolean mForceRefresh;
    private AuthenticationResult mAuthResult;

    private RelativeLayout mContentMain;

    /**
     * When initializing the {@link PublicClientApplication}, all the apps should only provide us the application context instead of
     * the running activity itself. If running activity itself is provided, that will have the sdk hold a strong reference of the activity
     * which could potentially cause the object not correctly garbage collected and cause activity leak.
     *
     * External Logger should be provided by the Calling app. The sdk logs to the logcat by default, and loglevel is enabled at verbose level.
     * To set external logger,
     * {@link Logger#setExternalLogger(ILogger)}.
     * To set log level,
     * {@link Logger#setLogLevel(Logger.LogLevel)}
     * By default, the sdk won't give back any Pii logging. However the app can turn it on, this is up to the application's privacy policy.
     * To turn on the Pii logging,
     * {@link Logger#setEnablePII(boolean)}
     * Application can also set the component name. There are cases that other sdks will also take dependency on MSAL i.e. microsoft graph sdk
     * or Intune mam sdk, providing the component name will help separate the logs from application and the logs from the sdk running inside of
     * the apps.
     * To set component name:
     * {@link PublicClientApplication#setComponent(String)}
     *
     * For the {@link AuthenticationCallback}, MSAL exposes three results 1) Success, which contains the {@link AuthenticationResult} 2) Failure case,
     * which contains {@link MsalException} and 3) Cancel, specifically for user canceling the flow.
     *
     * For the failure case, MSAL exposes three sub exceptions:
     * 1) {@link MsalClientException}, which is specifically for the exceptions running inside the client app itself, could be no active network,
     * Json parsing failure, etc.
     * 2) {@link MsalServiceException}, which is the error that the sdk gets back when communicating to the service, could be oauth2 errors, socket timout
     * or 500/503/504. For oauth2 erros, MSAL returns back the exact error that server returns back to the sdk.
     * 3) {@link MsalUiRequiredException}, which means that UI is required.
     */
>>>>>>> 3bca752f
    @Override
    protected void onCreate(Bundle savedInstanceState) {
        super.onCreate(savedInstanceState);
        setContentView(R.layout.activity_main);

        mContentMain = (RelativeLayout) findViewById(R.id.content_main);

        final Toolbar toolbar = (Toolbar) findViewById(R.id.toolbar);
        setSupportActionBar(toolbar);

        final DrawerLayout drawerLayout = (DrawerLayout) findViewById(R.id.drawer_layout);
        ActionBarDrawerToggle toggle = new ActionBarDrawerToggle(this, drawerLayout, toolbar, 0, 0);
        drawerLayout.addDrawerListener(toggle);
        toggle.syncState();

        final NavigationView navigationView = (NavigationView) findViewById(R.id.nav_view);
        navigationView.setNavigationItemSelectedListener(this);

        if (savedInstanceState == null) {
            // auto select the first item
            onNavigationItemSelected(navigationView.getMenu().getItem(0));
        }

        if (mApplication == null) {
            mApplication = new PublicClientApplication(this.getApplicationContext());
        }
    }

    @Override
    public boolean onNavigationItemSelected(final MenuItem item) {
        final Fragment fragment;
        int menuItemId = item.getItemId();
        if (menuItemId == R.id.nav_acquire) {
            fragment = new AcquireTokenFragment();
        } else if (menuItemId == R.id.nav_result) {
            fragment = new ResultFragment();
            final Bundle bundle = new Bundle();
            if (mAuthResult != null) {
                bundle.putString(ResultFragment.ACCESS_TOKEN, mAuthResult.getAccessToken());
                bundle.putString(ResultFragment.ID_TOKEN, mAuthResult.getIdToken());
                bundle.putString(ResultFragment.DISPLAYABLE, mAuthResult.getUser().getDisplayableId());
            }

            fragment.setArguments(bundle);
            mAuthResult = null;
        } else if (menuItemId == R.id.nav_log) {
            fragment = new LogFragment();
            final String logs = ((MsalSampleApp)this.getApplication()).getLogs();
            final Bundle bundle = new Bundle();
            bundle.putString(LogFragment.LOG_MSG, logs);
            fragment.setArguments(bundle);
        }else {
            fragment = null;
        }

        attachFragment(fragment);
        return true;
    }

    @Override
    protected void onActivityResult(int requestCode, int resultCode, Intent data) {
        mApplication.handleInteractiveRequestRedirect(requestCode, resultCode, data);
    }

    @Override
    public void onGetUser() {
        final Fragment fragment = new UsersFragment();
        attachFragment(fragment);
    }

    List<User> getUsers() {
        try {
            return mApplication.getUsers();
        } catch (final MsalClientException e) {
            Log.e(TAG, "Fail to retrieve users: " + e.getMessage(), e);
        }
        return Collections.emptyList();
    }

    private void attachFragment(final Fragment fragment) {
        final FragmentManager fragmentManager = getSupportFragmentManager();
        final FragmentTransaction fragmentTransaction = fragmentManager.beginTransaction();

        final DrawerLayout drawerLayout = (DrawerLayout) findViewById(R.id.drawer_layout);
        drawerLayout.closeDrawer(GravityCompat.START);
        fragmentTransaction.replace(mContentMain.getId(), fragment).addToBackStack(null).commit();
    }

    @Override
    public void onAcquireTokenClicked(final AcquireTokenFragment.RequestOptions requestOptions) {
        prepareRequestParameters(requestOptions);

        if (mEnablePiiLogging) {
            Logger.getInstance().setEnableLogcatLog(mEnablePiiLogging);
        }

        callAcquireToken(mScopes, mUiBehavior, mLoginHint, mExtraQp, mAdditionalScope);
    }

    @Override
    public void onRemoveUserClicked() {
        if (mUser == null) {
            showMessage("Please select a user");
            return;
        }

        mApplication.remove(mUser);
        mUser = null;
    }

    @Override
    public void onAcquireTokenSilentClicked(final AcquireTokenFragment.RequestOptions requestOptions) {
        prepareRequestParameters(requestOptions);
        if (mUser == null) {
            showMessage("Please select an user.");
            return;
        }

        callAcquireTokenSilent(mScopes, mUser, mForceRefresh);
    }

    void prepareRequestParameters(final AcquireTokenFragment.RequestOptions requestOptions) {
        mAuthority = getAuthority(requestOptions.getAuthorityType());
        mLoginHint = requestOptions.getLoginHint();
        mUiBehavior = requestOptions.getUiBehavior();
        mEnablePiiLogging = requestOptions.enablePiiLogging();
        mForceRefresh = requestOptions.forceRefresh();

        final String scopes = requestOptions.getScopes();
        if (scopes == null) {
            throw new IllegalArgumentException("null scope");
        }

        mScopes = scopes.toLowerCase().split(" ");
        mAdditionalScope = requestOptions.getAdditionalScopes() == null ? null : requestOptions.getAdditionalScopes().toLowerCase().split(" ");
    }

    final String getAuthority(Constants.AuthorityType authorityTypeType) {
        switch (authorityTypeType) {
            case AAD :
                return Constants.AAD_AUTHORITY;
            case B2C:
                return "B2c is not configured yet";
        }

        throw new IllegalArgumentException("Not supported authority type");
    }

    void setUser(final User user) {
        mUser = user;
    }

    private void callAcquireToken(final String[] scopes, final UIBehavior uiBehavior, final String loginHint,
                                  final String extraQueryParam, final String[] additionalScope) {
        // The sample app is having the PII enable setting on the MainActivity. Ideally, app should decide to enable Pii or not,
        // if it's enabled, it should be  the setting when the application is onCreate.
        if (mEnablePiiLogging) {
            Logger.getInstance().setEnablePII(true);
        } else {
            Logger.getInstance().setEnablePII(false);
        }

        mApplication.acquireToken(this, scopes, loginHint, uiBehavior, extraQueryParam, additionalScope,
                null, getAuthenticationCallback());
    }

    private void callAcquireTokenSilent(final String[] scopes, final User user,  boolean forceRefresh) {
        mApplication.acquireTokenSilentAsync(scopes, user, null, forceRefresh, getAuthenticationCallback());
    }

    private AuthenticationCallback getAuthenticationCallback() {
        return new AuthenticationCallback() {

            @Override
            public void onSuccess(AuthenticationResult authenticationResult) {
                mAuthResult = authenticationResult;
                onNavigationItemSelected(getNavigationView().getMenu().getItem(1));
                mUser = null;
            }

            @Override
            public void onError(MsalException exception) {
                // Check the exception type.
                if (exception instanceof MsalClientException) {
                    // This means errors happened in the sdk itself, could be network, Json parse, etc. Check MsalError.java
                    // for detailed list of the errors.
                    showMessage(exception.getMessage());
                } else if (exception instanceof MsalServiceException) {
                    // This means something is wrong when the sdk is communication to the service, mostly likely it's the client
                    // configuration.
                    showMessage(exception.getMessage());
                } else if (exception instanceof MsalUiRequiredException) {
                    // This explicitly indicates that developer needs to prompt the user, it could be refresh token is expired, revoked
                    // or user changes the password; or it could be that no token was found in the token cache.
                    callAcquireToken(mScopes, mUiBehavior, mLoginHint, mExtraQp, mAdditionalScope);
                }
            }

            @Override
            public void onCancel() {
                showMessage("User cancelled the flow.");
            }
        };
    }

    private NavigationView getNavigationView() {
        final NavigationView navigationView = (NavigationView) findViewById(R.id.nav_view);
        navigationView.setNavigationItemSelectedListener(this);

        return navigationView;
    }

    private void showMessage(final String msg) {
        getHandler().post(new Runnable() {

            @Override
            public void run() {
                Toast.makeText(MainActivity.this, msg, Toast.LENGTH_LONG).show();
            }
        });
    }

    private Handler getHandler() {
        if (mHandler == null) {
            return new Handler(MainActivity.this.getMainLooper());
        }

        return mHandler;
    }
}<|MERGE_RESOLUTION|>--- conflicted
+++ resolved
@@ -26,11 +26,6 @@
 import android.content.Intent;
 import android.os.Bundle;
 import android.os.Handler;
-<<<<<<< HEAD
-import android.util.Log;
-import android.view.View;
-import android.widget.Button;
-=======
 import android.support.design.widget.NavigationView;
 import android.support.v4.app.Fragment;
 import android.support.v4.app.FragmentManager;
@@ -43,72 +38,55 @@
 import android.util.Log;
 import android.view.MenuItem;
 import android.widget.RelativeLayout;
->>>>>>> 3bca752f
 import android.widget.Toast;
 
 import com.microsoft.identity.client.AuthenticationCallback;
 import com.microsoft.identity.client.AuthenticationResult;
-<<<<<<< HEAD
-import com.microsoft.identity.client.MsalEventReceiver;
-=======
 import com.microsoft.identity.client.ILogger;
 import com.microsoft.identity.client.Logger;
 import com.microsoft.identity.client.MsalClientException;
+import com.microsoft.identity.client.MsalEventReceiver;
 import com.microsoft.identity.client.MsalException;
 import com.microsoft.identity.client.MsalServiceException;
 import com.microsoft.identity.client.MsalUiRequiredException;
->>>>>>> 3bca752f
 import com.microsoft.identity.client.PublicClientApplication;
 import com.microsoft.identity.client.Telemetry;
 import com.microsoft.identity.client.UIBehavior;
 import com.microsoft.identity.client.User;
 
-<<<<<<< HEAD
+import java.util.Collections;
 import java.util.List;
 import java.util.Map;
-
-public class MainActivity extends Activity {
-
-    private PublicClientApplication mApplication;
-    private static String[] SCOPES = new String[]{"User.Read"};
-=======
-import java.util.Collections;
-import java.util.List;
 
 /**
  * The app's main activity.
  */
 public class MainActivity extends AppCompatActivity implements NavigationView.OnNavigationItemSelectedListener,
         AcquireTokenFragment.OnFragmentInteractionListener {
->>>>>>> 3bca752f
 
     private static final String TAG = MainActivity.class.getSimpleName();
+
+    static {
+        Telemetry.getInstance().registerReceiver(new MsalEventReceiver() {
+            @Override
+            public void onEventsReceived(List<Map<String, String>> events) {
+                Log.d(TAG, "Received events");
+                Log.d(TAG, "Event count: [" + events.size() + "]");
+                for (final Map<String, String> event : events) {
+                    Log.d(TAG, "Begin event --------");
+                    for (final String key : event.keySet()) {
+                        Log.d(TAG, "\t" + key + " :: " + event.get(key));
+                    }
+                    Log.d(TAG, "End event ----------");
+                }
+            }
+        });
+    }
 
     private PublicClientApplication mApplication;
     private User mUser;
     private Handler mHandler;
 
-<<<<<<< HEAD
-    private static final String LOG_TAG = MainActivity.class.getSimpleName();
-
-    static {
-        Telemetry.getInstance().registerReceiver(new MsalEventReceiver() {
-            @Override
-            public void onEventsReceived(List<Map<String, String>> events) {
-                Log.d(LOG_TAG, "Received events");
-                Log.d(LOG_TAG, "Event count: [" + events.size() + "]");
-                for (final Map<String, String> event : events) {
-                    Log.d(LOG_TAG, "Begin event --------");
-                    for (final String key : event.keySet()) {
-                        Log.d(LOG_TAG, "\t" + key + " :: " + event.get(key));
-                    }
-                    Log.d(LOG_TAG, "End event ----------");
-                }
-            }
-        });
-    }
-
-=======
     private String mAuthority;
     private String[] mScopes;
     private UIBehavior mUiBehavior;
@@ -150,7 +128,6 @@
      * or 500/503/504. For oauth2 erros, MSAL returns back the exact error that server returns back to the sdk.
      * 3) {@link MsalUiRequiredException}, which means that UI is required.
      */
->>>>>>> 3bca752f
     @Override
     protected void onCreate(Bundle savedInstanceState) {
         super.onCreate(savedInstanceState);
