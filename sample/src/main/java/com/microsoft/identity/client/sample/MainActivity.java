--- conflicted
+++ resolved
@@ -71,11 +71,7 @@
         super.onCreate(savedInstanceState);
         setContentView(R.layout.activity_main);
 
-<<<<<<< HEAD
         mContentMain = (RelativeLayout) findViewById(R.id.content_main);
-=======
-        mApplication = new PublicClientApplication(this.getApplicationContext());
->>>>>>> d0832432
 
         final Toolbar toolbar = (Toolbar) findViewById(R.id.toolbar);
         setSupportActionBar(toolbar);
