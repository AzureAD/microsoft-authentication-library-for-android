//  Copyright (c) Microsoft Corporation.
//  All rights reserved.
//
//  This code is licensed under the MIT License.
//
//  Permission is hereby granted, free of charge, to any person obtaining a copy
//  of this software and associated documentation files(the "Software"), to deal
//  in the Software without restriction, including without limitation the rights
//  to use, copy, modify, merge, publish, distribute, sublicense, and / or sell
//  copies of the Software, and to permit persons to whom the Software is
//  furnished to do so, subject to the following conditions :
//
//  The above copyright notice and this permission notice shall be included in
//  all copies or substantial portions of the Software.
//
//  THE SOFTWARE IS PROVIDED "AS IS", WITHOUT WARRANTY OF ANY KIND, EXPRESS OR
//  IMPLIED, INCLUDING BUT NOT LIMITED TO THE WARRANTIES OF MERCHANTABILITY,
//  FITNESS FOR A PARTICULAR PURPOSE AND NONINFRINGEMENT. IN NO EVENT SHALL THE
//  AUTHORS OR COPYRIGHT HOLDERS BE LIABLE FOR ANY CLAIM, DAMAGES OR OTHER
//  LIABILITY, WHETHER IN AN ACTION OF CONTRACT, TORT OR OTHERWISE, ARISING FROM,
//  OUT OF OR IN CONNECTION WITH THE SOFTWARE OR THE USE OR OTHER DEALINGS IN
//  THE SOFTWARE.

package com.microsoft.identity.nativeauth.statemachine.states

import com.microsoft.identity.common.java.exception.BaseException

/**
 * Callback<T> class is used when the Native Auth features like SignUp, SignIn and SSPR are
 * called from Java code using callback variant.
 */
interface Callback <T> {

    /**
<<<<<<< HEAD
     * onResult callback is made when the Native Auth action is successful.
     * @param result: Result of the successful Native Auth action.
=======
     * onResult callback is invoked when the action was successful.
     * @param result: Result of the successful Native Auth API.
>>>>>>> a6a31d7b
     */
    fun onResult(result: T)

    /**
<<<<<<< HEAD
     * onError callback is made when the Native Auth action fails.
=======
     * onError callback is invoked when the action failed.
>>>>>>> a6a31d7b
     * @param exception: This object captures the exception encountered during the failure.
     */
    fun onError(exception: BaseException)
}<|MERGE_RESOLUTION|>--- conflicted
+++ resolved
@@ -32,22 +32,13 @@
 interface Callback <T> {
 
     /**
-<<<<<<< HEAD
-     * onResult callback is made when the Native Auth action is successful.
-     * @param result: Result of the successful Native Auth action.
-=======
      * onResult callback is invoked when the action was successful.
      * @param result: Result of the successful Native Auth API.
->>>>>>> a6a31d7b
      */
     fun onResult(result: T)
 
     /**
-<<<<<<< HEAD
-     * onError callback is made when the Native Auth action fails.
-=======
      * onError callback is invoked when the action failed.
->>>>>>> a6a31d7b
      * @param exception: This object captures the exception encountered during the failure.
      */
     fun onError(exception: BaseException)
