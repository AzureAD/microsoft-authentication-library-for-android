//  Copyright (c) Microsoft Corporation.
//  All rights reserved.
//
//  This code is licensed under the MIT License.
//
//  Permission is hereby granted, free of charge, to any person obtaining a copy
//  of this software and associated documentation files(the "Software"), to deal
//  in the Software without restriction, including without limitation the rights
//  to use, copy, modify, merge, publish, distribute, sublicense, and / or sell
//  copies of the Software, and to permit persons to whom the Software is
//  furnished to do so, subject to the following conditions :
//
//  The above copyright notice and this permission notice shall be included in
//  all copies or substantial portions of the Software.
//
//  THE SOFTWARE IS PROVIDED "AS IS", WITHOUT WARRANTY OF ANY KIND, EXPRESS OR
//  IMPLIED, INCLUDING BUT NOT LIMITED TO THE WARRANTIES OF MERCHANTABILITY,
//  FITNESS FOR A PARTICULAR PURPOSE AND NONINFRINGEMENT. IN NO EVENT SHALL THE
//  AUTHORS OR COPYRIGHT HOLDERS BE LIABLE FOR ANY CLAIM, DAMAGES OR OTHER
//  LIABILITY, WHETHER IN AN ACTION OF CONTRACT, TORT OR OTHERWISE, ARISING FROM,
//  OUT OF OR IN CONNECTION WITH THE SOFTWARE OR THE USE OR OTHER DEALINGS IN
//  THE SOFTWARE.

package com.microsoft.identity.nativeauth.statemachine.states

import android.os.Parcel
import android.os.Parcelable
import com.microsoft.identity.client.AuthenticationResultAdapter
import com.microsoft.identity.nativeauth.NativeAuthPublicClientApplication
import com.microsoft.identity.nativeauth.NativeAuthPublicClientApplicationConfiguration
import com.microsoft.identity.client.exception.MsalException
import com.microsoft.identity.client.internal.CommandParametersAdapter
import com.microsoft.identity.nativeauth.statemachine.results.SignInResendCodeResult
import com.microsoft.identity.nativeauth.statemachine.results.SignInResult
import com.microsoft.identity.nativeauth.statemachine.results.SignInSubmitCodeResult
import com.microsoft.identity.nativeauth.statemachine.results.SignInSubmitPasswordResult
import com.microsoft.identity.common.nativeauth.internal.commands.SignInResendCodeCommand
import com.microsoft.identity.common.nativeauth.internal.commands.SignInSubmitCodeCommand
import com.microsoft.identity.common.nativeauth.internal.commands.SignInSubmitPasswordCommand
import com.microsoft.identity.common.nativeauth.internal.commands.SignInWithContinuationTokenCommand
import com.microsoft.identity.common.nativeauth.internal.controllers.NativeAuthMsalController
import com.microsoft.identity.common.java.controllers.CommandDispatcher
import com.microsoft.identity.common.java.nativeauth.controllers.results.INativeAuthCommandResult
import com.microsoft.identity.common.java.nativeauth.controllers.results.SignInCommandResult
import com.microsoft.identity.common.java.nativeauth.controllers.results.SignInResendCodeCommandResult
import com.microsoft.identity.common.java.nativeauth.controllers.results.SignInSubmitCodeCommandResult
import com.microsoft.identity.common.java.nativeauth.controllers.results.SignInSubmitPasswordCommandResult
import com.microsoft.identity.common.java.nativeauth.controllers.results.SignInWithContinuationTokenCommandResult
import com.microsoft.identity.common.java.eststelemetry.PublicApiId
import com.microsoft.identity.common.java.logging.LogSession
import com.microsoft.identity.common.java.logging.Logger
import com.microsoft.identity.common.java.util.StringUtil
import com.microsoft.identity.common.java.nativeauth.util.checkAndWrapCommandResultType
import com.microsoft.identity.nativeauth.statemachine.errors.ErrorTypes
import com.microsoft.identity.nativeauth.statemachine.errors.ResendCodeError
import com.microsoft.identity.nativeauth.statemachine.errors.SignInError
import com.microsoft.identity.nativeauth.statemachine.errors.SignInErrorTypes
import com.microsoft.identity.nativeauth.statemachine.errors.SignInSubmitPasswordError
import com.microsoft.identity.nativeauth.statemachine.errors.SubmitCodeError
import kotlinx.coroutines.Dispatchers
import kotlinx.coroutines.launch
import kotlinx.coroutines.withContext

/**
 * Native Auth uses a state machine to denote state of and transitions within a flow.
 * SignInCodeRequiredState class represents a state where the user has to provide a code to progress
 * in the signin flow.
 * @property continuationToken: Continuation token to be passed in the next request
 * @property scopes: List of scopes
 * @property config Configuration used by Native Auth
 */
class SignInCodeRequiredState internal constructor(
    override val continuationToken: String,
    private val scopes: List<String>?,
    private val config: NativeAuthPublicClientApplicationConfiguration
<<<<<<< HEAD
) : BaseState(flowToken), State, Parcelable {
=======
) : BaseState(continuationToken), State, Serializable {
>>>>>>> 1e7f00e2
    private val TAG: String = SignInCodeRequiredState::class.java.simpleName

    constructor(parcel: Parcel) : this(
        parcel.readString()  ?: "",
        parcel.createStringArrayList(),
        parcel.readSerializable() as NativeAuthPublicClientApplicationConfiguration
    ) {
    }

    /**
     * SubmitCodeCallback receives the result for submit code for SignIn for Native Auth
     */
    interface SubmitCodeCallback : Callback<SignInSubmitCodeResult>

    /**
     * Submits the verification code received to the server; callback variant.
     *
     * @param code The code to submit.
     * @param callback [com.microsoft.identity.nativeauth.statemachine.states.SignInCodeRequiredState.SubmitCodeCallback] to receive the result on.
     * @return The results of the submit code action.
     */
    fun submitCode(code: String, callback: SubmitCodeCallback) {
        LogSession.logMethodCall(TAG, "${TAG}.submitCode")
        NativeAuthPublicClientApplication.pcaScope.launch {
            try {
                val result = submitCode(code)
                callback.onResult(result)
            } catch (e: MsalException) {
                Logger.error(TAG, "Exception thrown in submitCode", e)
                callback.onError(e)
            }
        }
    }

    /**
     * Submits the verification code received to the server; Kotlin coroutines variant.
     *
     * @param code The code to submit.
     * @return The results of the submit code action.
     */
    suspend fun submitCode(code: String): SignInSubmitCodeResult {
        LogSession.logMethodCall(TAG, "${TAG}.submitCode(code: String)")
        return withContext(Dispatchers.IO) {
            val params = CommandParametersAdapter.createSignInSubmitCodeCommandParameters(
                config,
                config.oAuth2TokenCache,
                code,
                continuationToken,
                scopes
            )

            val signInSubmitCodeCommand = SignInSubmitCodeCommand(
                parameters = params,
                controller = NativeAuthMsalController(),
                publicApiId = PublicApiId.NATIVE_AUTH_SIGN_IN_SUBMIT_CODE
            )

            val rawCommandResult = CommandDispatcher.submitSilentReturningFuture(signInSubmitCodeCommand).get()

            return@withContext when (val result = rawCommandResult.checkAndWrapCommandResultType<SignInSubmitCodeCommandResult>()) {
                is SignInCommandResult.IncorrectCode -> {
                    SubmitCodeError(
                        errorType = ErrorTypes.INVALID_CODE,
                        error = result.error,
                        errorMessage = result.errorDescription,
                        correlationId = result.correlationId,
                        errorCodes = result.errorCodes,
                        subError = result.subError
                    )

                }

                is SignInCommandResult.Complete -> {
                    val authenticationResult =
                        AuthenticationResultAdapter.adapt(result.authenticationResult)

                    SignInResult.Complete(
                        resultValue = AccountState.createFromAuthenticationResult(
                            authenticationResult = authenticationResult,
                            config = config
                        )
                    )
                }

                is INativeAuthCommandResult.Redirect -> {
                    SubmitCodeError(
                        errorType = ErrorTypes.BROWSER_REQUIRED,
                        error = result.error,
                        errorMessage = result.errorDescription,
                        correlationId = result.correlationId
                    )
                }

                is INativeAuthCommandResult.UnknownError -> {
                    Logger.warn(
                        TAG,
                        "Submit code received unexpected result: $result"
                    )
                    SubmitCodeError(
                        errorMessage = result.errorDescription,
                        error = result.error,
                        correlationId = result.correlationId,
                        errorCodes = result.errorCodes,
                        exception = result.exception
                    )
                }
            }
        }
    }

    /**
     * ResendCodeCallback receives the result for resend code for SignIn for Native Auth
     */
    interface ResendCodeCallback : Callback<SignInResendCodeResult>

    /**
     * Resends a new verification code to the user; callback variant.
     *
     * @param callback [com.microsoft.identity.nativeauth.statemachine.states.SignInCodeRequiredState.ResendCodeCallback] to receive the result on.
     * @return The results of the resend code action.
     */
    fun resendCode(callback: ResendCodeCallback) {
        LogSession.logMethodCall(TAG, "${TAG}.resendCode")
        NativeAuthPublicClientApplication.pcaScope.launch {
            try {
                val result = resendCode()
                callback.onResult(result)
            } catch (e: MsalException) {
                Logger.error(TAG, "Exception thrown in resendCode", e)
                callback.onError(e)
            }
        }
    }

    /**
     * Resends a new verification code to the user; Kotlin coroutines variant.
     *
     * @return The results of the resend code action.
     */
    suspend fun resendCode(): SignInResendCodeResult {
        LogSession.logMethodCall(TAG, "${TAG}.resendCode()")
        return withContext(Dispatchers.IO) {
            val params = CommandParametersAdapter.createSignInResendCodeCommandParameters(
                config,
                config.oAuth2TokenCache,
                continuationToken
            )

            val signInResendCodeCommand = SignInResendCodeCommand(
                parameters = params,
                controller = NativeAuthMsalController(),
                publicApiId = PublicApiId.NATIVE_AUTH_SIGN_IN_RESEND_CODE
            )

            val rawCommandResult = CommandDispatcher.submitSilentReturningFuture(signInResendCodeCommand).get()

            return@withContext when (val result = rawCommandResult.checkAndWrapCommandResultType<SignInResendCodeCommandResult>()) {
                is SignInCommandResult.CodeRequired -> {
                    SignInResendCodeResult.Success(
                        nextState = SignInCodeRequiredState(
                            continuationToken = result.continuationToken,
                            scopes = scopes,
                            config = config
                        ),
                        codeLength = result.codeLength,
                        sentTo = result.challengeTargetLabel,
                        channel = result.challengeChannel
                    )
                }

                is INativeAuthCommandResult.Redirect -> {
                    ResendCodeError(
                        errorType = ErrorTypes.BROWSER_REQUIRED,
                        error = result.error,
                        errorMessage = result.errorDescription,
                        correlationId = result.correlationId
                    )
                }

                is INativeAuthCommandResult.UnknownError -> {
                    Logger.warn(
                        TAG,
                        "Resend code received unexpected result: $result"
                    )
                    ResendCodeError(
                        errorMessage = result.errorDescription,
                        error = result.error,
                        correlationId = result.correlationId,
                        errorCodes = result.errorCodes,
                        exception = result.exception
                    )
                }
            }
        }
    }

    override fun writeToParcel(parcel: Parcel, flags: Int) {
        parcel.writeString(flowToken)
        parcel.writeStringList(scopes)
        parcel.writeSerializable(config)
    }

    override fun describeContents(): Int {
        return 0
    }

    companion object CREATOR : Parcelable.Creator<SignInCodeRequiredState> {
        override fun createFromParcel(parcel: Parcel): SignInCodeRequiredState {
            return SignInCodeRequiredState(parcel)
        }

        override fun newArray(size: Int): Array<SignInCodeRequiredState?> {
            return arrayOfNulls(size)
        }
    }
}

/**
 * Native Auth uses a state machine to denote state of and transitions within a flow.
 * SignInPasswordRequiredState class represents a state where the user has to provide a password to progress
 * in the signin flow.
 * @property continuationToken: Continuation token to be passed in the next request
 * @property scopes: List of scopes
 * @property config Configuration used by Native Auth
 */
class SignInPasswordRequiredState(
    override val continuationToken: String,
    private val scopes: List<String>?,
    private val config: NativeAuthPublicClientApplicationConfiguration
) : BaseState(continuationToken), State {
    private val TAG: String = SignInPasswordRequiredState::class.java.simpleName

    /**
     * SubmitPasswordCallback receives the result for submit password for SignIn for Native Auth
     */
    interface SubmitPasswordCallback : Callback<SignInSubmitPasswordResult>

    /**
     * Submits the password of the account to the server; callback variant.
     *
     * @param password the password to submit.
     * @param callback [com.microsoft.identity.nativeauth.statemachine.states.SignInPasswordRequiredState.SubmitPasswordCallback] to receive the result on.
     * @return The results of the submit password action.
     */
    fun submitPassword(password: CharArray, callback: SubmitPasswordCallback) {
        LogSession.logMethodCall(TAG, "${TAG}.submitPassword")
        NativeAuthPublicClientApplication.pcaScope.launch {
            try {
                val result = submitPassword(password)
                callback.onResult(result)
            } catch (e: MsalException) {
                Logger.error(TAG, "Exception thrown in submitPassword", e)
                callback.onError(e)
            }
        }
    }

    /**
     * Submits the password of the account to the server; Kotlin coroutines variant.
     *
     * @param password the password to submit.
     * @return The results of the submit password action.
     */
    suspend fun submitPassword(password: CharArray): SignInSubmitPasswordResult {
        LogSession.logMethodCall(TAG, "${TAG}.submitPassword(password: String)")
        return withContext(Dispatchers.IO) {
            val params = CommandParametersAdapter.createSignInSubmitPasswordCommandParameters(
                config,
                config.oAuth2TokenCache,
                continuationToken,
                password,
                scopes
            )

            try
            {
                val signInSubmitPasswordCommand = SignInSubmitPasswordCommand(
                    parameters = params,
                    controller = NativeAuthMsalController(),
                    publicApiId = PublicApiId.NATIVE_AUTH_SIGN_IN_SUBMIT_PASSWORD
                )

                val rawCommandResult =
                    CommandDispatcher.submitSilentReturningFuture(signInSubmitPasswordCommand).get()

                return@withContext when (val result =
                    rawCommandResult.checkAndWrapCommandResultType<SignInSubmitPasswordCommandResult>()) {
                    is SignInCommandResult.InvalidCredentials -> {
                        SignInSubmitPasswordError(
                            errorType = SignInErrorTypes.INVALID_CREDENTIALS,
                            errorMessage = result.errorDescription,
                            error = result.error,
                            correlationId = result.correlationId
                        )
                    }
                    is SignInCommandResult.Complete -> {
                        val authenticationResult =
                            AuthenticationResultAdapter.adapt(result.authenticationResult)
                        SignInResult.Complete(
                            resultValue = AccountState.createFromAuthenticationResult(
                                authenticationResult = authenticationResult,
                                config = config
                            )
                        )
                    }
                    is INativeAuthCommandResult.Redirect -> {
                        SignInSubmitPasswordError(
                            errorType = ErrorTypes.BROWSER_REQUIRED,
                            error = result.error,
                            errorMessage = result.errorDescription,
                            correlationId = result.correlationId
                        )
                    }
                    is INativeAuthCommandResult.UnknownError -> {
                        Logger.warn(
                            TAG,
                            "Submit password received unexpected result: $result"
                        )
                        SignInSubmitPasswordError(
                            errorMessage = result.errorDescription,
                            error = result.error,
                            correlationId = result.correlationId,
                            errorCodes = result.errorCodes,
                            exception = result.exception
                        )
                    }
                }
            } finally {
                StringUtil.overwriteWithNull(params.password)
            }
        }
    }
}

/**
 * Native Auth uses a state machine to denote state of and transitions within a flow.
 * SignInAfterSignUpBaseState class is an abstract class to represent signin state after
 * successfull signup
 * in the signin flow.
 * @property continuationToken: Continuation token from signup APIS
 * @property username: Username of the user
 * @property config Configuration used by Native Auth
 */
abstract class SignInAfterSignUpBaseState(
    override val continuationToken: String?,
    internal open val username: String,
<<<<<<< HEAD
    internal open val config: NativeAuthPublicClientApplicationConfiguration
) : BaseState(signInVerificationCode), State, Parcelable {
=======
    private val config: NativeAuthPublicClientApplicationConfiguration
) : BaseState(continuationToken), State, Serializable {
>>>>>>> 1e7f00e2
    private val TAG: String = SignInAfterSignUpBaseState::class.java.simpleName

    constructor(parcel: Parcel) : this(
        parcel.readString(),
        parcel.readString() ?: "",
        parcel.readSerializable() as NativeAuthPublicClientApplicationConfiguration
    ) {
    }

    /**
     * SignInAfterSignUpCallback receives the result for sign in after signup for Native Auth
     */
    interface SignInAfterSignUpCallback : Callback<SignInResult>

    /**
     * Submits the sign-in-after-sign-up verification code to the server; callback variant.
     *
     * @param scopes (Optional) The scopes to request.
     * @param callback [com.microsoft.identity.nativeauth.statemachine.states.SignInAfterSignUpBaseState.SignInAfterSignUpCallback] to receive the result on.
     * @return The results of the sign-in-after-sign-up action.
     */
    fun signInAfterSignUp(scopes: List<String>? = null, callback: SignInAfterSignUpCallback) {
        LogSession.logMethodCall(TAG, "${TAG}.signInAfterSignUp")

        NativeAuthPublicClientApplication.pcaScope.launch {
            try {
                val result = signInAfterSignUp(scopes)
                callback.onResult(result)
            } catch (e: MsalException) {
                Logger.error(TAG, "Exception thrown in signInAfterSignUp", e)
                callback.onError(e)
            }
        }
    }

    /**
     * Submits the sign-in-after-sign-up verification code to the server; Kotlin coroutines variant.
     *
     * @param scopes (Optional) The scopes to request.
     * @return The results of the sign-in-after-sign-up action.
     */
    suspend fun signInAfterSignUp(scopes: List<String>? = null): SignInResult {
        return withContext(Dispatchers.IO) {
            LogSession.logMethodCall(TAG, "${TAG}.signInAfterSignUp(scopes: List<String>)")

            // Check if verification code was passed. If not, return an UnknownError with instructions to call the other
            // sign in flows (code or password).
            if (continuationToken.isNullOrEmpty()) {
                Logger.warn(
                    TAG,
                    "Sign in after sign up received unexpected result: continuationToken was null"
                )
                return@withContext SignInError(
                    errorMessage = "Sign In is not available through this state, please use the standalone sign in methods (signInWithCode or signInWithPassword).",
                    error = "invalid_state",
                    correlationId = "UNSET",
                )
            }

            val commandParameters = CommandParametersAdapter.createSignInWithContinuationTokenCommandParameters(
                config,
                config.oAuth2TokenCache,
                continuationToken,
                username,
                scopes
            )

            val command = SignInWithContinuationTokenCommand(
                commandParameters,
                NativeAuthMsalController(),
                PublicApiId.NATIVE_AUTH_SIGN_IN_WITH_SLT
            )

            val rawCommandResult = CommandDispatcher.submitSilentReturningFuture(command).get()

            return@withContext when (val result = rawCommandResult.checkAndWrapCommandResultType<SignInWithContinuationTokenCommandResult>()) {
                is SignInCommandResult.CodeRequired -> {
                    SignInResult.CodeRequired(
                        nextState = SignInCodeRequiredState(
                            continuationToken = result.continuationToken,
                            scopes = scopes,
                            config = config
                        ),
                        codeLength = result.codeLength,
                        sentTo = result.challengeTargetLabel,
                        channel = result.challengeChannel
                    )
                }
                is SignInCommandResult.PasswordRequired -> {
                    SignInResult.PasswordRequired(
                        nextState = SignInPasswordRequiredState(
                            continuationToken = result.continuationToken,
                            scopes = scopes,
                            config = config
                        )
                    )
                }
                is SignInCommandResult.Complete -> {
                    val authenticationResult =
                        AuthenticationResultAdapter.adapt(result.authenticationResult)
                    SignInResult.Complete(
                        resultValue = AccountState.createFromAuthenticationResult(
                            authenticationResult = authenticationResult,
                            config = config
                        )
                    )
                }
                is INativeAuthCommandResult.Redirect -> {
                    SignInError(
                        errorType = ErrorTypes.BROWSER_REQUIRED,
                        error = result.error,
                        errorMessage = result.errorDescription,
                        correlationId = result.correlationId
                    )
                }
                is INativeAuthCommandResult.UnknownError -> {
                    Logger.warn(
                        TAG,
                        "Sign in after sign up received unexpected result: $result"
                    )
                    SignInError(
                        errorMessage = result.errorDescription,
                        error = result.error,
                        correlationId = result.correlationId,
                        errorCodes = result.errorCodes,
                        exception = result.exception
                    )
                }
            }
        }
    }

    override fun writeToParcel(parcel: Parcel, flags: Int) {
        parcel.writeString(signInVerificationCode)
        parcel.writeString(username)
        parcel.writeSerializable(config)
    }

    override fun describeContents(): Int {
        return 0
    }
}<|MERGE_RESOLUTION|>--- conflicted
+++ resolved
@@ -73,11 +73,7 @@
     override val continuationToken: String,
     private val scopes: List<String>?,
     private val config: NativeAuthPublicClientApplicationConfiguration
-<<<<<<< HEAD
-) : BaseState(flowToken), State, Parcelable {
-=======
-) : BaseState(continuationToken), State, Serializable {
->>>>>>> 1e7f00e2
+) : BaseState(continuationToken), State, Parcelable {
     private val TAG: String = SignInCodeRequiredState::class.java.simpleName
 
     constructor(parcel: Parcel) : this(
@@ -424,13 +420,8 @@
 abstract class SignInAfterSignUpBaseState(
     override val continuationToken: String?,
     internal open val username: String,
-<<<<<<< HEAD
-    internal open val config: NativeAuthPublicClientApplicationConfiguration
-) : BaseState(signInVerificationCode), State, Parcelable {
-=======
     private val config: NativeAuthPublicClientApplicationConfiguration
-) : BaseState(continuationToken), State, Serializable {
->>>>>>> 1e7f00e2
+) : BaseState(continuationToken), State, Parcelable {
     private val TAG: String = SignInAfterSignUpBaseState::class.java.simpleName
 
     constructor(parcel: Parcel) : this(
