--- conflicted
+++ resolved
@@ -61,7 +61,6 @@
 import kotlinx.coroutines.Dispatchers
 import kotlinx.coroutines.launch
 import kotlinx.coroutines.withContext
-import kotlin.contracts.InvocationKind
 
 /**
  * Native Auth uses a state machine to denote state of and transitions within a flow.
@@ -129,77 +128,58 @@
             methodName = "${TAG}.submitCode(code: String)"
         )
         return withContext(Dispatchers.IO) {
-            try {
-                val params = CommandParametersAdapter.createSignInSubmitCodeCommandParameters(
-                    config,
-                    config.oAuth2TokenCache,
-                    code,
-                    continuationToken,
-                    correlationId,
-                    scopes
-                )
-
-                val signInSubmitCodeCommand = SignInSubmitCodeCommand(
-                    parameters = params,
-                    controller = NativeAuthMsalController(),
-                    publicApiId = PublicApiId.NATIVE_AUTH_SIGN_IN_SUBMIT_CODE
-                )
-
-                val rawCommandResult =
-                    CommandDispatcher.submitSilentReturningFuture(signInSubmitCodeCommand).get()
-
-                return@withContext when (val result =
-                    rawCommandResult.checkAndWrapCommandResultType<SignInSubmitCodeCommandResult>()) {
-                    is SignInCommandResult.IncorrectCode -> {
-                        SubmitCodeError(
-                            errorType = ErrorTypes.INVALID_CODE,
-                            error = result.error,
-                            errorMessage = result.errorDescription,
+            val params = CommandParametersAdapter.createSignInSubmitCodeCommandParameters(
+                config,
+                config.oAuth2TokenCache,
+                code,
+                continuationToken,
+                correlationId,
+                scopes
+            )
+
+            val signInSubmitCodeCommand = SignInSubmitCodeCommand(
+                parameters = params,
+                controller = NativeAuthMsalController(),
+                publicApiId = PublicApiId.NATIVE_AUTH_SIGN_IN_SUBMIT_CODE
+            )
+
+            val rawCommandResult = CommandDispatcher.submitSilentReturningFuture(signInSubmitCodeCommand).get()
+
+            return@withContext when (val result = rawCommandResult.checkAndWrapCommandResultType<SignInSubmitCodeCommandResult>()) {
+                is SignInCommandResult.IncorrectCode -> {
+                    SubmitCodeError(
+                        errorType = ErrorTypes.INVALID_CODE,
+                        error = result.error,
+                        errorMessage = result.errorDescription,
+                        correlationId = result.correlationId,
+                        errorCodes = result.errorCodes,
+                        subError = result.subError
+                    )
+
+                }
+
+                is SignInCommandResult.Complete -> {
+                    val authenticationResult =
+                        AuthenticationResultAdapter.adapt(result.authenticationResult)
+
+                    SignInResult.Complete(
+                        resultValue = AccountState.createFromAuthenticationResult(
+                            authenticationResult = authenticationResult,
                             correlationId = result.correlationId,
-                            errorCodes = result.errorCodes,
-                            subError = result.subError
+                            config = config
                         )
-
-                    }
-
-<<<<<<< HEAD
-                    is SignInCommandResult.Complete -> {
-                        val authenticationResult =
-                            AuthenticationResultAdapter.adapt(result.authenticationResult)
-
-                        SignInResult.Complete(
-                            resultValue = AccountState.createFromAuthenticationResult(
-                                authenticationResult = authenticationResult,
-                                correlationId = result.correlationId,
-                                config = config
-                            )
-                        )
-                    }
-
-                    is INativeAuthCommandResult.Redirect -> {
-                        SubmitCodeError(
-                            errorType = ErrorTypes.BROWSER_REQUIRED,
-                            error = result.error,
-                            errorMessage = result.errorDescription,
-                            correlationId = result.correlationId
-                        )
-                    }
-
-                    is INativeAuthCommandResult.UnknownError -> {
-                        Logger.warn(
-                            TAG,
-                            result.correlationId,
-                            "Submit code received unexpected result: $result"
-                        )
-                        SubmitCodeError(
-                            errorMessage = result.errorDescription,
-                            error = result.error,
-                            correlationId = result.correlationId,
-                            errorCodes = result.errorCodes,
-                            exception = result.exception
-                        )
-                    }
-=======
+                    )
+                }
+
+                is INativeAuthCommandResult.Redirect -> {
+                    SubmitCodeError(
+                        errorType = ErrorTypes.BROWSER_REQUIRED,
+                        error = result.error,
+                        errorMessage = result.errorDescription,
+                        correlationId = result.correlationId
+                    )
+                }
+
                 is INativeAuthCommandResult.UnknownError -> {
                     Logger.warnWithObject(
                         TAG,
@@ -214,16 +194,7 @@
                         errorCodes = result.errorCodes,
                         exception = result.exception
                     )
->>>>>>> b984d89b
-                }
-            } catch (e: Exception) {
-                Logger.error(TAG, "MSAL client exception occurred in signIn submitCode.", e)
-                SubmitCodeError(
-                    errorType = ErrorTypes.CLIENT_EXCEPTION,
-                    errorMessage = "MSAL client exception occurred in signIn submitCode.",
-                    exception = e,
-                    correlationId = correlationId
-                )
+                }
             }
         }
     }
@@ -268,55 +239,36 @@
             methodName = "${TAG}.resendCode()"
         )
         return withContext(Dispatchers.IO) {
-            try {
-                val params = CommandParametersAdapter.createSignInResendCodeCommandParameters(
-                    config,
-                    config.oAuth2TokenCache,
-                    correlationId,
-                    continuationToken
-                )
-
-<<<<<<< HEAD
-                val signInResendCodeCommand = SignInResendCodeCommand(
-                    parameters = params,
-                    controller = NativeAuthMsalController(),
-                    publicApiId = PublicApiId.NATIVE_AUTH_SIGN_IN_RESEND_CODE
-                )
-
-                val rawCommandResult =
-                    CommandDispatcher.submitSilentReturningFuture(signInResendCodeCommand).get()
-
-                return@withContext when (val result =
-                    rawCommandResult.checkAndWrapCommandResultType<SignInResendCodeCommandResult>()) {
-                    is SignInCommandResult.CodeRequired -> {
-                        SignInResendCodeResult.Success(
-                            nextState = SignInCodeRequiredState(
-                                continuationToken = result.continuationToken,
-                                correlationId = result.correlationId,
-                                scopes = scopes,
-                                config = config
-                            ),
-                            codeLength = result.codeLength,
-                            sentTo = result.challengeTargetLabel,
-                            channel = result.challengeChannel
-                        )
-                    }
-
-                    is INativeAuthCommandResult.Redirect, is INativeAuthCommandResult.UnknownError -> {
-                        Logger.warn(
-                            TAG,
-                            result.correlationId,
-                            "Resend code received unexpected result: $result"
-                        )
-                        ResendCodeError(
-                            errorMessage = (result as INativeAuthCommandResult.Error).errorDescription,
-                            error = (result as INativeAuthCommandResult.Error).error,
-                            correlationId = (result as INativeAuthCommandResult.Error).correlationId,
-                            errorCodes = (result as INativeAuthCommandResult.Error).errorCodes,
-                            exception = if (result is INativeAuthCommandResult.UnknownError) result.exception else null
-                        )
-                    }
-=======
+            val params = CommandParametersAdapter.createSignInResendCodeCommandParameters(
+                config,
+                config.oAuth2TokenCache,
+                correlationId,
+                continuationToken
+            )
+
+            val signInResendCodeCommand = SignInResendCodeCommand(
+                parameters = params,
+                controller = NativeAuthMsalController(),
+                publicApiId = PublicApiId.NATIVE_AUTH_SIGN_IN_RESEND_CODE
+            )
+
+            val rawCommandResult = CommandDispatcher.submitSilentReturningFuture(signInResendCodeCommand).get()
+
+            return@withContext when (val result = rawCommandResult.checkAndWrapCommandResultType<SignInResendCodeCommandResult>()) {
+                is SignInCommandResult.CodeRequired -> {
+                    SignInResendCodeResult.Success(
+                        nextState = SignInCodeRequiredState(
+                            continuationToken = result.continuationToken,
+                            correlationId = result.correlationId,
+                            scopes = scopes,
+                            config = config
+                        ),
+                        codeLength = result.codeLength,
+                        sentTo = result.challengeTargetLabel,
+                        channel = result.challengeChannel
+                    )
+                }
+
                 is INativeAuthCommandResult.Redirect, is INativeAuthCommandResult.UnknownError -> {
                     Logger.warnWithObject(
                         TAG,
@@ -331,16 +283,7 @@
                         errorCodes = (result as INativeAuthCommandResult.Error).errorCodes,
                         exception = if (result is INativeAuthCommandResult.UnknownError) result.exception else null
                     )
->>>>>>> b984d89b
-                }
-            } catch (e: Exception) {
-                Logger.error(TAG, "MSAL client exception occurred in resendCode.", e)
-                ResendCodeError(
-                    errorType = ErrorTypes.CLIENT_EXCEPTION,
-                    errorMessage = "MSAL client exception occurred in resendCode.",
-                    exception = e,
-                    correlationId = correlationId
-                )
+                }
             }
         }
     }
@@ -432,16 +375,17 @@
             methodName = "${TAG}.submitPassword(password: CharArray)"
         )
         return withContext(Dispatchers.IO) {
-            try {
-                val params = CommandParametersAdapter.createSignInSubmitPasswordCommandParameters(
-                    config,
-                    config.oAuth2TokenCache,
-                    continuationToken,
-                    password,
-                    correlationId,
-                    scopes
-                )
-
+            val params = CommandParametersAdapter.createSignInSubmitPasswordCommandParameters(
+                config,
+                config.oAuth2TokenCache,
+                continuationToken,
+                password,
+                correlationId,
+                scopes
+            )
+
+            try
+            {
                 val signInSubmitPasswordCommand = SignInSubmitPasswordCommand(
                     parameters = params,
                     controller = NativeAuthMsalController(),
@@ -461,7 +405,6 @@
                             correlationId = result.correlationId
                         )
                     }
-
                     is SignInCommandResult.Complete -> {
                         val authenticationResult =
                             AuthenticationResultAdapter.adapt(result.authenticationResult)
@@ -473,7 +416,6 @@
                             )
                         )
                     }
-
                     is INativeAuthCommandResult.Redirect, is INativeAuthCommandResult.UnknownError -> {
                         Logger.warnWithObject(
                             TAG,
@@ -490,16 +432,8 @@
                         )
                     }
                 }
-            } catch (e: Exception) {
-                Logger.error(TAG, "Exception thrown in submitPassword", e)
-                SignInSubmitPasswordError(
-                    errorType = ErrorTypes.CLIENT_EXCEPTION,
-                    errorMessage = "MSAL client exception occurred in resetPassword submitCode.",
-                    exception = e,
-                    correlationId = correlationId
-                )
             } finally {
-                StringUtil.overwriteWithNull(password)
+                StringUtil.overwriteWithNull(params.password)
             }
         }
     }
@@ -588,20 +522,23 @@
      */
     suspend fun signIn(scopes: List<String>? = null): SignInResult {
         return withContext(Dispatchers.IO) {
-            try {
-                LogSession.logMethodCall(
-                    tag = TAG,
-                    correlationId = correlationId,
-                    methodName = "${TAG}.signIn(scopes: List<String>)"
+            LogSession.logMethodCall(
+                tag = TAG,
+                correlationId = correlationId,
+                methodName = "${TAG}.signIn(scopes: List<String>)"
+            )
+            // Check if verification code was passed. If not, return an UnknownError with instructions to call the other
+            // sign in flows (code or password).
+            if (continuationToken.isNullOrEmpty()) {
+                Logger.warn(
+                    TAG,
+                    "Sign in after sign up received unexpected result: continuationToken was null"
                 )
-<<<<<<< HEAD
-                // Check if verification code was passed. If not, return an UnknownError with instructions to call the other
-                // sign in flows (code or password).
-                if (continuationToken.isNullOrEmpty()) {
-                    Logger.warn(
-                        TAG,
-                        "Sign in after sign up received unexpected result: continuationToken was null"
-=======
+                return@withContext SignInContinuationError(
+                    errorMessage = "Sign In is not available through this state, please use the standalone sign in method.",
+                    error = ErrorTypes.INVALID_STATE,
+                    correlationId = "UNSET",
+                )
             }
 
             val commandParameters = CommandParametersAdapter.createSignInWithContinuationTokenCommandParameters(
@@ -640,71 +577,15 @@
                         result.correlationId,
                         "Sign in after sign up received unexpected result: ",
                         result
->>>>>>> b984d89b
-                    )
-                    return@withContext SignInContinuationError(
-                        errorMessage = "Sign In is not available through this state, please use the standalone sign in method.",
-                        error = ErrorTypes.INVALID_STATE,
-                        correlationId = correlationId,
-                    )
-                }
-
-                val commandParameters =
-                    CommandParametersAdapter.createSignInWithContinuationTokenCommandParameters(
-                        config,
-                        config.oAuth2TokenCache,
-                        continuationToken,
-                        username,
-                        correlationId,
-                        scopes
-                    )
-
-                val command = SignInWithContinuationTokenCommand(
-                    commandParameters,
-                    NativeAuthMsalController(),
-                    PublicApiId.NATIVE_AUTH_SIGN_IN_WITH_SLT
-                )
-
-                val rawCommandResult = CommandDispatcher.submitSilentReturningFuture(command).get()
-
-                return@withContext when (val result =
-                    rawCommandResult.checkAndWrapCommandResultType<SignInWithContinuationTokenCommandResult>()) {
-                    is SignInCommandResult.Complete -> {
-                        val authenticationResult =
-                            AuthenticationResultAdapter.adapt(result.authenticationResult)
-                        SignInResult.Complete(
-                            resultValue = AccountState.createFromAuthenticationResult(
-                                authenticationResult = authenticationResult,
-                                correlationId = result.correlationId,
-                                config = config
-                            )
-                        )
-                    }
-
-                    is INativeAuthCommandResult.Redirect,
-                    is INativeAuthCommandResult.UnknownError -> {
-                        Logger.warn(
-                            TAG,
-                            result.correlationId,
-                            "Sign in after sign up received unexpected result: $result"
-                        )
-                        SignInContinuationError(
-                            errorMessage = (result as INativeAuthCommandResult.Error).errorDescription,
-                            error = (result as INativeAuthCommandResult.Error).error,
-                            correlationId = (result as INativeAuthCommandResult.Error).correlationId,
-                            errorCodes = (result as INativeAuthCommandResult.Error).errorCodes,
-                            exception = (result as INativeAuthCommandResult.UnknownError).exception
-                        )
-                    }
-                }
-            } catch (e: Exception) {
-                Logger.error(TAG, "MSAL client exception occurred in sign in after sign up.", e)
-                SignInContinuationError(
-                    errorMessage = "MSAL client exception occurred in sign in after sign up.",
-                    error = ErrorTypes.CLIENT_EXCEPTION,
-                    correlationId = correlationId,
-                    exception = e
-                )
+                    )
+                    SignInContinuationError(
+                        errorMessage = (result as INativeAuthCommandResult.Error).errorDescription,
+                        error = (result as INativeAuthCommandResult.Error).error,
+                        correlationId = (result as INativeAuthCommandResult.Error).correlationId,
+                        errorCodes = (result as INativeAuthCommandResult.Error).errorCodes,
+                        exception = (result as INativeAuthCommandResult.UnknownError).exception
+                    )
+                }
             }
         }
     }
