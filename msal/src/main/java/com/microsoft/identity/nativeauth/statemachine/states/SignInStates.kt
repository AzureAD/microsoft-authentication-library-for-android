//  Copyright (c) Microsoft Corporation.
//  All rights reserved.
//
//  This code is licensed under the MIT License.
//
//  Permission is hereby granted, free of charge, to any person obtaining a copy
//  of this software and associated documentation files(the "Software"), to deal
//  in the Software without restriction, including without limitation the rights
//  to use, copy, modify, merge, publish, distribute, sublicense, and / or sell
//  copies of the Software, and to permit persons to whom the Software is
//  furnished to do so, subject to the following conditions :
//
//  The above copyright notice and this permission notice shall be included in
//  all copies or substantial portions of the Software.
//
//  THE SOFTWARE IS PROVIDED "AS IS", WITHOUT WARRANTY OF ANY KIND, EXPRESS OR
//  IMPLIED, INCLUDING BUT NOT LIMITED TO THE WARRANTIES OF MERCHANTABILITY,
//  FITNESS FOR A PARTICULAR PURPOSE AND NONINFRINGEMENT. IN NO EVENT SHALL THE
//  AUTHORS OR COPYRIGHT HOLDERS BE LIABLE FOR ANY CLAIM, DAMAGES OR OTHER
//  LIABILITY, WHETHER IN AN ACTION OF CONTRACT, TORT OR OTHERWISE, ARISING FROM,
//  OUT OF OR IN CONNECTION WITH THE SOFTWARE OR THE USE OR OTHER DEALINGS IN
//  THE SOFTWARE.

package com.microsoft.identity.nativeauth.statemachine.states

import android.os.Parcel
import android.os.Parcelable
import com.microsoft.identity.client.AuthenticationResultAdapter
import com.microsoft.identity.nativeauth.NativeAuthPublicClientApplication
import com.microsoft.identity.nativeauth.NativeAuthPublicClientApplicationConfiguration
import com.microsoft.identity.client.exception.MsalException
import com.microsoft.identity.client.internal.CommandParametersAdapter
import com.microsoft.identity.nativeauth.statemachine.results.SignInResendCodeResult
import com.microsoft.identity.nativeauth.statemachine.results.SignInResult
import com.microsoft.identity.nativeauth.statemachine.results.SignInSubmitCodeResult
import com.microsoft.identity.nativeauth.statemachine.results.SignInSubmitPasswordResult
import com.microsoft.identity.common.nativeauth.internal.commands.SignInResendCodeCommand
import com.microsoft.identity.common.nativeauth.internal.commands.SignInSubmitCodeCommand
import com.microsoft.identity.common.nativeauth.internal.commands.SignInSubmitPasswordCommand
import com.microsoft.identity.common.nativeauth.internal.commands.SignInWithContinuationTokenCommand
import com.microsoft.identity.common.nativeauth.internal.controllers.NativeAuthMsalController
import com.microsoft.identity.common.java.controllers.CommandDispatcher
import com.microsoft.identity.common.java.nativeauth.controllers.results.INativeAuthCommandResult
import com.microsoft.identity.common.java.nativeauth.controllers.results.SignInCommandResult
import com.microsoft.identity.common.java.nativeauth.controllers.results.SignInResendCodeCommandResult
import com.microsoft.identity.common.java.nativeauth.controllers.results.SignInSubmitCodeCommandResult
import com.microsoft.identity.common.java.nativeauth.controllers.results.SignInSubmitPasswordCommandResult
import com.microsoft.identity.common.java.nativeauth.controllers.results.SignInWithContinuationTokenCommandResult
import com.microsoft.identity.common.java.eststelemetry.PublicApiId
import com.microsoft.identity.common.java.logging.LogSession
import com.microsoft.identity.common.java.logging.Logger
import com.microsoft.identity.common.java.util.StringUtil
import com.microsoft.identity.common.java.nativeauth.util.checkAndWrapCommandResultType
import com.microsoft.identity.nativeauth.statemachine.errors.ErrorTypes
import com.microsoft.identity.nativeauth.statemachine.errors.ResendCodeError
import com.microsoft.identity.nativeauth.statemachine.errors.SignInError
import com.microsoft.identity.nativeauth.statemachine.errors.SignInErrorTypes
import com.microsoft.identity.nativeauth.statemachine.errors.SignInSubmitPasswordError
import com.microsoft.identity.nativeauth.statemachine.errors.SubmitCodeError
import kotlinx.coroutines.Dispatchers
import kotlinx.coroutines.launch
import kotlinx.coroutines.withContext

/**
 * Native Auth uses a state machine to denote state of and transitions within a flow.
 * SignInCodeRequiredState class represents a state where the user has to provide a code to progress
 * in the signin flow.
 * @property continuationToken: Continuation token to be passed in the next request
 * @property correlationId: Correlation ID taken from the previous API response and passed to the next request
 * @property scopes: List of scopes
 * @property config Configuration used by Native Auth
 */
class SignInCodeRequiredState internal constructor(
    override val continuationToken: String,
    override val correlationId: String?,
    private val scopes: List<String>?,
    private val config: NativeAuthPublicClientApplicationConfiguration
<<<<<<< HEAD
) : BaseState(continuationToken = continuationToken, correlationId = correlationId), State, Serializable {
=======
) : BaseState(continuationToken), State, Parcelable {
>>>>>>> f35c23ae
    private val TAG: String = SignInCodeRequiredState::class.java.simpleName

    constructor(parcel: Parcel) : this(
        parcel.readString()  ?: "",
        parcel.createStringArrayList(),
        parcel.readSerializable() as NativeAuthPublicClientApplicationConfiguration
    ) {
    }

    /**
     * SubmitCodeCallback receives the result for submit code for SignIn for Native Auth
     */
    interface SubmitCodeCallback : Callback<SignInSubmitCodeResult>

    /**
     * Submits the verification code received to the server; callback variant.
     *
     * @param code The code to submit.
     * @param callback [com.microsoft.identity.nativeauth.statemachine.states.SignInCodeRequiredState.SubmitCodeCallback] to receive the result on.
     * @return The results of the submit code action.
     */
    fun submitCode(code: String, callback: SubmitCodeCallback) {
        LogSession.logMethodCall(
            tag = TAG,
            correlationId = correlationId,
            methodName = "${TAG}.submitCode"
        )
        NativeAuthPublicClientApplication.pcaScope.launch {
            try {
                val result = submitCode(code)
                callback.onResult(result)
            } catch (e: MsalException) {
                Logger.error(TAG, "Exception thrown in submitCode", e)
                callback.onError(e)
            }
        }
    }

    /**
     * Submits the verification code received to the server; Kotlin coroutines variant.
     *
     * @param code The code to submit.
     * @return The results of the submit code action.
     */
    suspend fun submitCode(code: String): SignInSubmitCodeResult {
        LogSession.logMethodCall(
            tag = TAG,
            correlationId = correlationId,
            methodName = "${TAG}.submitCode(code: String)"
        )
        return withContext(Dispatchers.IO) {
            val params = CommandParametersAdapter.createSignInSubmitCodeCommandParameters(
                config,
                config.oAuth2TokenCache,
                code,
                continuationToken,
                correlationId,
                scopes
            )

            val signInSubmitCodeCommand = SignInSubmitCodeCommand(
                parameters = params,
                controller = NativeAuthMsalController(),
                publicApiId = PublicApiId.NATIVE_AUTH_SIGN_IN_SUBMIT_CODE
            )

            val rawCommandResult = CommandDispatcher.submitSilentReturningFuture(signInSubmitCodeCommand).get()

            return@withContext when (val result = rawCommandResult.checkAndWrapCommandResultType<SignInSubmitCodeCommandResult>()) {
                is SignInCommandResult.IncorrectCode -> {
                    SubmitCodeError(
                        errorType = ErrorTypes.INVALID_CODE,
                        error = result.error,
                        errorMessage = result.errorDescription,
                        correlationId = result.correlationId,
                        errorCodes = result.errorCodes,
                        subError = result.subError
                    )

                }

                is SignInCommandResult.Complete -> {
                    val authenticationResult =
                        AuthenticationResultAdapter.adapt(result.authenticationResult)

                    SignInResult.Complete(
                        resultValue = AccountState.createFromAuthenticationResult(
                            authenticationResult = authenticationResult,
                            config = config
                        )
                    )
                }

                is INativeAuthCommandResult.Redirect -> {
                    SubmitCodeError(
                        errorType = ErrorTypes.BROWSER_REQUIRED,
                        error = result.error,
                        errorMessage = result.errorDescription,
                        correlationId = result.correlationId
                    )
                }

                is INativeAuthCommandResult.UnknownError -> {
                    Logger.warn(
                        TAG,
                        result.correlationId,
                        "Submit code received unexpected result: $result"
                    )
                    SubmitCodeError(
                        errorMessage = result.errorDescription,
                        error = result.error,
                        correlationId = result.correlationId,
                        errorCodes = result.errorCodes,
                        exception = result.exception
                    )
                }
            }
        }
    }

    /**
     * ResendCodeCallback receives the result for resend code for SignIn for Native Auth
     */
    interface ResendCodeCallback : Callback<SignInResendCodeResult>

    /**
     * Resends a new verification code to the user; callback variant.
     *
     * @param callback [com.microsoft.identity.nativeauth.statemachine.states.SignInCodeRequiredState.ResendCodeCallback] to receive the result on.
     * @return The results of the resend code action.
     */
    fun resendCode(callback: ResendCodeCallback) {
        LogSession.logMethodCall(
            tag = TAG,
            correlationId = correlationId,
            methodName = "${TAG}.resendCode"
        )
        NativeAuthPublicClientApplication.pcaScope.launch {
            try {
                val result = resendCode()
                callback.onResult(result)
            } catch (e: MsalException) {
                Logger.error(TAG, "Exception thrown in resendCode", e)
                callback.onError(e)
            }
        }
    }

    /**
     * Resends a new verification code to the user; Kotlin coroutines variant.
     *
     * @return The results of the resend code action.
     */
    suspend fun resendCode(): SignInResendCodeResult {
        LogSession.logMethodCall(
            tag = TAG,
            correlationId = correlationId,
            methodName = "${TAG}.resendCode()"
        )
        return withContext(Dispatchers.IO) {
            val params = CommandParametersAdapter.createSignInResendCodeCommandParameters(
                config,
                config.oAuth2TokenCache,
                correlationId,
                continuationToken
            )

            val signInResendCodeCommand = SignInResendCodeCommand(
                parameters = params,
                controller = NativeAuthMsalController(),
                publicApiId = PublicApiId.NATIVE_AUTH_SIGN_IN_RESEND_CODE
            )

            val rawCommandResult = CommandDispatcher.submitSilentReturningFuture(signInResendCodeCommand).get()

            return@withContext when (val result = rawCommandResult.checkAndWrapCommandResultType<SignInResendCodeCommandResult>()) {
                is SignInCommandResult.CodeRequired -> {
                    SignInResendCodeResult.Success(
                        nextState = SignInCodeRequiredState(
                            continuationToken = result.continuationToken,
                            correlationId = result.correlationId,
                            scopes = scopes,
                            config = config
                        ),
                        codeLength = result.codeLength,
                        sentTo = result.challengeTargetLabel,
                        channel = result.challengeChannel
                    )
                }

                is INativeAuthCommandResult.Redirect -> {
                    ResendCodeError(
                        errorType = ErrorTypes.BROWSER_REQUIRED,
                        error = result.error,
                        errorMessage = result.errorDescription,
                        correlationId = result.correlationId
                    )
                }

                is INativeAuthCommandResult.UnknownError -> {
                    Logger.warn(
                        TAG,
                        result.correlationId,
                        "Resend code received unexpected result: $result"
                    )
                    ResendCodeError(
                        errorMessage = result.errorDescription,
                        error = result.error,
                        correlationId = result.correlationId,
                        errorCodes = result.errorCodes,
                        exception = result.exception
                    )
                }
            }
        }
    }

    override fun writeToParcel(parcel: Parcel, flags: Int) {
        parcel.writeString(continuationToken)
        parcel.writeStringList(scopes)
        parcel.writeSerializable(config)
    }

    override fun describeContents(): Int {
        return 0
    }

    companion object CREATOR : Parcelable.Creator<SignInCodeRequiredState> {
        override fun createFromParcel(parcel: Parcel): SignInCodeRequiredState {
            return SignInCodeRequiredState(parcel)
        }

        override fun newArray(size: Int): Array<SignInCodeRequiredState?> {
            return arrayOfNulls(size)
        }
    }
}

/**
 * Native Auth uses a state machine to denote state of and transitions within a flow.
 * SignInPasswordRequiredState class represents a state where the user has to provide a password to progress
 * in the signin flow.
 * @property continuationToken: Continuation token to be passed in the next request
 * @property correlationId: Correlation ID taken from the previous API response and passed to the next request
 * @property scopes: List of scopes
 * @property config Configuration used by Native Auth
 */
class SignInPasswordRequiredState(
    override val continuationToken: String,
    override val correlationId: String?,
    private val scopes: List<String>?,
    private val config: NativeAuthPublicClientApplicationConfiguration
) : BaseState(continuationToken = continuationToken, correlationId = correlationId), State {
    private val TAG: String = SignInPasswordRequiredState::class.java.simpleName

    /**
     * SubmitPasswordCallback receives the result for submit password for SignIn for Native Auth
     */
    interface SubmitPasswordCallback : Callback<SignInSubmitPasswordResult>

    /**
     * Submits the password of the account to the server; callback variant.
     *
     * @param password the password to submit.
     * @param callback [com.microsoft.identity.nativeauth.statemachine.states.SignInPasswordRequiredState.SubmitPasswordCallback] to receive the result on.
     * @return The results of the submit password action.
     */
    fun submitPassword(password: CharArray, callback: SubmitPasswordCallback) {
        LogSession.logMethodCall(
            tag = TAG,
            correlationId = correlationId,
            methodName = "${TAG}.submitPassword"
        )
        NativeAuthPublicClientApplication.pcaScope.launch {
            try {
                val result = submitPassword(password)
                callback.onResult(result)
            } catch (e: MsalException) {
                Logger.error(TAG, "Exception thrown in submitPassword", e)
                callback.onError(e)
            }
        }
    }

    /**
     * Submits the password of the account to the server; Kotlin coroutines variant.
     *
     * @param password the password to submit.
     * @return The results of the submit password action.
     */
    suspend fun submitPassword(password: CharArray): SignInSubmitPasswordResult {
        LogSession.logMethodCall(
            tag = TAG,
            correlationId = correlationId,
            methodName = "${TAG}.submitPassword(password: String)"
        )
        return withContext(Dispatchers.IO) {
            val params = CommandParametersAdapter.createSignInSubmitPasswordCommandParameters(
                config,
                config.oAuth2TokenCache,
                continuationToken,
                password,
                correlationId,
                scopes
            )

            try
            {
                val signInSubmitPasswordCommand = SignInSubmitPasswordCommand(
                    parameters = params,
                    controller = NativeAuthMsalController(),
                    publicApiId = PublicApiId.NATIVE_AUTH_SIGN_IN_SUBMIT_PASSWORD
                )

                val rawCommandResult =
                    CommandDispatcher.submitSilentReturningFuture(signInSubmitPasswordCommand).get()

                return@withContext when (val result =
                    rawCommandResult.checkAndWrapCommandResultType<SignInSubmitPasswordCommandResult>()) {
                    is SignInCommandResult.InvalidCredentials -> {
                        SignInSubmitPasswordError(
                            errorType = SignInErrorTypes.INVALID_CREDENTIALS,
                            errorMessage = result.errorDescription,
                            error = result.error,
                            correlationId = result.correlationId
                        )
                    }
                    is SignInCommandResult.Complete -> {
                        val authenticationResult =
                            AuthenticationResultAdapter.adapt(result.authenticationResult)
                        SignInResult.Complete(
                            resultValue = AccountState.createFromAuthenticationResult(
                                authenticationResult = authenticationResult,
                                config = config
                            )
                        )
                    }
                    is INativeAuthCommandResult.Redirect -> {
                        SignInSubmitPasswordError(
                            errorType = ErrorTypes.BROWSER_REQUIRED,
                            error = result.error,
                            errorMessage = result.errorDescription,
                            correlationId = result.correlationId
                        )
                    }
                    is INativeAuthCommandResult.UnknownError -> {
                        Logger.warn(
                            TAG,
                            result.correlationId,
                            "Submit password received unexpected result: $result"
                        )
                        SignInSubmitPasswordError(
                            errorMessage = result.errorDescription,
                            error = result.error,
                            correlationId = result.correlationId,
                            errorCodes = result.errorCodes,
                            exception = result.exception
                        )
                    }
                }
            } finally {
                StringUtil.overwriteWithNull(params.password)
            }
        }
    }
}

/**
 * Native Auth uses a state machine to denote state of and transitions within a flow.
 * SignInAfterSignUpBaseState class is an abstract class to represent signin state after
 * successfull signup
 * in the signin flow.
 * @property continuationToken: Continuation token from signup APIs
 * @property correlationId: Correlation ID taken from the previous API response and passed to the next request
 * @property username: Username of the user
 * @property config Configuration used by Native Auth
 */
abstract class SignInAfterSignUpBaseState(
    override val continuationToken: String?,
    override val correlationId: String?,
    internal open val username: String,
    private val config: NativeAuthPublicClientApplicationConfiguration
<<<<<<< HEAD
) : BaseState(continuationToken = continuationToken, correlationId = correlationId), State, Serializable {
=======
) : BaseState(continuationToken), State, Parcelable {
>>>>>>> f35c23ae
    private val TAG: String = SignInAfterSignUpBaseState::class.java.simpleName

    constructor(parcel: Parcel) : this(
        parcel.readString(),
        parcel.readString() ?: "",
        parcel.readSerializable() as NativeAuthPublicClientApplicationConfiguration
    ) {
    }

    /**
     * SignInAfterSignUpCallback receives the result for sign in after signup for Native Auth
     */
    interface SignInAfterSignUpCallback : Callback<SignInResult>

    /**
     * Submits the sign-in-after-sign-up verification code to the server; callback variant.
     *
     * @param scopes (Optional) The scopes to request.
     * @param callback [com.microsoft.identity.nativeauth.statemachine.states.SignInAfterSignUpBaseState.SignInAfterSignUpCallback] to receive the result on.
     * @return The results of the sign-in-after-sign-up action.
     */
    fun signInAfterSignUp(scopes: List<String>? = null, callback: SignInAfterSignUpCallback) {
        LogSession.logMethodCall(
            tag = TAG,
            correlationId = correlationId,
            methodName = "${TAG}.signInAfterSignUp"
        )

        NativeAuthPublicClientApplication.pcaScope.launch {
            try {
                val result = signInAfterSignUp(scopes)
                callback.onResult(result)
            } catch (e: MsalException) {
                Logger.error(TAG, "Exception thrown in signInAfterSignUp", e)
                callback.onError(e)
            }
        }
    }

    /**
     * Submits the sign-in-after-sign-up verification code to the server; Kotlin coroutines variant.
     *
     * @param scopes (Optional) The scopes to request.
     * @return The results of the sign-in-after-sign-up action.
     */
    suspend fun signInAfterSignUp(scopes: List<String>? = null): SignInResult {
        return withContext(Dispatchers.IO) {
            LogSession.logMethodCall(
                tag = TAG,
                correlationId = correlationId,
                methodName = "${TAG}.signInAfterSignUp(scopes: List<String>)"
            )

            // Check if verification code was passed. If not, return an UnknownError with instructions to call the other
            // sign in flows (code or password).
            if (continuationToken.isNullOrEmpty()) {
                Logger.warn(
                    TAG,
                    "Sign in after sign up received unexpected result: continuationToken was null"
                )
                return@withContext SignInError(
                    errorMessage = "Sign In is not available through this state, please use the standalone sign in methods (signInWithCode or signInWithPassword).",
                    error = "invalid_state",
                    correlationId = "UNSET",
                )
            }

            val commandParameters = CommandParametersAdapter.createSignInWithContinuationTokenCommandParameters(
                config,
                config.oAuth2TokenCache,
                continuationToken,
                username,
                correlationId,
                scopes
            )

            val command = SignInWithContinuationTokenCommand(
                commandParameters,
                NativeAuthMsalController(),
                PublicApiId.NATIVE_AUTH_SIGN_IN_WITH_SLT
            )

            val rawCommandResult = CommandDispatcher.submitSilentReturningFuture(command).get()

            return@withContext when (val result = rawCommandResult.checkAndWrapCommandResultType<SignInWithContinuationTokenCommandResult>()) {
                is SignInCommandResult.CodeRequired -> {
                    SignInResult.CodeRequired(
                        nextState = SignInCodeRequiredState(
                            continuationToken = result.continuationToken,
                            correlationId = result.correlationId,
                            scopes = scopes,
                            config = config
                        ),
                        codeLength = result.codeLength,
                        sentTo = result.challengeTargetLabel,
                        channel = result.challengeChannel
                    )
                }
                is SignInCommandResult.PasswordRequired -> {
                    SignInResult.PasswordRequired(
                        nextState = SignInPasswordRequiredState(
                            continuationToken = result.continuationToken,
                            correlationId = result.correlationId,
                            scopes = scopes,
                            config = config
                        )
                    )
                }
                is SignInCommandResult.Complete -> {
                    val authenticationResult =
                        AuthenticationResultAdapter.adapt(result.authenticationResult)
                    SignInResult.Complete(
                        resultValue = AccountState.createFromAuthenticationResult(
                            authenticationResult = authenticationResult,
                            config = config
                        )
                    )
                }
                is INativeAuthCommandResult.Redirect -> {
                    SignInError(
                        errorType = ErrorTypes.BROWSER_REQUIRED,
                        error = result.error,
                        errorMessage = result.errorDescription,
                        correlationId = result.correlationId
                    )
                }
                is INativeAuthCommandResult.UnknownError -> {
                    Logger.warn(
                        TAG,
                        result.correlationId,
                        "Sign in after sign up received unexpected result: $result"
                    )
                    SignInError(
                        errorMessage = result.errorDescription,
                        error = result.error,
                        correlationId = result.correlationId,
                        errorCodes = result.errorCodes,
                        exception = result.exception
                    )
                }
            }
        }
    }

    override fun writeToParcel(parcel: Parcel, flags: Int) {
        parcel.writeString(continuationToken)
        parcel.writeString(username)
        parcel.writeSerializable(config)
    }

    override fun describeContents(): Int {
        return 0
    }
}<|MERGE_RESOLUTION|>--- conflicted
+++ resolved
@@ -75,11 +75,7 @@
     override val correlationId: String?,
     private val scopes: List<String>?,
     private val config: NativeAuthPublicClientApplicationConfiguration
-<<<<<<< HEAD
-) : BaseState(continuationToken = continuationToken, correlationId = correlationId), State, Serializable {
-=======
-) : BaseState(continuationToken), State, Parcelable {
->>>>>>> f35c23ae
+) : BaseState(continuationToken = continuationToken, correlationId = correlationId), State, Parcelable {
     private val TAG: String = SignInCodeRequiredState::class.java.simpleName
 
     constructor(parcel: Parcel) : this(
@@ -462,11 +458,7 @@
     override val correlationId: String?,
     internal open val username: String,
     private val config: NativeAuthPublicClientApplicationConfiguration
-<<<<<<< HEAD
-) : BaseState(continuationToken = continuationToken, correlationId = correlationId), State, Serializable {
-=======
-) : BaseState(continuationToken), State, Parcelable {
->>>>>>> f35c23ae
+) : BaseState(continuationToken = continuationToken, correlationId = correlationId), State, Parcelable {
     private val TAG: String = SignInAfterSignUpBaseState::class.java.simpleName
 
     constructor(parcel: Parcel) : this(
