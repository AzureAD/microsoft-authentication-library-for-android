--- conflicted
+++ resolved
@@ -69,11 +69,7 @@
     override val continuationToken: String,
     override val correlationId: String?,
     private val config: NativeAuthPublicClientApplicationConfiguration
-<<<<<<< HEAD
-) : BaseState(continuationToken = continuationToken, correlationId = correlationId), State, Serializable {
-=======
-) : BaseState(continuationToken), State, Parcelable {
->>>>>>> f35c23ae
+) : BaseState(continuationToken = continuationToken, correlationId = correlationId), State, Parcelable {
     private val TAG: String = ResetPasswordCodeRequiredState::class.java.simpleName
 
     constructor(parcel: Parcel) : this(
@@ -313,11 +309,7 @@
     override val continuationToken: String,
     override val correlationId: String?,
     private val config: NativeAuthPublicClientApplicationConfiguration
-<<<<<<< HEAD
-) : BaseState(continuationToken = continuationToken, correlationId = correlationId), State, Serializable {
-=======
-) : BaseState(continuationToken), State, Parcelable {
->>>>>>> f35c23ae
+) : BaseState(continuationToken = continuationToken, correlationId = correlationId), State, Parcelable {
     private val TAG: String = ResetPasswordPasswordRequiredState::class.java.simpleName
 
     constructor(parcel: Parcel) : this(
