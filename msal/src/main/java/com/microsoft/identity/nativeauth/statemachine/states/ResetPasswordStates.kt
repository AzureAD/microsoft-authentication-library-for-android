--- conflicted
+++ resolved
@@ -127,21 +127,12 @@
                 }
 
                 is ResetPasswordCommandResult.IncorrectCode -> {
-<<<<<<< HEAD
-                    ResetPasswordSubmitCodeResult.CodeIncorrect(
-                        error = IncorrectCodeError(
-                            error = result.error,
-                            errorMessage = result.errorDescription,
-                            correlationId = result.correlationId,
-                            subError = result.subError
-                        )
-=======
                     SubmitCodeError(
                         errorType = ErrorTypes.INVALID_CODE,
                         error = result.error,
                         errorMessage = result.errorDescription,
-                        correlationId = result.correlationId
->>>>>>> 11ecf205
+                        correlationId = result.correlationId,
+                        subError = result.subError
                     )
                 }
 
@@ -324,21 +315,12 @@
                     }
 
                     is ResetPasswordCommandResult.PasswordNotAccepted -> {
-<<<<<<< HEAD
-                        ResetPasswordSubmitPasswordResult.InvalidPassword(
-                            error = InvalidPasswordError(
-                                error = result.error,
-                                errorMessage = result.errorDescription,
-                                correlationId = result.correlationId,
-                                subError = result.subError
-                            )
-=======
                         ResetPasswordSubmitPasswordError(
                             errorType = ErrorTypes.INVALID_PASSWORD,
                             error = result.error,
                             errorMessage = result.errorDescription,
-                            correlationId = result.correlationId
->>>>>>> 11ecf205
+                            correlationId = result.correlationId,
+                            subError = result.subError
                         )
                     }
 
