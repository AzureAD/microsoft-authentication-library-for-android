//  Copyright (c) Microsoft Corporation.
//  All rights reserved.
//
//  This code is licensed under the MIT License.
//
//  Permission is hereby granted, free of charge, to any person obtaining a copy
//  of this software and associated documentation files(the "Software"), to deal
//  in the Software without restriction, including without limitation the rights
//  to use, copy, modify, merge, publish, distribute, sublicense, and / or sell
//  copies of the Software, and to permit persons to whom the Software is
//  furnished to do so, subject to the following conditions :
//
//  The above copyright notice and this permission notice shall be included in
//  all copies or substantial portions of the Software.
//
//  THE SOFTWARE IS PROVIDED "AS IS", WITHOUT WARRANTY OF ANY KIND, EXPRESS OR
//  IMPLIED, INCLUDING BUT NOT LIMITED TO THE WARRANTIES OF MERCHANTABILITY,
//  FITNESS FOR A PARTICULAR PURPOSE AND NONINFRINGEMENT. IN NO EVENT SHALL THE
//  AUTHORS OR COPYRIGHT HOLDERS BE LIABLE FOR ANY CLAIM, DAMAGES OR OTHER
//  LIABILITY, WHETHER IN AN ACTION OF CONTRACT, TORT OR OTHERWISE, ARISING FROM,
//  OUT OF OR IN CONNECTION WITH THE SOFTWARE OR THE USE OR OTHER DEALINGS IN
//  THE SOFTWARE.

package com.microsoft.identity.nativeauth.statemachine.states

import android.os.Parcel
import android.os.Parcelable
import com.microsoft.identity.client.Account
import com.microsoft.identity.client.AcquireTokenSilentParameters
import com.microsoft.identity.client.AuthenticationResultAdapter
import com.microsoft.identity.client.IAccount
import com.microsoft.identity.client.IAuthenticationResult
import com.microsoft.identity.client.PublicClientApplication
import com.microsoft.identity.client.exception.MsalClientException
import com.microsoft.identity.client.exception.MsalException
import com.microsoft.identity.client.internal.CommandParametersAdapter
import com.microsoft.identity.common.internal.commands.RemoveCurrentAccountCommand
import com.microsoft.identity.common.internal.controllers.LocalMSALController
import com.microsoft.identity.common.java.AuthenticationConstants
import com.microsoft.identity.common.java.commands.CommandCallback
import com.microsoft.identity.common.java.commands.SilentTokenCommand
import com.microsoft.identity.common.java.controllers.BaseController
import com.microsoft.identity.common.java.controllers.CommandDispatcher
import com.microsoft.identity.common.java.controllers.ExceptionAdapter
import com.microsoft.identity.common.java.dto.AccountRecord
import com.microsoft.identity.common.java.eststelemetry.PublicApiId
import com.microsoft.identity.common.java.exception.BaseException
import com.microsoft.identity.common.java.exception.ServiceException
import com.microsoft.identity.common.java.logging.LogSession
import com.microsoft.identity.common.java.logging.Logger
import com.microsoft.identity.common.java.result.ILocalAuthenticationResult
import com.microsoft.identity.common.nativeauth.internal.controllers.NativeAuthMsalController
import com.microsoft.identity.nativeauth.NativeAuthPublicClientApplication
import com.microsoft.identity.nativeauth.NativeAuthPublicClientApplicationConfiguration
import com.microsoft.identity.nativeauth.statemachine.errors.GetAccessTokenError
import com.microsoft.identity.nativeauth.statemachine.errors.GetAccessTokenErrorTypes
import com.microsoft.identity.nativeauth.statemachine.results.GetAccessTokenResult
import com.microsoft.identity.nativeauth.statemachine.results.SignOutResult
import com.microsoft.identity.nativeauth.utils.serializable
import kotlinx.coroutines.Dispatchers
import kotlinx.coroutines.launch
import kotlinx.coroutines.withContext

/**
 *  AccountState returned as part of a successful completion of sign in flow [com.microsoft.identity.nativeauth.statemachine.results.SignInResult.Complete].
 */
class AccountState private constructor(
    private var account: IAccount,
    private val config: NativeAuthPublicClientApplicationConfiguration,
    val correlationId: String
) : Parcelable {

    interface SignOutCallback : Callback<SignOutResult>

    constructor(parcel: Parcel) : this(
        account = parcel.serializable<IAccount>() as IAccount,
        correlationId = parcel.readString() ?: "UNSET",
        config = parcel.serializable<NativeAuthPublicClientApplicationConfiguration>() as NativeAuthPublicClientApplicationConfiguration
    )

    /**
     * Remove the current account from the cache; callback variant.
     *
     * @param callback [com.microsoft.identity.nativeauth.statemachine.states.AccountState.SignOutCallback] to receive the result on.
     */
    fun signOut(callback: SignOutCallback) {
        LogSession.logMethodCall(
            tag = TAG,
            correlationId = null,
            methodName = "$TAG.signOut"
        )
        NativeAuthPublicClientApplication.pcaScope.launch {
            try {
                val result = signOut()
                callback.onResult(result)
            } catch (e: MsalException) {
                Logger.error(TAG, "Exception thrown in signOut", e)
                callback.onError(e)
            }
        }
    }

    /**
     * Remove the current account from the cache; Kotlin coroutines variant.
     */
    suspend fun signOut(): SignOutResult {
        return withContext(Dispatchers.IO) {
            LogSession.logMethodCall(
                tag = TAG,
                correlationId = null,
                methodName = "$TAG.signOut.withContext"
            )

            val account: IAccount =
                NativeAuthPublicClientApplication.getCurrentAccountInternal(config)
                    ?: throw MsalClientException(
                        MsalClientException.NO_CURRENT_ACCOUNT,
                        MsalClientException.NO_CURRENT_ACCOUNT_ERROR_MESSAGE
                    )

            val requestAccountRecord = AccountRecord()
            requestAccountRecord.environment = (account as Account).environment
            requestAccountRecord.homeAccountId = account.homeAccountId

            val params = CommandParametersAdapter.createRemoveAccountCommandParameters(
                config,
                config.oAuth2TokenCache,
                requestAccountRecord
            )

            val removeCurrentAccountCommandParameters = RemoveCurrentAccountCommand(
                params,
                LocalMSALController().asControllerFactory(),
                object : CommandCallback<Boolean?, BaseException?> {
                    override fun onError(error: BaseException?) {
                        // Do nothing, handled by CommandDispatcher.submitSilentReturningFuture()
                    }

                    override fun onTaskCompleted(result: Boolean?) {
                        // Do nothing, handled by CommandDispatcher.submitSilentReturningFuture()
                    }

                    override fun onCancel() {
                        // Do nothing
                    }
                },
                PublicApiId.NATIVE_AUTH_ACCOUNT_SIGN_OUT
            )

            val result = CommandDispatcher.submitSilentReturningFuture(removeCurrentAccountCommandParameters)
                .get().result as Boolean

            return@withContext if (result) {
                SignOutResult.Complete
            } else {
                Logger.error(
                    TAG,
                    "Unexpected error during signOut.",
                    null
                )
                throw MsalClientException(
                    MsalClientException.UNKNOWN_ERROR,
                    "Unexpected error during signOut."
                )
            }
        }
    }

    /**
     * Gets the current account.
     *
     * @return account [com.microsoft.identity.client.IAccount].
     */
    fun getAccount(): IAccount {
        return account
    }

    /**
     * Gets the current account's ID token (if present).
     *
     * @return idToken [String].
     */
    fun getIdToken(): String? {
        return account.idToken
    }

    /**
     * Gets the claims associated with the current account.
     *
     * @return A Map of claims.
     */
    fun getClaims(): Map<String, *>? {
        return account.claims
    }

    interface GetAccessTokenCallback : Callback<GetAccessTokenResult>

    /**
     * Retrieves the access token for the default OIDC scopes from the cache
     * If the access token is expired, it will be attempted to be refreshed using the refresh token that's stored in the cache;
     * callback variant.
     *
     * @return [com.microsoft.identity.client.IAuthenticationResult] If successful.
     * @throws [MsalClientException] If the the account doesn't exist in the cache.
     * @throws [ServiceException] If the refresh token doesn't exist in the cache/is expired, or the refreshing fails.
     */
    @Deprecated("Use the getAccessToken(forceRefresh: Boolean = false, scopes: List<String>, callback: GetAccessTokenCallback) method")
    fun getAccessToken(forceRefresh: Boolean = false, callback: GetAccessTokenCallback) {
        LogSession.logMethodCall(
            tag = TAG,
            correlationId = null,
            methodName = "$TAG.getAccessToken"
        )
        NativeAuthPublicClientApplication.pcaScope.launch {
            try {
                val result = getAccessToken(forceRefresh)
                callback.onResult(result)
            } catch (e: MsalException) {
                Logger.error(TAG, "Exception thrown in getAccessToken", e)
                callback.onError(e)
            }
        }
    }

    /**
     * Retrieves the access token for the default OIDC scopes from the cache.
     * If the access token is expired, it will be attempted to be refreshed using the refresh token that's stored in the cache;
     * Kotlin coroutines variant.
     *
     * @return [com.microsoft.identity.nativeauth.statemachine.results.GetAccessTokenResult] The result of the getAccessToken action
     */
    @Deprecated("Use the getAccessToken(forceRefresh: Boolean = false, scopes: List<String>) method")
    suspend fun getAccessToken(forceRefresh: Boolean = false): GetAccessTokenResult {
        return getAccessTokenInternal(forceRefresh, emptyList());
    }

    /**
     * Retrieves the access token for the currently signed in account from the cache such that
     * the scope of retrieved access token is a superset of requested scopes. If the access token
     * has expired, it will be refreshed using the refresh token that's stored in the cache. If no
     * access token matching the requested scopes is found in cache then a new access token is fetched.
     * Kotlin coroutines variant.
     *
     * @return [com.microsoft.identity.nativeauth.statemachine.results.GetAccessTokenResult] The result of the getAccessToken action
     */
    suspend fun getAccessToken(forceRefresh: Boolean = false, scopes: List<String>): GetAccessTokenResult {
        return getAccessTokenInternal(forceRefresh, scopes)
    }

    /**
     * Retrieves the access token for the currently signed in account from the cache such that
     * the scope of retrieved access token is a superset of requested scopes. If the access token
     * has expired, it will be refreshed using the refresh token that's stored in the cache. If no
     * access token matching the requested scopes is found in cache then a new access token is fetched.
     * callback variant.
     *
     * @return [com.microsoft.identity.client.IAuthenticationResult] If successful.
     * @throws [MsalClientException] If the the account doesn't exist in the cache.
     * @throws [ServiceException] If the refresh token doesn't exist in the cache/is expired, or the refreshing fails.
     */
    fun getAccessToken(forceRefresh: Boolean = false, scopes: List<String>, callback: GetAccessTokenCallback) {
        LogSession.logMethodCall(
            tag = TAG,
            correlationId = null,
            methodName = "$TAG.getAccessToken"
        )
        NativeAuthPublicClientApplication.pcaScope.launch {
            try {
                val result = getAccessToken(forceRefresh, scopes)
                callback.onResult(result)
            } catch (e: MsalException) {
                Logger.error(TAG, "Exception thrown in getAccessToken", e)
                callback.onError(e)
            }
        }
    }

    private suspend fun getAccessTokenInternal(forceRefresh: Boolean, scopes: List<String>): GetAccessTokenResult {
        LogSession.logMethodCall(
            tag = TAG,
            correlationId = null,
            methodName = "$TAG.getAccessToken(forceRefresh: Boolean)"
        )
        val mergedScopes = BaseController.addDefaultScopes(scopes.toMutableSet()).toList()

        return withContext(Dispatchers.IO) {
<<<<<<< HEAD

            val accountResult = NativeAuthPublicClientApplication.getCurrentAccountInternal(config) as? Account
            val account = accountResult
=======
            val currentAccount =
                NativeAuthPublicClientApplication.getCurrentAccountInternal(config) as? Account
>>>>>>> b984d89b
                    ?: return@withContext GetAccessTokenError(
                        errorType = GetAccessTokenErrorTypes.NO_ACCOUNT_FOUND,
                        error = MsalClientException.NO_CURRENT_ACCOUNT,
                        errorMessage = MsalClientException.NO_CURRENT_ACCOUNT_ERROR_MESSAGE,
                        correlationId = "UNSET"
                    )

            val acquireTokenSilentParameters = AcquireTokenSilentParameters.Builder()
<<<<<<< HEAD
                .forAccount(account)
                .fromAuthority(account.authority)
                .forceRefresh(forceRefresh)
                .withScopes(mergedScopes)
=======
                .forAccount(currentAccount)
                .fromAuthority(currentAccount.authority)
>>>>>>> b984d89b
                .build()

            val accountRecord = PublicClientApplication.selectAccountRecordForTokenRequest(
                config,
                acquireTokenSilentParameters
            )
            acquireTokenSilentParameters.accountRecord = accountRecord

            val params = CommandParametersAdapter.createSilentTokenCommandParameters(
                config,
                config.oAuth2TokenCache,
                acquireTokenSilentParameters
            )

            val command = SilentTokenCommand(
                params,
                NativeAuthMsalController().asControllerFactory(),
                object : CommandCallback<Boolean?, BaseException?> {
                    override fun onError(error: BaseException?) {
                        // Do nothing, handled by CommandDispatcher.submitSilentReturningFuture()
                    }

                    override fun onTaskCompleted(result: Boolean?) {
                        // Do nothing, handled by CommandDispatcher.submitSilentReturningFuture()
                    }

                    override fun onCancel() {
                        // Do nothing
                    }
                },
                PublicApiId.NATIVE_AUTH_ACCOUNT_GET_ACCESS_TOKEN
            )

            val commandResult = CommandDispatcher.submitSilentReturningFuture(command)
                .get().result

            return@withContext when (commandResult) {
                is ServiceException -> {
                    GetAccessTokenError(
                        exception = ExceptionAdapter.convertToNativeAuthException(commandResult),
                        correlationId = "UNSET"
                    )
                }
                is Exception -> {
                    GetAccessTokenError(
                        exception = commandResult,
                        correlationId = "UNSET"
                    )
                }
                else -> {
                    // Account and Id token data could change after access token refresh, update the account object in the state
                    account = AuthenticationResultAdapter.adapt(commandResult as ILocalAuthenticationResult).account
                    GetAccessTokenResult.Complete(
                        resultValue =  AuthenticationResultAdapter.adapt(commandResult)
                    )
                }
            }
        }
    }

    override fun writeToParcel(parcel: Parcel, flags: Int) {
        parcel.writeSerializable(account)
        parcel.writeSerializable(correlationId)
        parcel.writeSerializable(config)
    }

    override fun describeContents(): Int {
        return 0
    }

    companion object CREATOR : Parcelable.Creator<AccountState> {

        private val TAG = NativeAuthPublicClientApplication::class.java.simpleName
        override fun createFromParcel(parcel: Parcel): AccountState {
            return AccountState(parcel)
        }

        override fun newArray(size: Int): Array<AccountState?> {
            return arrayOfNulls(size)
        }

        fun createFromAuthenticationResult(
            authenticationResult: IAuthenticationResult,
            correlationId: String,
            config: NativeAuthPublicClientApplicationConfiguration
        ): AccountState {
            return AccountState(
                account = authenticationResult.account,
                correlationId = correlationId,
                config = config
            )
        }

        fun createFromAccountResult(
            account: IAccount,
            correlationId: String,
            config: NativeAuthPublicClientApplicationConfiguration
        ): AccountState {
            return AccountState(
                account = account,
                correlationId = correlationId,
                config = config
            )
        }
    }
}<|MERGE_RESOLUTION|>--- conflicted
+++ resolved
@@ -284,14 +284,8 @@
         val mergedScopes = BaseController.addDefaultScopes(scopes.toMutableSet()).toList()
 
         return withContext(Dispatchers.IO) {
-<<<<<<< HEAD
-
-            val accountResult = NativeAuthPublicClientApplication.getCurrentAccountInternal(config) as? Account
-            val account = accountResult
-=======
             val currentAccount =
                 NativeAuthPublicClientApplication.getCurrentAccountInternal(config) as? Account
->>>>>>> b984d89b
                     ?: return@withContext GetAccessTokenError(
                         errorType = GetAccessTokenErrorTypes.NO_ACCOUNT_FOUND,
                         error = MsalClientException.NO_CURRENT_ACCOUNT,
@@ -300,15 +294,10 @@
                     )
 
             val acquireTokenSilentParameters = AcquireTokenSilentParameters.Builder()
-<<<<<<< HEAD
-                .forAccount(account)
-                .fromAuthority(account.authority)
+                .forAccount(currentAccount)
+                .fromAuthority(currentAccount.authority)
                 .forceRefresh(forceRefresh)
                 .withScopes(mergedScopes)
-=======
-                .forAccount(currentAccount)
-                .fromAuthority(currentAccount.authority)
->>>>>>> b984d89b
                 .build()
 
             val accountRecord = PublicClientApplication.selectAccountRecordForTokenRequest(
