--- conflicted
+++ resolved
@@ -104,49 +104,13 @@
      * Remove the current account from the cache; Kotlin coroutines variant.
      */
     suspend fun signOut(): SignOutResult {
-        LogSession.logMethodCall(
-            tag = TAG,
-            correlationId = null,
-            methodName = "$TAG.signOut"
-        )
         return withContext(Dispatchers.IO) {
-<<<<<<< HEAD
-            val account: IAccount =
-                NativeAuthPublicClientApplication.getCurrentAccountInternal(config)
-                    ?: throw MsalClientException(
-                        MsalClientException.NO_CURRENT_ACCOUNT,
-                        MsalClientException.NO_CURRENT_ACCOUNT_ERROR_MESSAGE
-                    )
-
-            val requestAccountRecord = AccountRecord()
-            requestAccountRecord.environment = (account as Account).environment
-            requestAccountRecord.homeAccountId = account.homeAccountId
-
-            val params = CommandParametersAdapter.createRemoveAccountCommandParameters(
-                config,
-                config.oAuth2TokenCache,
-                requestAccountRecord
-            )
-
-            val removeCurrentAccountCommandParameters = RemoveCurrentAccountCommand(
-                params,
-                LocalMSALController().asControllerFactory(),
-                object : CommandCallback<Boolean?, BaseException?> {
-                    override fun onError(error: BaseException?) {
-                        // Do nothing, handled by CommandDispatcher.submitSilentReturningFuture()
-                    }
-
-                    override fun onTaskCompleted(result: Boolean?) {
-                        // Do nothing, handled by CommandDispatcher.submitSilentReturningFuture()
-                    }
-=======
             try {
                 LogSession.logMethodCall(
                     tag = TAG,
                     correlationId = null,
                     methodName = "$TAG.signOut.withContext"
                 )
->>>>>>> 687c745e
 
                 val account: IAccount =
                     NativeAuthPublicClientApplication.getCurrentAccountInternal(config)
