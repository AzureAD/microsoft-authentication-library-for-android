//  Copyright (c) Microsoft Corporation.
//  All rights reserved.
//
//  This code is licensed under the MIT License.
//
//  Permission is hereby granted, free of charge, to any person obtaining a copy
//  of this software and associated documentation files(the "Software"), to deal
//  in the Software without restriction, including without limitation the rights
//  to use, copy, modify, merge, publish, distribute, sublicense, and / or sell
//  copies of the Software, and to permit persons to whom the Software is
//  furnished to do so, subject to the following conditions :
//
//  The above copyright notice and this permission notice shall be included in
//  all copies or substantial portions of the Software.
//
//  THE SOFTWARE IS PROVIDED "AS IS", WITHOUT WARRANTY OF ANY KIND, EXPRESS OR
//  IMPLIED, INCLUDING BUT NOT LIMITED TO THE WARRANTIES OF MERCHANTABILITY,
//  FITNESS FOR A PARTICULAR PURPOSE AND NONINFRINGEMENT. IN NO EVENT SHALL THE
//  AUTHORS OR COPYRIGHT HOLDERS BE LIABLE FOR ANY CLAIM, DAMAGES OR OTHER
//  LIABILITY, WHETHER IN AN ACTION OF CONTRACT, TORT OR OTHERWISE, ARISING FROM,
//  OUT OF OR IN CONNECTION WITH THE SOFTWARE OR THE USE OR OTHER DEALINGS IN
//  THE SOFTWARE.

package com.microsoft.identity.nativeauth.statemachine.states

import android.os.Parcel
import android.os.Parcelable
<<<<<<< HEAD
import com.microsoft.identity.client.AuthenticationResultAdapter
import com.microsoft.identity.client.internal.CommandParametersAdapter
import com.microsoft.identity.common.java.controllers.CommandDispatcher
import com.microsoft.identity.common.java.eststelemetry.PublicApiId
import com.microsoft.identity.common.java.logging.LogSession
import com.microsoft.identity.common.java.nativeauth.controllers.results.GetAuthMethodsCommandResult
import com.microsoft.identity.common.java.nativeauth.controllers.results.INativeAuthCommandResult
import com.microsoft.identity.common.java.nativeauth.controllers.results.MFAChallengeCommandResult
import com.microsoft.identity.common.java.nativeauth.controllers.results.MFACommandResult
import com.microsoft.identity.common.java.nativeauth.controllers.results.MFASubmitChallengeCommandResult
import com.microsoft.identity.common.java.nativeauth.controllers.results.SignInCommandResult
import com.microsoft.identity.common.java.nativeauth.util.checkAndWrapCommandResultType
import com.microsoft.identity.common.nativeauth.internal.commands.GetAuthMethodsCommand
import com.microsoft.identity.common.nativeauth.internal.commands.MFAChallengeCommand
import com.microsoft.identity.common.nativeauth.internal.commands.MFASubmitChallengeCommand
import com.microsoft.identity.common.nativeauth.internal.controllers.NativeAuthMsalController
=======
import com.microsoft.identity.nativeauth.AuthMethod
>>>>>>> 408c6214
import com.microsoft.identity.nativeauth.NativeAuthPublicClientApplicationConfiguration
import com.microsoft.identity.nativeauth.statemachine.errors.ErrorTypes
import com.microsoft.identity.nativeauth.statemachine.errors.MFAError
import com.microsoft.identity.nativeauth.statemachine.results.MFAGetAuthMethodsResult
import com.microsoft.identity.nativeauth.statemachine.results.MFARequiredResult
import com.microsoft.identity.nativeauth.statemachine.results.MFASubmitChallengeResult
import com.microsoft.identity.nativeauth.statemachine.results.SignInResult
import com.microsoft.identity.nativeauth.toListOfAuthMethods
import com.microsoft.identity.nativeauth.utils.serializable
import kotlinx.coroutines.Dispatchers
import kotlinx.coroutines.withContext

class AwaitingMFAState(
    override val continuationToken: String,
    override val correlationId: String,
    private val scopes: List<String>?,
    private val config: NativeAuthPublicClientApplicationConfiguration
) : BaseState(continuationToken = continuationToken, correlationId = correlationId), State, Parcelable {
    private val TAG: String = AwaitingMFAState::class.java.simpleName

    // Challenge default auth method
    suspend fun sendChallenge(): MFARequiredResult {
        LogSession.logMethodCall(
            tag = TAG,
            correlationId = correlationId,
            methodName = "${TAG}.sendChallenge()"
        )
        return withContext(Dispatchers.IO) {
            try {
                val params = CommandParametersAdapter.createMFADefaultChallengeCommandParameters(
                    config,
                    config.oAuth2TokenCache,
                    continuationToken,
                    correlationId,
                    scopes
                )
<<<<<<< HEAD
                val command = MFAChallengeCommand(
                    parameters = params,
                    controller = NativeAuthMsalController(),
                    publicApiId = PublicApiId.NATIVE_AUTH_MFA_DEFAULT_CHALLENGE
                )

                val rawCommandResult =
                    CommandDispatcher.submitSilentReturningFuture(command)
                        .get()

                return@withContext when (val result =
                    rawCommandResult.checkAndWrapCommandResultType<MFAChallengeCommandResult>()) {
                    is MFACommandResult.VerificationRequired -> {
                        MFARequiredResult.VerificationRequired(
                            nextState = MFARequiredState(
                                continuationToken = result.continuationToken,
                                correlationId = result.correlationId,
                                scopes = scopes,
                                config = config
                            ),
                            codeLength = result.codeLength,
                            sentTo = result.challengeTargetLabel,
                            channel = result.challengeChannel
                        )
                    }
                    is MFACommandResult.SelectionRequired -> {
                        MFARequiredResult.SelectionRequired(
                            nextState = MFARequiredState(
                                continuationToken = result.continuationToken,
                                correlationId = result.correlationId,
                                scopes = scopes,
                                config = config
                            ),
                            authMethods = result.authMethods.toListOfAuthMethods()
                        )
                    }
                    is INativeAuthCommandResult.APIError -> TODO()
                }
            } catch (e: Exception) {
                MFAError(
                    errorType = ErrorTypes.CLIENT_EXCEPTION,
                    errorMessage = "MSAL client exception occurred in sendChallenge().",
                    exception = e,
                    correlationId = correlationId
=======
            } else {
                // /challenge returns introspect_required
                // call /introspect and return authMethods
                MFARequiredResult.SelectionRequired(
                    nextState = MFARequiredState(
                        continuationToken = continuationToken,
                        correlationId = correlationId,
                        scopes = scopes,
                        config = config
                    ),
                    authMethods = listOf(AuthMethod(
                        id = "1234",
                        challengeType = "oob",
                        challengeChannel = "email",
                        loginHint = "u***@**.com"
                    ))
>>>>>>> 408c6214
                )
            }
        }
    }

    constructor(parcel: Parcel) : this(
        continuationToken = parcel.readString()  ?: "",
        correlationId = parcel.readString() ?: "UNSET",
        scopes = parcel.createStringArrayList(),
        config = parcel.serializable<NativeAuthPublicClientApplicationConfiguration>() as NativeAuthPublicClientApplicationConfiguration
    )

    override fun writeToParcel(parcel: Parcel, flags: Int) {
        parcel.writeString(continuationToken)
        parcel.writeString(correlationId)
        parcel.writeStringList(scopes)
        parcel.writeSerializable(config)
    }

    override fun describeContents(): Int {
        return 0
    }

    companion object CREATOR : Parcelable.Creator<AwaitingMFAState> {
        override fun createFromParcel(parcel: Parcel): AwaitingMFAState {
            return AwaitingMFAState(parcel)
        }

        override fun newArray(size: Int): Array<AwaitingMFAState?> {
            return arrayOfNulls(size)
        }
    }
}

class MFARequiredState(
    override val continuationToken: String,
    override val correlationId: String,
    private val scopes: List<String>?,
    private val config: NativeAuthPublicClientApplicationConfiguration
) : BaseState(continuationToken = continuationToken, correlationId = correlationId), State, Parcelable {
    private val TAG: String = MFARequiredState::class.java.simpleName
<<<<<<< HEAD

    // Call /introspect
    suspend fun getAuthMethods(): MFAGetAuthMethodsResult {
        LogSession.logMethodCall(
            tag = TAG,
            correlationId = correlationId,
            methodName = "${TAG}.getAuthMethods()"
        )
        return withContext(Dispatchers.IO) {
            try {
                val params = CommandParametersAdapter.createGetAuthMethodsCommandParameters(
                    config,
                    config.oAuth2TokenCache,
                    continuationToken,
                    correlationId,
                    scopes
                )
                val command = GetAuthMethodsCommand(
                    parameters = params,
                    controller = NativeAuthMsalController(),
                    publicApiId = PublicApiId.NATIVE_AUTH_GET_AUTH_METHODS
                )

                val rawCommandResult =
                    CommandDispatcher.submitSilentReturningFuture(command)
                        .get()

                return@withContext when (val result =
                    rawCommandResult.checkAndWrapCommandResultType<GetAuthMethodsCommandResult>()) {
                    is MFACommandResult.SelectionRequired -> {
                        MFARequiredResult.SelectionRequired(
                            nextState = MFARequiredState(
                                continuationToken = result.continuationToken,
                                correlationId = result.correlationId,
                                scopes = scopes,
                                config = config
                            ),
                            authMethods = result.authMethods.toListOfAuthMethods()
                        )
                    }

                    is INativeAuthCommandResult.APIError -> TODO()
                }
            } catch (e: Exception) {
                MFAError(
                    errorType = ErrorTypes.CLIENT_EXCEPTION,
                    errorMessage = "MSAL client exception occurred in getAuthMethods().",
                    exception = e,
                    correlationId = correlationId
                )
            }
        }
    }

    suspend fun sendChallenge(authMethodId: String): MFARequiredResult {
        LogSession.logMethodCall(
            tag = TAG,
            correlationId = correlationId,
            methodName = "${TAG}.sendChallenge(authMethodId: String)"
        )

=======

    // Challenge specified auth methods
    suspend fun sendChallenge(authMethodId: String): MFARequiredResult {
>>>>>>> 408c6214
        return withContext(Dispatchers.IO) {
            try {
                val params = CommandParametersAdapter.createMFASelectedChallengeCommandParameters(
                    config,
                    config.oAuth2TokenCache,
                    continuationToken,
                    correlationId,
                    authMethodId,
                    scopes
                )
<<<<<<< HEAD

                val command = MFAChallengeCommand(
                    parameters = params,
                    controller = NativeAuthMsalController(),
                    publicApiId = PublicApiId.NATIVE_AUTH_MFA_SELECTED_CHALLENGE
                )

                val rawCommandResult =
                    CommandDispatcher.submitSilentReturningFuture(command)
                        .get()

                return@withContext when (val result =
                    rawCommandResult.checkAndWrapCommandResultType<MFAChallengeCommandResult>()) {
                    is MFACommandResult.VerificationRequired -> {
                        MFARequiredResult.VerificationRequired(
                            nextState = MFARequiredState(
                                continuationToken = result.continuationToken,
                                correlationId = result.correlationId,
                                scopes = scopes,
                                config = config
                            ),
                            codeLength = result.codeLength,
                            sentTo = result.challengeTargetLabel,
                            channel = result.challengeChannel
                        )
                    }
                    is MFACommandResult.SelectionRequired -> {
                        TODO()
                    }

                    is INativeAuthCommandResult.APIError -> TODO()
                }
            } catch (e: Exception) {
                MFAError(
                    errorType = ErrorTypes.CLIENT_EXCEPTION,
                    errorMessage = "MSAL client exception occurred in sendChallenge(authMethodId).",
                    exception = e,
                    correlationId = correlationId
                )
            }
        }
    }

    // Call /token
    suspend fun submitChallenge(challenge: String): MFASubmitChallengeResult {
        LogSession.logMethodCall(
            tag = TAG,
            correlationId = correlationId,
            methodName = "${TAG}.submitChallenge(challenge: String)"
=======
            } else {
                // /challenge returns introspect_required
                // call /introspect and return authMethods
                MFARequiredResult.SelectionRequired(
                    nextState = MFARequiredState(
                        continuationToken = continuationToken,
                        correlationId = correlationId,
                        scopes = scopes,
                        config = config
                    ),
                    authMethods = listOf(AuthMethod(
                        id = "1234",
                        challengeType = "oob",
                        challengeChannel = "email",
                        loginHint = "u***@**.com"
                    ))
                )
            }
        }
    }

    // Call /introspect
    suspend fun getAuthMethods(): MFAGetAuthMethodsResult {
        return MFARequiredResult.SelectionRequired(
            nextState = MFARequiredState(
                continuationToken = continuationToken,
                correlationId = correlationId,
                scopes = scopes,
                config = config
            ),
            authMethods = listOf(AuthMethod(
                id = "1234",
                challengeType = "oob",
                challengeChannel = "email",
                loginHint = "u***@**.com"
            ))
>>>>>>> 408c6214
        )

<<<<<<< HEAD
        return withContext(Dispatchers.IO) {
            try {
                val params = CommandParametersAdapter.createMFASubmitChallengeCommandParameters(
                    config,
                    config.oAuth2TokenCache,
                    continuationToken,
                    correlationId,
                    challenge,
                    scopes
                )

                val command = MFASubmitChallengeCommand(
                    parameters = params,
                    controller = NativeAuthMsalController(),
                    publicApiId = PublicApiId.NATIVE_AUTH_MFA_SUBMIT_CHALLENGE
                )

                val rawCommandResult =
                    CommandDispatcher.submitSilentReturningFuture(command)
                        .get()

                return@withContext when (val result =
                    rawCommandResult.checkAndWrapCommandResultType<MFASubmitChallengeCommandResult>()) {
                    is SignInCommandResult.Complete -> {
                        val authenticationResult =
                            AuthenticationResultAdapter.adapt(result.authenticationResult)

                        SignInResult.Complete(
                            resultValue = AccountState.createFromAuthenticationResult(
                                authenticationResult = authenticationResult,
                                correlationId = result.correlationId,
                                config = config
                            )
                        )
                    }

                    is INativeAuthCommandResult.APIError -> TODO()
                }
            } catch (e: Exception) {
                MFAError(
                    errorType = ErrorTypes.CLIENT_EXCEPTION,
                    errorMessage = "MSAL client exception occurred in submitChallenge(challenge)",
                    exception = e,
                    correlationId = correlationId
                )
            }
=======
    // Call /token
    suspend fun submitChallenge(code: Int): MFASubmitChallengeResult {
        // If /token returns HTTP 200
        return if (true) {
            SignInResult.DummyComplete()
        } else {
            // If /token returns another mfa_required error
            SignInResult.MFARequired(
               nextState = AwaitingMFAState(
                   continuationToken = continuationToken,
                   correlationId = correlationId,
                   scopes = scopes,
                   config = config
               )
            )
>>>>>>> 408c6214
        }
    }

    constructor(parcel: Parcel) : this(
        continuationToken = parcel.readString()  ?: "",
        correlationId = parcel.readString() ?: "UNSET",
        scopes = parcel.createStringArrayList(),
        config = parcel.serializable<NativeAuthPublicClientApplicationConfiguration>() as NativeAuthPublicClientApplicationConfiguration
    )

    override fun writeToParcel(parcel: Parcel, flags: Int) {
        parcel.writeString(continuationToken)
        parcel.writeString(correlationId)
        parcel.writeStringList(scopes)
        parcel.writeSerializable(config)
    }

    override fun describeContents(): Int {
        return 0
    }

    companion object CREATOR : Parcelable.Creator<MFARequiredState> {
        override fun createFromParcel(parcel: Parcel): MFARequiredState {
            return MFARequiredState(parcel)
        }

        override fun newArray(size: Int): Array<MFARequiredState?> {
            return arrayOfNulls(size)
        }
    }
}<|MERGE_RESOLUTION|>--- conflicted
+++ resolved
@@ -25,7 +25,7 @@
 
 import android.os.Parcel
 import android.os.Parcelable
-<<<<<<< HEAD
+import com.microsoft.identity.nativeauth.AuthMethod
 import com.microsoft.identity.client.AuthenticationResultAdapter
 import com.microsoft.identity.client.internal.CommandParametersAdapter
 import com.microsoft.identity.common.java.controllers.CommandDispatcher
@@ -42,9 +42,6 @@
 import com.microsoft.identity.common.nativeauth.internal.commands.MFAChallengeCommand
 import com.microsoft.identity.common.nativeauth.internal.commands.MFASubmitChallengeCommand
 import com.microsoft.identity.common.nativeauth.internal.controllers.NativeAuthMsalController
-=======
-import com.microsoft.identity.nativeauth.AuthMethod
->>>>>>> 408c6214
 import com.microsoft.identity.nativeauth.NativeAuthPublicClientApplicationConfiguration
 import com.microsoft.identity.nativeauth.statemachine.errors.ErrorTypes
 import com.microsoft.identity.nativeauth.statemachine.errors.MFAError
@@ -81,7 +78,6 @@
                     correlationId,
                     scopes
                 )
-<<<<<<< HEAD
                 val command = MFAChallengeCommand(
                     parameters = params,
                     controller = NativeAuthMsalController(),
@@ -126,24 +122,6 @@
                     errorMessage = "MSAL client exception occurred in sendChallenge().",
                     exception = e,
                     correlationId = correlationId
-=======
-            } else {
-                // /challenge returns introspect_required
-                // call /introspect and return authMethods
-                MFARequiredResult.SelectionRequired(
-                    nextState = MFARequiredState(
-                        continuationToken = continuationToken,
-                        correlationId = correlationId,
-                        scopes = scopes,
-                        config = config
-                    ),
-                    authMethods = listOf(AuthMethod(
-                        id = "1234",
-                        challengeType = "oob",
-                        challengeChannel = "email",
-                        loginHint = "u***@**.com"
-                    ))
->>>>>>> 408c6214
                 )
             }
         }
@@ -185,7 +163,6 @@
     private val config: NativeAuthPublicClientApplicationConfiguration
 ) : BaseState(continuationToken = continuationToken, correlationId = correlationId), State, Parcelable {
     private val TAG: String = MFARequiredState::class.java.simpleName
-<<<<<<< HEAD
 
     // Call /introspect
     suspend fun getAuthMethods(): MFAGetAuthMethodsResult {
@@ -247,11 +224,6 @@
             methodName = "${TAG}.sendChallenge(authMethodId: String)"
         )
 
-=======
-
-    // Challenge specified auth methods
-    suspend fun sendChallenge(authMethodId: String): MFARequiredResult {
->>>>>>> 408c6214
         return withContext(Dispatchers.IO) {
             try {
                 val params = CommandParametersAdapter.createMFASelectedChallengeCommandParameters(
@@ -262,7 +234,6 @@
                     authMethodId,
                     scopes
                 )
-<<<<<<< HEAD
 
                 val command = MFAChallengeCommand(
                     parameters = params,
@@ -312,47 +283,8 @@
             tag = TAG,
             correlationId = correlationId,
             methodName = "${TAG}.submitChallenge(challenge: String)"
-=======
-            } else {
-                // /challenge returns introspect_required
-                // call /introspect and return authMethods
-                MFARequiredResult.SelectionRequired(
-                    nextState = MFARequiredState(
-                        continuationToken = continuationToken,
-                        correlationId = correlationId,
-                        scopes = scopes,
-                        config = config
-                    ),
-                    authMethods = listOf(AuthMethod(
-                        id = "1234",
-                        challengeType = "oob",
-                        challengeChannel = "email",
-                        loginHint = "u***@**.com"
-                    ))
-                )
-            }
-        }
-    }
-
-    // Call /introspect
-    suspend fun getAuthMethods(): MFAGetAuthMethodsResult {
-        return MFARequiredResult.SelectionRequired(
-            nextState = MFARequiredState(
-                continuationToken = continuationToken,
-                correlationId = correlationId,
-                scopes = scopes,
-                config = config
-            ),
-            authMethods = listOf(AuthMethod(
-                id = "1234",
-                challengeType = "oob",
-                challengeChannel = "email",
-                loginHint = "u***@**.com"
-            ))
->>>>>>> 408c6214
         )
 
-<<<<<<< HEAD
         return withContext(Dispatchers.IO) {
             try {
                 val params = CommandParametersAdapter.createMFASubmitChallengeCommandParameters(
@@ -399,23 +331,6 @@
                     correlationId = correlationId
                 )
             }
-=======
-    // Call /token
-    suspend fun submitChallenge(code: Int): MFASubmitChallengeResult {
-        // If /token returns HTTP 200
-        return if (true) {
-            SignInResult.DummyComplete()
-        } else {
-            // If /token returns another mfa_required error
-            SignInResult.MFARequired(
-               nextState = AwaitingMFAState(
-                   continuationToken = continuationToken,
-                   correlationId = correlationId,
-                   scopes = scopes,
-                   config = config
-               )
-            )
->>>>>>> 408c6214
         }
     }
 
