// Copyright (c) Microsoft Corporation.
// All rights reserved.
//
// This code is licensed under the MIT License.
//
// Permission is hereby granted, free of charge, to any person obtaining a copy
// of this software and associated documentation files(the "Software"), to deal
// in the Software without restriction, including without limitation the rights
// to use, copy, modify, merge, publish, distribute, sublicense, and / or sell
// copies of the Software, and to permit persons to whom the Software is
// furnished to do so, subject to the following conditions :
//
// The above copyright notice and this permission notice shall be included in
// all copies or substantial portions of the Software.
//
// THE SOFTWARE IS PROVIDED "AS IS", WITHOUT WARRANTY OF ANY KIND, EXPRESS OR
// IMPLIED, INCLUDING BUT NOT LIMITED TO THE WARRANTIES OF MERCHANTABILITY,
// FITNESS FOR A PARTICULAR PURPOSE AND NONINFRINGEMENT. IN NO EVENT SHALL THE
// AUTHORS OR COPYRIGHT HOLDERS BE LIABLE FOR ANY CLAIM, DAMAGES OR OTHER
// LIABILITY, WHETHER IN AN ACTION OF CONTRACT, TORT OR OTHERWISE, ARISING FROM,
// OUT OF OR IN CONNECTION WITH THE SOFTWARE OR THE USE OR OTHER DEALINGS IN
// THE SOFTWARE.

package com.microsoft.identity.nativeauth

import android.content.Context
import com.microsoft.identity.client.AccountAdapter
import com.microsoft.identity.client.AuthenticationResultAdapter
import com.microsoft.identity.client.IAccount
import com.microsoft.identity.client.PublicClientApplication
import com.microsoft.identity.client.exception.MsalClientException
import com.microsoft.identity.client.exception.MsalException
import com.microsoft.identity.client.internal.CommandParametersAdapter
import com.microsoft.identity.common.crypto.AndroidAuthSdkStorageEncryptionManager
import com.microsoft.identity.common.internal.cache.SharedPreferencesFileManager
import com.microsoft.identity.common.internal.commands.GetCurrentAccountCommand
import com.microsoft.identity.common.internal.controllers.LocalMSALController
import com.microsoft.identity.common.internal.net.cache.HttpCache
import com.microsoft.identity.common.java.authorities.Authority
import com.microsoft.identity.common.java.cache.ICacheRecord
import com.microsoft.identity.common.java.commands.CommandCallback
import com.microsoft.identity.common.java.controllers.CommandDispatcher
import com.microsoft.identity.common.java.eststelemetry.PublicApiId
import com.microsoft.identity.common.java.exception.BaseException
import com.microsoft.identity.common.java.logging.DiagnosticContext
import com.microsoft.identity.common.java.logging.LogSession
import com.microsoft.identity.common.java.logging.Logger
import com.microsoft.identity.common.java.nativeauth.controllers.results.INativeAuthCommandResult
import com.microsoft.identity.common.java.nativeauth.controllers.results.ResetPasswordCommandResult
import com.microsoft.identity.common.java.nativeauth.controllers.results.ResetPasswordStartCommandResult
import com.microsoft.identity.common.java.nativeauth.controllers.results.SignInCommandResult
import com.microsoft.identity.common.java.nativeauth.controllers.results.SignInStartCommandResult
import com.microsoft.identity.common.java.nativeauth.controllers.results.SignUpCommandResult
import com.microsoft.identity.common.java.nativeauth.controllers.results.SignUpStartCommandResult
import com.microsoft.identity.common.java.nativeauth.util.checkAndWrapCommandResultType
import com.microsoft.identity.common.java.providers.microsoft.azureactivedirectory.AzureActiveDirectory
import com.microsoft.identity.common.java.util.ResultFuture
import com.microsoft.identity.common.java.util.StringUtil
import com.microsoft.identity.common.nativeauth.internal.commands.ResetPasswordStartCommand
import com.microsoft.identity.common.nativeauth.internal.commands.SignInStartCommand
import com.microsoft.identity.common.nativeauth.internal.commands.SignUpStartCommand
import com.microsoft.identity.common.nativeauth.internal.controllers.NativeAuthMsalController
import com.microsoft.identity.nativeauth.statemachine.errors.ErrorTypes
import com.microsoft.identity.nativeauth.statemachine.errors.ResetPasswordError
import com.microsoft.identity.nativeauth.statemachine.errors.SignInError
import com.microsoft.identity.nativeauth.statemachine.errors.SignInErrorTypes
import com.microsoft.identity.nativeauth.statemachine.errors.SignUpError
import com.microsoft.identity.nativeauth.statemachine.errors.SignUpErrorTypes
import com.microsoft.identity.nativeauth.statemachine.results.GetAccountResult
import com.microsoft.identity.nativeauth.statemachine.results.ResetPasswordStartResult
import com.microsoft.identity.nativeauth.statemachine.results.SignInResult
import com.microsoft.identity.nativeauth.statemachine.results.SignUpResult
import com.microsoft.identity.nativeauth.statemachine.states.AccountState
import com.microsoft.identity.nativeauth.statemachine.states.Callback
import com.microsoft.identity.nativeauth.statemachine.states.ResetPasswordCodeRequiredState
import com.microsoft.identity.nativeauth.statemachine.states.SignInCodeRequiredState
import com.microsoft.identity.nativeauth.statemachine.states.SignInContinuationState
import com.microsoft.identity.nativeauth.statemachine.states.SignInPasswordRequiredState
import com.microsoft.identity.nativeauth.statemachine.states.SignUpAttributesRequiredState
import com.microsoft.identity.nativeauth.statemachine.states.SignUpCodeRequiredState
import com.microsoft.identity.nativeauth.statemachine.states.SignUpPasswordRequiredState
import kotlinx.coroutines.CoroutineScope
import kotlinx.coroutines.Dispatchers
import kotlinx.coroutines.SupervisorJob
import kotlinx.coroutines.launch
import kotlinx.coroutines.withContext

/**
 * NativeAuthPublicClientApplication provides implementation for the top level interface
 * [INativeAuthPublicClientApplication] used by third party developers.
 */
class NativeAuthPublicClientApplication(
    private val nativeAuthConfig: NativeAuthPublicClientApplicationConfiguration
) : INativeAuthPublicClientApplication, PublicClientApplication(nativeAuthConfig) {

    private lateinit var sharedPreferencesFileManager: SharedPreferencesFileManager

    init {
        initializeApplication()
        initializeSharedPreferenceFileManager(nativeAuthConfig.appContext)
    }

    companion object {
        /**
         * Name of the shared preference cache for storing NativeAuthPublicClientApplication data.
         */
        private const val NATIVE_AUTH_CREDENTIAL_SHARED_PREFERENCES =
            "com.microsoft.identity.client.native_auth_credential_cache"

        internal val TAG = NativeAuthPublicClientApplication::class.java.toString()

        //  The Native Auth client code works on the basis of callbacks and coroutines.
        //  To avoid duplicating the code, callback methods are routed through their
        //  coroutine-equivalent through this CoroutineScope.
        val pcaScope = CoroutineScope(SupervisorJob() + Dispatchers.IO)

        fun getCurrentAccountInternal(config: NativeAuthPublicClientApplicationConfiguration): IAccount? {
            LogSession.logMethodCall(
                tag = TAG,
                correlationId = null,
                methodName = "${TAG}.getCurrentAccountInternal"
            )

            val params = CommandParametersAdapter.createCommandParameters(
                config,
                config.oAuth2TokenCache
            )

            val command = GetCurrentAccountCommand(
                params,
                LocalMSALController(),
                object : CommandCallback<List<ICacheRecord?>?, BaseException?> {
                    override fun onTaskCompleted(result: List<ICacheRecord?>?) {
                        // Do nothing, handled by CommandDispatcher.submitSilentReturningFuture()
                    }

                    override fun onError(error: BaseException?) {
                        // Do nothing, handled by CommandDispatcher.submitSilentReturningFuture()
                    }

                    override fun onCancel() {
                        // Not required
                    }
                },
                PublicApiId.NATIVE_AUTH_GET_ACCOUNT
            )
            val result = CommandDispatcher.submitSilentReturningFuture(command)
                .get().result as List<ICacheRecord?>?

            // To simplify the logic, if more than one account is returned, the first account will be picked.
            // We do not support switching from MULTIPLE to SINGLE.
            return getAccountFromICacheRecordsList(result)
        }

        /**
         * Get an IAccount from a list of ICacheRecord.
         *
         * @param cacheRecords list of cache record that belongs to an account.
         * If the list can be converted to multiple accounts, only the first one will be returned.
         */
        private fun getAccountFromICacheRecordsList(cacheRecords: List<ICacheRecord?>?): IAccount? {
            LogSession.logMethodCall(
                tag = TAG,
                correlationId = null,
                methodName = "${TAG}.getAccountFromICacheRecordsList"
            )
            if (cacheRecords.isNullOrEmpty()) {
                return null
            }
            val accountList = AccountAdapter.adapt(cacheRecords)
            if (accountList.isNullOrEmpty()) {
                Logger.error(
                    TAG,
                    "Returned cacheRecords were adapted into empty or null IAccount list. " +
                        "This is unexpected in native auth mode." +
                        "Returning null.",
                    null
                )
                return null
            }
            if (accountList.size != 1) {
                Logger.warn(
                    TAG,
                    "Returned cacheRecords were adapted into multiple IAccount. " +
                        "This is unexpected in native auth mode." +
                        "Returning the first adapted account."
                )
            }
            return accountList[0]
        }
    }

    @Throws(MsalClientException::class)
    private fun initializeApplication() {
        val context = nativeAuthConfig.appContext

        AzureActiveDirectory.setEnvironment(nativeAuthConfig.environment)
        Authority.addKnownAuthorities(nativeAuthConfig.authorities)
        initializeLoggerSettings(nativeAuthConfig.loggerConfiguration)

        // Since network request is sent from the sdk, if calling app doesn't declare the internet
        // permission in the manifest, we cannot make the network call.
        checkInternetPermission(nativeAuthConfig)

        // Init HTTP cache
        HttpCache.initialize(context.cacheDir)
        LogSession.logMethodCall(
            tag = TAG,
            correlationId = null,
            methodName = "${TAG}.initializeApplication"
        )
    }

    private fun initializeSharedPreferenceFileManager(context: Context) {
        sharedPreferencesFileManager = SharedPreferencesFileManager(
            context,
            NATIVE_AUTH_CREDENTIAL_SHARED_PREFERENCES,
            AndroidAuthSdkStorageEncryptionManager(context)
        )
    }

    interface GetCurrentAccountCallback : Callback<GetAccountResult>

    /**
     * Retrieve the current signed in account from cache; callback variant.
     *
     * @param callback [com.microsoft.identity.nativeauth.NativeAuthPublicClientApplication.GetCurrentAccountCallback] to receive the result.
     * @return [com.microsoft.identity.nativeauth.statemachine.states.AccountState] if there is a signed in account, null otherwise.
     */
    override fun getCurrentAccount(callback: GetCurrentAccountCallback) {
        pcaScope.launch {
            try {
                val result = getCurrentAccount()
                callback.onResult(result)
            } catch (e: MsalException) {
                callback.onError(e)
            }
        }
    }

    /**
     * Retrieve the current signed in account from cache; Kotlin coroutines variant.
     *
     * @return [com.microsoft.identity.nativeauth.statemachine.states.AccountState] if there is a signed in account, null otherwise.
     */
    override suspend fun getCurrentAccount(): GetAccountResult {
        return withContext(Dispatchers.IO) {
            val account = getCurrentAccountInternal(nativeAuthConfig)
            return@withContext if (account != null) {
                GetAccountResult.AccountFound(
                    resultValue = AccountState.createFromAccountResult(
                        account = account,
                        correlationId = DiagnosticContext.INSTANCE.threadCorrelationId,
                        config = nativeAuthConfig
                    )
                )
            } else {
                GetAccountResult.NoAccountFound
            }
        }
    }

    interface SignInCallback : Callback<SignInResult>

    /**
     * Sign in the account using username and password; callback variant.
     *
     * @param username username of the account to sign in.
     * @param password (Optional) password of the account to sign in.
     * @param scopes (Optional) list of scopes to request.
     * @param callback [com.microsoft.identity.nativeauth.NativeAuthPublicClientApplication.SignInCallback] to receive the result.
     * @return [com.microsoft.identity.nativeauth.statemachine.results.SignInResult] see detailed possible return state under the object.
     * @throws MsalClientException if an account is already signed in.
     */
    override fun signIn(
        username: String,
        password: CharArray?,
        scopes: List<String>?,
        callback: SignInCallback
    ) {
        LogSession.logMethodCall(
            tag = TAG,
            correlationId = null,
            methodName = "${TAG}.signIn"
        )
        pcaScope.launch {
            try {
                val result = signIn(username, password, scopes)
                callback.onResult(result)
            } catch (e: MsalException) {
                Logger.error(TAG, "Exception thrown in signIn", e)
                callback.onError(e)
            }
        }
    }

    /**
     * Sign in the account using username and password; Kotlin coroutines variant.
     *
     * @param username username of the account to sign in.
     * @param password (Optional) password of the account to sign in.
     * @param scopes (Optional) list of scopes to request.
     * @return [com.microsoft.identity.nativeauth.statemachine.results.SignInResult] see detailed possible return state under the object.
     * @throws MsalClientException if an account is already signed in.
     */
    override suspend fun signIn(
        username: String,
        password: CharArray?,
        scopes: List<String>?
    ): SignInResult {
        LogSession.logMethodCall(
            tag = TAG,
            correlationId = null,
            methodName = "${TAG}.signIn"
        )
        return withContext(Dispatchers.IO) {

            verifyNoUserIsSignedIn()

            if (username.isBlank()) {
                return@withContext SignInError(
                    errorType = ErrorTypes.INVALID_USERNAME,
                    errorMessage = "Empty or blank username",
                    correlationId = "UNSET"
                )
            }

            val hasPassword = password?.isNotEmpty() == true

            val params =
                CommandParametersAdapter.createSignInStartCommandParameters(
                    nativeAuthConfig,
                    nativeAuthConfig.oAuth2TokenCache,
                    username,
                    password,
                    scopes
                )

            try {
                val command = SignInStartCommand(
                    params,
                    NativeAuthMsalController(),
                    PublicApiId.NATIVE_AUTH_SIGN_IN_WITH_EMAIL
                )

                val rawCommandResult = CommandDispatcher.submitSilentReturningFuture(command).get()

                return@withContext when (val result =
                    rawCommandResult.checkAndWrapCommandResultType<SignInStartCommandResult>()) {
                    is SignInCommandResult.Complete -> {
                        if (hasPassword)  {
                            val authenticationResult =
                                AuthenticationResultAdapter.adapt(result.authenticationResult)

                            SignInResult.Complete(
                                resultValue = AccountState.createFromAuthenticationResult(
                                    authenticationResult = authenticationResult,
                                    correlationId = result.correlationId,
                                    config = nativeAuthConfig
                                )
                            )
                        } else {
                            Logger.warn(
                                TAG,
                                "Sign in received unexpected result $result"
                            )
                            SignInError(
                                errorMessage = "unexpected state",
                                error = ErrorTypes.INVALID_STATE,
                                correlationId = result.correlationId
                            )
                        }
                    }
                    is SignInCommandResult.CodeRequired -> {
                        Logger.warn(
                            TAG,
                            result.correlationId,
                            "Server requires a code"
                        )
                        SignInResult.CodeRequired(
                            nextState = SignInCodeRequiredState(
                                continuationToken = result.continuationToken,
                                correlationId = result.correlationId,
                                scopes = scopes,
                                config = nativeAuthConfig
                            ),
                            codeLength = result.codeLength,
                            sentTo = result.challengeTargetLabel,
                            channel = result.challengeChannel
                        )
                    }
                    is INativeAuthCommandResult.InvalidUsername -> {
                        SignInError(
                            errorType = ErrorTypes.INVALID_USERNAME,
                            errorMessage = result.errorDescription,
                            error = result.error,
                            correlationId = result.correlationId,
                            errorCodes = result.errorCodes
                        )
                    }
                    is SignInCommandResult.PasswordRequired -> {
                        if (hasPassword) {
                            Logger.warn(
                                TAG,
                                "Sign in using password received unexpected result $result"
                            )
                            SignInError(
                                errorMessage = "unexpected state",
                                error = ErrorTypes.INVALID_STATE,
                                correlationId = result.correlationId
                            )
                        } else {
                            SignInResult.PasswordRequired(
                                nextState = SignInPasswordRequiredState(
                                    continuationToken = result.continuationToken,
                                    correlationId = result.correlationId,
                                    scopes = scopes,
                                    config = nativeAuthConfig
                                )
                            )
                        }
                    }
                    is SignInCommandResult.UserNotFound -> {
                        SignInError(
                            errorType = ErrorTypes.USER_NOT_FOUND,
                            errorMessage = result.errorDescription,
                            error = result.error,
                            correlationId = result.correlationId,
                            errorCodes = result.errorCodes
                        )
                    }
                    is SignInCommandResult.InvalidCredentials -> {
                        if (hasPassword) {
                            SignInError(
                                errorType = SignInErrorTypes.INVALID_CREDENTIALS,
                                errorMessage = result.errorDescription,
                                error = result.error,
                                correlationId = result.correlationId,
                                errorCodes = result.errorCodes
                            )
                        } else {
                            Logger.warn(
                                TAG,
                                "Sign in received Unexpected result $result"
                            )
                            SignInError(
                                errorMessage = "unexpected state",
                                error = ErrorTypes.INVALID_STATE,
                                correlationId = result.correlationId,
                                errorCodes = result.errorCodes
                            )
                        }
                    }
                    is INativeAuthCommandResult.Redirect -> {
                        SignInError(
                            errorType = ErrorTypes.BROWSER_REQUIRED,
                            errorMessage = result.errorDescription,
                            error = result.error,
                            correlationId = result.correlationId
                        )
                    }
                    is INativeAuthCommandResult.UnknownError -> {
                        SignInError(
                            errorMessage = result.errorDescription,
                            error = result.error,
                            correlationId = result.correlationId,
                            errorCodes = result.errorCodes,
                            exception = result.exception
                        )
                    }
                }
            } finally {
                StringUtil.overwriteWithNull(params.password)
            }
        }
    }


    interface SignUpCallback : Callback<SignUpResult>

    /**
     * Sign up the account using username and password; callback variant.
     *
     * @param username username of the account to sign up.
     * @param password (Optional) password of the account to sign up.
     * @param attributes (Optional) user attributes to be used during account creation
     * @param callback [com.microsoft.identity.nativeauth.NativeAuthPublicClientApplication.SignUpCallback] to receive the result.
     * @return [com.microsoft.identity.nativeauth.statemachine.results.SignUpResult] see detailed possible return state under the object.
     * @throws MsalClientException if an account is already signed in.
     */
    override fun signUp(
        username: String,
        password: CharArray?,
        attributes: UserAttributes?,
        callback: SignUpCallback
    ) {
        LogSession.logMethodCall(
            tag = TAG,
            correlationId = null,
            methodName = "${TAG}.signUp"
        )
        pcaScope.launch {
            try {
                val result = signUp(username, password, attributes)
                callback.onResult(result)
            } catch (e: MsalException) {
                Logger.error(TAG, "Exception thrown in signUp", e)
                callback.onError(e)
            }
        }
    }

    /**
     * Sign up the account using username and password. Kotlin coroutines variant.
     *
     * @param username username of the account to sign up.
     * @param password (Optional) password of the account to sign up.
     * @param attributes (Optional) user attributes to be used during account creation
     * @return [com.microsoft.identity.nativeauth.statemachine.results.SignUpResult] see detailed possible return state under the object.
     * @throws MsalClientException if an account is already signed in.
     */
    override suspend fun signUp(
        username: String,
        password: CharArray?,
        attributes: UserAttributes?
    ): SignUpResult {
        LogSession.logMethodCall(
            tag = TAG,
            correlationId = null,
            methodName = "${TAG}.signUp"
        )
        var hasPassword = password?.isNotEmpty() == true

        return withContext(Dispatchers.IO) {
            val doesAccountExist = checkForPersistedAccount().get()
            if (doesAccountExist) {
                throw MsalClientException(
                    MsalClientException.INVALID_PARAMETER,
                    "An account is already signed in."
                )
            }

            if (username.isBlank()) {
                return@withContext SignUpError(
                    errorType = ErrorTypes.INVALID_USERNAME,
                    errorMessage = "Empty or blank username",
<<<<<<< HEAD
                    correlationId = "UNSET"   //TODO use null correlation id here and in other places in this file instead of UNSET
=======
                    correlationId = "UNSET"
>>>>>>> 56fd7d2e
                )
            }

            val parameters =
                CommandParametersAdapter.createSignUpStartCommandParameters(
                    nativeAuthConfig,
                    nativeAuthConfig.oAuth2TokenCache,
                    username,
                    password,
                    attributes?.toMap()
                )

            val command = SignUpStartCommand(
                parameters,
                NativeAuthMsalController(),
                PublicApiId.NATIVE_AUTH_SIGN_UP_START
            )

            try {
                val rawCommandResult = CommandDispatcher.submitSilentReturningFuture(command).get()

                return@withContext when (val result =
                    rawCommandResult.checkAndWrapCommandResultType<SignUpStartCommandResult>()) {
                    is SignUpCommandResult.Complete -> {
                        SignUpResult.Complete(
                            nextState = SignInContinuationState(
                                continuationToken = result.continuationToken,
                                correlationId = result.correlationId,
                                username = username,
                                config = nativeAuthConfig
                            )
                        )
                    }

                    is SignUpCommandResult.AttributesRequired -> {
                        SignUpResult.AttributesRequired(
                            nextState = SignUpAttributesRequiredState(
                                continuationToken = result.continuationToken,
                                correlationId = result.correlationId,
                                username = username,
                                config = nativeAuthConfig
                            ),
                            requiredAttributes = result.requiredAttributes.toListOfRequiredUserAttribute()
                        )
                    }

                    is SignUpCommandResult.CodeRequired -> {
                        SignUpResult.CodeRequired(
                            nextState = SignUpCodeRequiredState(
                                continuationToken = result.continuationToken,
                                correlationId = result.correlationId,
                                username = username,
                                config = nativeAuthConfig
                            ),
                            codeLength = result.codeLength,
                            sentTo = result.challengeTargetLabel,
                            channel = result.challengeChannel,
                        )
                    }

                    is SignUpCommandResult.PasswordRequired -> {
                        if (hasPassword) {
                            Logger.warn(TAG,
                                "Sign up using password received unexpected result $result")
                            SignUpError(
                                errorMessage = "Unexpected state",
                                error = ErrorTypes.INVALID_STATE,
                                correlationId = result.correlationId
                            )
                        } else {
                            SignUpResult.PasswordRequired(
                                nextState = SignUpPasswordRequiredState(
                                    continuationToken = result.continuationToken,
                                    correlationId = result.correlationId,
                                    username = username,
                                    config = nativeAuthConfig
                                )
                            )
                        }
                    }

                    is SignUpCommandResult.AuthNotSupported -> {
                        SignUpError(
                            errorType = SignUpErrorTypes.AUTH_NOT_SUPPORTED,
                            error = result.error,
                            errorMessage = result.errorDescription,
                            correlationId = result.correlationId
                        )
                    }

                    is SignUpCommandResult.InvalidPassword -> {
                        if (hasPassword) {
                            SignUpError(
                                errorType = ErrorTypes.INVALID_PASSWORD,
                                error = result.error,
                                errorMessage = result.errorDescription,
                                correlationId = result.correlationId
                            )
                        } else {
                            Logger.warn(
                                TAG,
                                "Sign up received unexpected result $result"
                            )
                            SignUpError(
                                error = ErrorTypes.INVALID_STATE,
                                errorMessage = "Unexpected state",
                                correlationId = result.correlationId,
                            )
                        }
                    }

                    is SignUpCommandResult.UsernameAlreadyExists -> {
                        SignUpError(
                            errorType = SignUpErrorTypes.USER_ALREADY_EXISTS,
                            error = result.error,
                            errorMessage = result.errorDescription,
                            correlationId = result.correlationId
                        )
                    }

                    is INativeAuthCommandResult.InvalidUsername -> {
                        SignUpError(
                            errorType = ErrorTypes.INVALID_USERNAME,
                            error = result.error,
                            errorMessage = result.errorDescription,
                            correlationId = result.correlationId
                        )
                    }

                    is SignUpCommandResult.InvalidAttributes -> {
                        SignUpError(
                            errorType = SignUpErrorTypes.INVALID_ATTRIBUTES,
                            error = result.error,
                            errorMessage = result.errorDescription,
                            correlationId = result.correlationId
                        )
                    }

                    is INativeAuthCommandResult.Redirect -> {
                        SignUpError(
                            errorType = ErrorTypes.BROWSER_REQUIRED,
                            error = result.error,
                            errorMessage = result.errorDescription,
                            correlationId = result.correlationId
                        )
                    }

                    is INativeAuthCommandResult.UnknownError -> {
                        SignUpError(
                            errorMessage = "Unexpected state",
                            error = ErrorTypes.INVALID_STATE,
                            correlationId = result.correlationId
                        )
                    }
                }
            } finally {
                StringUtil.overwriteWithNull(parameters.password)
            }
        }
    }

    interface ResetPasswordCallback : Callback<ResetPasswordStartResult>

    /**
     * Reset password for the account starting from a username; callback variant.
     *
     * @param username username of the account to reset password.
     * @param callback [com.microsoft.identity.nativeauth.NativeAuthPublicClientApplication.ResetPasswordCallback] to receive the result.
     * @return [com.microsoft.identity.nativeauth.statemachine.results.ResetPasswordStartResult] see detailed possible return state under the object.
     * @throws MsalClientException if an account is already signed in.
     */
    override fun resetPassword(username: String, callback: ResetPasswordCallback) {
        LogSession.logMethodCall(
            tag = TAG,
            correlationId = null,
            methodName = "${TAG}.resetPassword"
        )
        pcaScope.launch {
            try {
                val result = resetPassword(username = username)
                callback.onResult(result)
            } catch (e: MsalException) {
                Logger.error(TAG, "Exception thrown in resetPassword", e)
                callback.onError(e)
            }
        }
    }

    /**
     * Reset password for the account starting from a username; Kotlin coroutines variant.
     *
     * @param username username of the account to reset password.
     * @return [com.microsoft.identity.nativeauth.statemachine.results.ResetPasswordStartResult] see detailed possible return state under the object.
     * @throws MsalClientException if an account is already signed in.
     */
    override suspend fun resetPassword(username: String): ResetPasswordStartResult {
        LogSession.logMethodCall(
            tag = TAG,
            correlationId = null,
            methodName = "${TAG}.resetPassword(username: String)"
        )

        return withContext(Dispatchers.IO) {
            val doesAccountExist = checkForPersistedAccount().get()
            if (doesAccountExist) {
                throw MsalClientException(
                    MsalClientException.INVALID_PARAMETER,
                    "An account is already signed in."
                )
            }

            if (username.isBlank()) {
                return@withContext ResetPasswordError(
                    errorType = ErrorTypes.INVALID_USERNAME,
                    errorMessage = "Empty or blank username",
                    correlationId = "UNSET"
                )
            }

            val parameters = CommandParametersAdapter.createResetPasswordStartCommandParameters(
                nativeAuthConfig,
                nativeAuthConfig.oAuth2TokenCache,
                username
            )

            val command = ResetPasswordStartCommand(
                parameters,
                NativeAuthMsalController(),
                PublicApiId.NATIVE_AUTH_RESET_PASSWORD_START
            )

            val rawCommandResult = CommandDispatcher.submitSilentReturningFuture(command).get()

            return@withContext when (val result = rawCommandResult.checkAndWrapCommandResultType<ResetPasswordStartCommandResult>()) {
                is ResetPasswordCommandResult.CodeRequired -> {
                    ResetPasswordStartResult.CodeRequired(
                        nextState = ResetPasswordCodeRequiredState(
                            continuationToken = result.continuationToken,
                            username = username,
                            correlationId = result.correlationId,
                            config = nativeAuthConfig
                        ),
                        codeLength = result.codeLength,
                        sentTo = result.challengeTargetLabel,
                        channel = result.challengeChannel
                    )
                }

                is ResetPasswordCommandResult.UserNotFound -> {
                    ResetPasswordError(
                        errorType = ErrorTypes.USER_NOT_FOUND,
                        error = result.error,
                        errorMessage = result.errorDescription,
                        correlationId = result.correlationId
                    )
                }

                is INativeAuthCommandResult.InvalidUsername -> {
                    ResetPasswordError(
                        errorType = ErrorTypes.INVALID_USERNAME,
                        errorMessage = result.errorDescription,
                        error = result.error,
                        correlationId = result.correlationId,
                        errorCodes = result.errorCodes
                    )
                }

                is INativeAuthCommandResult.UnknownError -> {
                    ResetPasswordError(
                        error = result.error,
                        errorMessage = result.errorDescription,
                        correlationId = result.correlationId,
                        exception = result.exception
                    )
                }

                is INativeAuthCommandResult.Redirect -> {
                    ResetPasswordError(
                        errorType = ErrorTypes.BROWSER_REQUIRED,
                        error = result.error,
                        errorMessage = result.errorDescription,
                        correlationId = result.correlationId
                    )
                }

                is ResetPasswordCommandResult.PasswordNotSet -> {
                    Logger.warn(
                        TAG,
                        result.correlationId,
                        "Reset password received unexpected result $result",
                    )
                    ResetPasswordError(
                        error = ErrorTypes.INVALID_STATE,
                        errorMessage = "Unexpected state",
                        correlationId = result.correlationId,
                    )
                }

                is ResetPasswordCommandResult.EmailNotVerified -> {
                    Logger.warn(
                        TAG,
                        result.correlationId,
                        "Reset password received unexpected result $result"
                    )
                    ResetPasswordError(
                        error = ErrorTypes.INVALID_STATE,
                        errorMessage = "Unexpected state",
                        correlationId = result.correlationId,
                    )
                }
            }
        }
    }
    
    private fun verifyNoUserIsSignedIn() {
        val doesAccountExist = checkForPersistedAccount().get()
        if (doesAccountExist) {
            Logger.error(
                TAG,
                "An account is already signed in.",
                null
            )
            throw MsalClientException(
                MsalClientException.INVALID_PARAMETER,
                "An account is already signed in."
            )
        }
    }

    private fun checkForPersistedAccount(): ResultFuture<Boolean> {
        LogSession.logMethodCall(
            tag = TAG,
            correlationId = null,
            methodName = "${TAG}.checkForPersistedAccount"
        )
        val future = ResultFuture<Boolean>()
        getCurrentAccount(object : GetCurrentAccountCallback {
            override fun onResult(result: GetAccountResult) {
                future.setResult(result is GetAccountResult.AccountFound)
            }

            override fun onError(exception: BaseException) {
                Logger.error(TAG, "Exception thrown in checkForPersistedAccount", exception)
                future.setException(exception)
            }
        })

        return future
    }
}<|MERGE_RESOLUTION|>--- conflicted
+++ resolved
@@ -544,11 +544,7 @@
                 return@withContext SignUpError(
                     errorType = ErrorTypes.INVALID_USERNAME,
                     errorMessage = "Empty or blank username",
-<<<<<<< HEAD
-                    correlationId = "UNSET"   //TODO use null correlation id here and in other places in this file instead of UNSET
-=======
                     correlationId = "UNSET"
->>>>>>> 56fd7d2e
                 )
             }
 
