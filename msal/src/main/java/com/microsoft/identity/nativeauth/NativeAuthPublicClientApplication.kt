// Copyright (c) Microsoft Corporation.
// All rights reserved.
//
// This code is licensed under the MIT License.
//
// Permission is hereby granted, free of charge, to any person obtaining a copy
// of this software and associated documentation files(the "Software"), to deal
// in the Software without restriction, including without limitation the rights
// to use, copy, modify, merge, publish, distribute, sublicense, and / or sell
// copies of the Software, and to permit persons to whom the Software is
// furnished to do so, subject to the following conditions :
//
// The above copyright notice and this permission notice shall be included in
// all copies or substantial portions of the Software.
//
// THE SOFTWARE IS PROVIDED "AS IS", WITHOUT WARRANTY OF ANY KIND, EXPRESS OR
// IMPLIED, INCLUDING BUT NOT LIMITED TO THE WARRANTIES OF MERCHANTABILITY,
// FITNESS FOR A PARTICULAR PURPOSE AND NONINFRINGEMENT. IN NO EVENT SHALL THE
// AUTHORS OR COPYRIGHT HOLDERS BE LIABLE FOR ANY CLAIM, DAMAGES OR OTHER
// LIABILITY, WHETHER IN AN ACTION OF CONTRACT, TORT OR OTHERWISE, ARISING FROM,
// OUT OF OR IN CONNECTION WITH THE SOFTWARE OR THE USE OR OTHER DEALINGS IN
// THE SOFTWARE.

package com.microsoft.identity.nativeauth

import android.content.Context
import com.microsoft.identity.client.AccountAdapter
import com.microsoft.identity.client.AuthenticationResultAdapter
import com.microsoft.identity.client.IAccount
import com.microsoft.identity.client.PublicClientApplication
import com.microsoft.identity.client.exception.MsalClientException
import com.microsoft.identity.client.exception.MsalException
import com.microsoft.identity.client.internal.CommandParametersAdapter
import com.microsoft.identity.common.crypto.AndroidAuthSdkStorageEncryptionManager
import com.microsoft.identity.common.internal.cache.SharedPreferencesFileManager
import com.microsoft.identity.common.internal.commands.GetCurrentAccountCommand
import com.microsoft.identity.common.internal.controllers.LocalMSALController
import com.microsoft.identity.common.internal.net.cache.HttpCache
import com.microsoft.identity.common.java.authorities.Authority
import com.microsoft.identity.common.java.cache.ICacheRecord
import com.microsoft.identity.common.java.commands.CommandCallback
import com.microsoft.identity.common.java.controllers.CommandDispatcher
import com.microsoft.identity.common.java.eststelemetry.PublicApiId
import com.microsoft.identity.common.java.exception.BaseException
import com.microsoft.identity.common.java.logging.DiagnosticContext
import com.microsoft.identity.common.java.logging.LogSession
import com.microsoft.identity.common.java.logging.Logger
import com.microsoft.identity.common.java.nativeauth.controllers.results.INativeAuthCommandResult
import com.microsoft.identity.common.java.nativeauth.controllers.results.ResetPasswordCommandResult
import com.microsoft.identity.common.java.nativeauth.controllers.results.ResetPasswordStartCommandResult
import com.microsoft.identity.common.java.nativeauth.controllers.results.SignInCommandResult
import com.microsoft.identity.common.java.nativeauth.controllers.results.SignInStartCommandResult
import com.microsoft.identity.common.java.nativeauth.controllers.results.SignUpCommandResult
import com.microsoft.identity.common.java.nativeauth.controllers.results.SignUpStartCommandResult
import com.microsoft.identity.common.java.nativeauth.util.checkAndWrapCommandResultType
import com.microsoft.identity.common.java.providers.microsoft.azureactivedirectory.AzureActiveDirectory
import com.microsoft.identity.common.java.util.ResultFuture
import com.microsoft.identity.common.java.util.StringUtil
import com.microsoft.identity.common.nativeauth.internal.commands.ResetPasswordStartCommand
import com.microsoft.identity.common.nativeauth.internal.commands.SignInStartCommand
import com.microsoft.identity.common.nativeauth.internal.commands.SignUpStartCommand
import com.microsoft.identity.common.nativeauth.internal.controllers.NativeAuthMsalController
import com.microsoft.identity.nativeauth.statemachine.errors.ClientExceptionError
import com.microsoft.identity.nativeauth.statemachine.errors.ErrorTypes
import com.microsoft.identity.nativeauth.statemachine.errors.ResetPasswordError
import com.microsoft.identity.nativeauth.statemachine.errors.SignInError
import com.microsoft.identity.nativeauth.statemachine.errors.SignInErrorTypes
import com.microsoft.identity.nativeauth.statemachine.errors.SignUpError
import com.microsoft.identity.nativeauth.statemachine.errors.SignUpErrorTypes
import com.microsoft.identity.nativeauth.statemachine.results.GetAccountResult
import com.microsoft.identity.nativeauth.statemachine.results.ResetPasswordStartResult
import com.microsoft.identity.nativeauth.statemachine.results.SignInResult
import com.microsoft.identity.nativeauth.statemachine.results.SignUpResult
import com.microsoft.identity.nativeauth.statemachine.states.AccountState
import com.microsoft.identity.nativeauth.statemachine.states.Callback
import com.microsoft.identity.nativeauth.statemachine.states.ResetPasswordCodeRequiredState
import com.microsoft.identity.nativeauth.statemachine.states.SignInCodeRequiredState
import com.microsoft.identity.nativeauth.statemachine.states.SignInContinuationState
import com.microsoft.identity.nativeauth.statemachine.states.SignInPasswordRequiredState
import com.microsoft.identity.nativeauth.statemachine.states.SignUpAttributesRequiredState
import com.microsoft.identity.nativeauth.statemachine.states.SignUpCodeRequiredState
import com.microsoft.identity.nativeauth.statemachine.states.SignUpPasswordRequiredState
import kotlinx.coroutines.CoroutineScope
import kotlinx.coroutines.Dispatchers
import kotlinx.coroutines.SupervisorJob
import kotlinx.coroutines.launch
import kotlinx.coroutines.withContext

/**
 * NativeAuthPublicClientApplication provides implementation for the top level interface
 * [INativeAuthPublicClientApplication] used by third party developers.
 */
class NativeAuthPublicClientApplication(
    private val nativeAuthConfig: NativeAuthPublicClientApplicationConfiguration
) : INativeAuthPublicClientApplication, PublicClientApplication(nativeAuthConfig) {

    private lateinit var sharedPreferencesFileManager: SharedPreferencesFileManager

    init {
        initializeApplication()
        initializeSharedPreferenceFileManager(nativeAuthConfig.appContext)
    }

    companion object {
        /**
         * Name of the shared preference cache for storing NativeAuthPublicClientApplication data.
         */
        private const val NATIVE_AUTH_CREDENTIAL_SHARED_PREFERENCES =
            "com.microsoft.identity.client.native_auth_credential_cache"

        internal val TAG = NativeAuthPublicClientApplication::class.java.toString()

        //  The Native Auth client code works on the basis of callbacks and coroutines.
        //  To avoid duplicating the code, callback methods are routed through their
        //  coroutine-equivalent through this CoroutineScope.
        val pcaScope = CoroutineScope(SupervisorJob() + Dispatchers.IO)

        fun getCurrentAccountInternal(config: NativeAuthPublicClientApplicationConfiguration): IAccount? {
            LogSession.logMethodCall(
                tag = TAG,
                correlationId = null,
                methodName = "${TAG}.getCurrentAccountInternal"
            )

            val params = CommandParametersAdapter.createCommandParameters(
                config,
                config.oAuth2TokenCache
            )

            val command = GetCurrentAccountCommand(
                params,
                LocalMSALController().asControllerFactory(),
                object : CommandCallback<List<ICacheRecord?>?, BaseException?> {
                    override fun onTaskCompleted(result: List<ICacheRecord?>?) {
                        // Do nothing, handled by CommandDispatcher.submitSilentReturningFuture()
                    }

                    override fun onError(error: BaseException?) {
                        // Do nothing, handled by CommandDispatcher.submitSilentReturningFuture()
                    }

                    override fun onCancel() {
                        // Not required
                    }
                },
                PublicApiId.NATIVE_AUTH_GET_ACCOUNT
            )
            val result = CommandDispatcher.submitSilentReturningFuture(command)
                .get().result as List<ICacheRecord?>?

            // To simplify the logic, if more than one account is returned, the first account will be picked.
            // We do not support switching from MULTIPLE to SINGLE.
            return getAccountFromICacheRecordsList(result)
        }

        /**
         * Get an IAccount from a list of ICacheRecord.
         *
         * @param cacheRecords list of cache record that belongs to an account.
         * If the list can be converted to multiple accounts, only the first one will be returned.
         */
        private fun getAccountFromICacheRecordsList(cacheRecords: List<ICacheRecord?>?): IAccount? {
            LogSession.logMethodCall(
                tag = TAG,
                correlationId = null,
                methodName = "${TAG}.getAccountFromICacheRecordsList"
            )
            if (cacheRecords.isNullOrEmpty()) {
                return null
            }
            val accountList = AccountAdapter.adapt(cacheRecords)
            if (accountList.isNullOrEmpty()) {
                Logger.error(
                    TAG,
                    "Returned cacheRecords were adapted into empty or null IAccount list. " +
                        "This is unexpected in native auth mode." +
                        "Returning null.",
                    null
                )
                return null
            }
            if (accountList.size != 1) {
                Logger.warn(
                    TAG,
                    "Returned cacheRecords were adapted into multiple IAccount. " +
                        "This is unexpected in native auth mode." +
                        "Returning the first adapted account."
                )
            }
            return accountList[0]
        }
    }

    @Throws(MsalClientException::class)
    private fun initializeApplication() {
        val context = nativeAuthConfig.appContext

        AzureActiveDirectory.setEnvironment(nativeAuthConfig.environment)
        Authority.addKnownAuthorities(nativeAuthConfig.authorities)
        initializeLoggerSettings(nativeAuthConfig.loggerConfiguration)

        // Since network request is sent from the sdk, if calling app doesn't declare the internet
        // permission in the manifest, we cannot make the network call.
        checkInternetPermission(nativeAuthConfig)

        // Init HTTP cache
        HttpCache.initialize(context.cacheDir)
        LogSession.logMethodCall(
            tag = TAG,
            correlationId = null,
            methodName = "${TAG}.initializeApplication"
        )
    }

    private fun initializeSharedPreferenceFileManager(context: Context) {
        sharedPreferencesFileManager = SharedPreferencesFileManager(
            context,
            NATIVE_AUTH_CREDENTIAL_SHARED_PREFERENCES,
            AndroidAuthSdkStorageEncryptionManager(context)
        )
    }

    interface GetCurrentAccountCallback : Callback<GetAccountResult>

    /**
     * Retrieve the current signed in account from cache; callback variant.
     *
     * @param callback [com.microsoft.identity.nativeauth.NativeAuthPublicClientApplication.GetCurrentAccountCallback] to receive the result.
     * @return [com.microsoft.identity.nativeauth.statemachine.states.AccountState] if there is a signed in account, null otherwise.
     */
    override fun getCurrentAccount(callback: GetCurrentAccountCallback) {
        pcaScope.launch {
            try {
                val result = getCurrentAccount()
                callback.onResult(result)
            } catch (e: MsalException) {
                callback.onError(e)
            }
        }
    }

    /**
     * Retrieve the current signed in account from cache; Kotlin coroutines variant.
     *
     * @return [com.microsoft.identity.nativeauth.statemachine.states.AccountState] if there is a signed in account, null otherwise.
     */
    override suspend fun getCurrentAccount(): GetAccountResult {
        return withContext(Dispatchers.IO) {
            try {
                val account = getCurrentAccountInternal(nativeAuthConfig)
                return@withContext if (account != null) {
                    GetAccountResult.AccountFound(
                        resultValue = AccountState.createFromAccountResult(
                            account = account,
                            correlationId = DiagnosticContext.INSTANCE.threadCorrelationId,
                            config = nativeAuthConfig
                        )
                    )
                } else {
                    GetAccountResult.NoAccountFound
                }
            } catch (e: Exception) {
                Logger.error(TAG, "MSAL client exception occurred in getCurrentAccount.", e)
                ClientExceptionError(
                    errorType = ErrorTypes.CLIENT_EXCEPTION,
                    errorMessage = "MSAL client exception occurred in getCurrentAccount.",
                    exception = e,
                    correlationId = "UNSET"
                )
            }
        }
    }

    interface SignInCallback : Callback<SignInResult>

    /**
     * Sign in the account using username and password; callback variant.
     *
     * @param username username of the account to sign in.
     * @param password (Optional) password of the account to sign in.
     * @param scopes (Optional) list of scopes to request.
     * @param callback [com.microsoft.identity.nativeauth.NativeAuthPublicClientApplication.SignInCallback] to receive the result.
     * @return [com.microsoft.identity.nativeauth.statemachine.results.SignInResult] see detailed possible return state under the object.
     * @throws MsalClientException if an account is already signed in.
     */
    override fun signIn(
        username: String,
        password: CharArray?,
        scopes: List<String>?,
        callback: SignInCallback
    ) {
        LogSession.logMethodCall(
            tag = TAG,
            correlationId = null,
            methodName = "${TAG}.signIn"
        )
        pcaScope.launch {
            try {
                val result = signIn(username, password, scopes)
                callback.onResult(result)
            } catch (e: MsalException) {
                Logger.error(TAG, "Exception thrown in signIn", e)
                callback.onError(e)
            }
        }
    }

    /**
     * Sign in the account using username and password; Kotlin coroutines variant.
     *
     * @param username username of the account to sign in.
     * @param password (Optional) password of the account to sign in.
     * @param scopes (Optional) list of scopes to request.
     * @return [com.microsoft.identity.nativeauth.statemachine.results.SignInResult] see detailed possible return state under the object.
     * @throws MsalClientException if an account is already signed in.
     */
    override suspend fun signIn(
        username: String,
        password: CharArray?,
        scopes: List<String>?
    ): SignInResult {
        LogSession.logMethodCall(
            tag = TAG,
            correlationId = null,
            methodName = "${TAG}.signIn"
        )
        return withContext(Dispatchers.IO) {
            try {
                verifyNoUserIsSignedIn()

                if (username.isBlank()) {
                    return@withContext SignInError(
                        errorType = ErrorTypes.INVALID_USERNAME,
                        errorMessage = "Empty or blank username",
                        correlationId = "UNSET"
                    )
                }

                val hasPassword = password?.isNotEmpty() == true

                val params =
                    CommandParametersAdapter.createSignInStartCommandParameters(
                        nativeAuthConfig,
                        nativeAuthConfig.oAuth2TokenCache,
                        username,
                        password,
                        scopes
                    )

                    val command = SignInStartCommand(
                        params,
                        NativeAuthMsalController(),
                        PublicApiId.NATIVE_AUTH_SIGN_IN_WITH_EMAIL
                    )

                val rawCommandResult = CommandDispatcher.submitSilentReturningFuture(command).get()

                return@withContext when (val result =
                    rawCommandResult.checkAndWrapCommandResultType<SignInStartCommandResult>()) {
                    is SignInCommandResult.Complete -> {
                        if (hasPassword)  {
                            val authenticationResult =
                                AuthenticationResultAdapter.adapt(result.authenticationResult)

                            SignInResult.Complete(
                                resultValue = AccountState.createFromAuthenticationResult(
                                    authenticationResult = authenticationResult,
                                    correlationId = result.correlationId,
                                    config = nativeAuthConfig
                                )
                            )
                        } else {
                            Logger.warnWithObject(
                                TAG,
                                "Sign in received unexpected result: ",
                                result
                            )
                            SignInError(
                                errorMessage = "unexpected state",
                                error = ErrorTypes.INVALID_STATE,
                                correlationId = result.correlationId
                            )
                        }
                    }
                    is SignInCommandResult.CodeRequired -> {
                        Logger.warn(
                            TAG,
                            result.correlationId,
                            "Server requires a code"
                        )
                        SignInResult.CodeRequired(
                            nextState = SignInCodeRequiredState(
                                continuationToken = result.continuationToken,
                                correlationId = result.correlationId,
                                scopes = scopes,
                                config = nativeAuthConfig
                            ),
                            codeLength = result.codeLength,
                            sentTo = result.challengeTargetLabel,
                            channel = result.challengeChannel
                        )
                    }
                    is INativeAuthCommandResult.InvalidUsername -> {
                        SignInError(
                            errorType = ErrorTypes.INVALID_USERNAME,
                            errorMessage = result.errorDescription,
                            error = result.error,
                            correlationId = result.correlationId,
                            errorCodes = result.errorCodes
                        )
                    }
                    is SignInCommandResult.PasswordRequired -> {
                        if (hasPassword) {
                            Logger.warnWithObject(
                                TAG,
                                "Sign in using password received unexpected result: ",
                                result
                            )
                            SignInError(
                                errorMessage = "unexpected state",
                                error = ErrorTypes.INVALID_STATE,
                                correlationId = result.correlationId
                            )
                        } else {
                            SignInResult.PasswordRequired(
                                nextState = SignInPasswordRequiredState(
                                    continuationToken = result.continuationToken,
                                    correlationId = result.correlationId,
                                    scopes = scopes,
                                    config = nativeAuthConfig
                                )
                            )
                        }
                    }
                    is SignInCommandResult.UserNotFound -> {
                        SignInError(
                            errorType = ErrorTypes.USER_NOT_FOUND,
                            errorMessage = result.errorDescription,
                            error = result.error,
                            correlationId = result.correlationId,
                            errorCodes = result.errorCodes
                        )
                    }
                    is SignInCommandResult.InvalidCredentials -> {
                        if (hasPassword) {
                            SignInError(
                                errorType = SignInErrorTypes.INVALID_CREDENTIALS,
                                errorMessage = result.errorDescription,
                                error = result.error,
                                correlationId = result.correlationId,
                                errorCodes = result.errorCodes
                            )
                        } else {
                            Logger.warnWithObject(
                                TAG,
                                "Sign in received Unexpected result: ",
                                result
                            )
                            SignInError(
                                errorMessage = "unexpected state",
                                error = ErrorTypes.INVALID_STATE,
                                correlationId = result.correlationId,
                                errorCodes = result.errorCodes
                            )
                        }
                    }
                    is INativeAuthCommandResult.Redirect -> {
                        SignInError(
                            errorType = ErrorTypes.BROWSER_REQUIRED,
                            errorMessage = result.errorDescription,
                            error = result.error,
                            correlationId = result.correlationId
                        )
                    }
                    is INativeAuthCommandResult.UnknownError -> {
                        SignInError(
                            errorMessage = result.errorDescription,
                            error = result.error,
                            correlationId = result.correlationId,
                            errorCodes = result.errorCodes,
                            exception = result.exception
                        )
                    }
                }
            } catch (e: Exception) {
                Logger.error(TAG, "MSAL client exception occurred in signIn.", e)
                SignInError(
                    errorType = ErrorTypes.CLIENT_EXCEPTION,
                    errorMessage = "MSAL client exception occurred in signIn.",
                    exception = e,
                    correlationId = "UNSET"
                )
            } finally {
                StringUtil.overwriteWithNull(password)
            }
        }
    }


    interface SignUpCallback : Callback<SignUpResult>

    /**
     * Sign up the account using username and password; callback variant.
     *
     * @param username username of the account to sign up.
     * @param password (Optional) password of the account to sign up.
     * @param attributes (Optional) user attributes to be used during account creation
     * @param callback [com.microsoft.identity.nativeauth.NativeAuthPublicClientApplication.SignUpCallback] to receive the result.
     * @return [com.microsoft.identity.nativeauth.statemachine.results.SignUpResult] see detailed possible return state under the object.
     * @throws MsalClientException if an account is already signed in.
     */
    override fun signUp(
        username: String,
        password: CharArray?,
        attributes: UserAttributes?,
        callback: SignUpCallback
    ) {
        LogSession.logMethodCall(
            tag = TAG,
            correlationId = null,
            methodName = "${TAG}.signUp"
        )
        pcaScope.launch {
            try {
                val result = signUp(username, password, attributes)
                callback.onResult(result)
            } catch (e: MsalException) {
                Logger.error(TAG, "Exception thrown in signUp", e)
                callback.onError(e)
            }
        }
    }

    /**
     * Sign up the account using username and password. Kotlin coroutines variant.
     *
     * @param username username of the account to sign up.
     * @param password (Optional) password of the account to sign up.
     * @param attributes (Optional) user attributes to be used during account creation
     * @return [com.microsoft.identity.nativeauth.statemachine.results.SignUpResult] see detailed possible return state under the object.
     * @throws MsalClientException if an account is already signed in.
     */
    override suspend fun signUp(
        username: String,
        password: CharArray?,
        attributes: UserAttributes?
    ): SignUpResult {
        LogSession.logMethodCall(
            tag = TAG,
            correlationId = null,
            methodName = "${TAG}.signUp"
        )
        var hasPassword = password?.isNotEmpty() == true

        return withContext(Dispatchers.IO) {
            try {
                verifyNoUserIsSignedIn()

                if (username.isBlank()) {
                    return@withContext SignUpError(
                        errorType = ErrorTypes.INVALID_USERNAME,
                        errorMessage = "Empty or blank username",
                        correlationId = "UNSET"
                    )
                }

                val parameters =
                    CommandParametersAdapter.createSignUpStartCommandParameters(
                        nativeAuthConfig,
                        nativeAuthConfig.oAuth2TokenCache,
                        username,
                        password,
                        attributes?.toMap()
                    )

                val command = SignUpStartCommand(
                    parameters,
                    NativeAuthMsalController(),
                    PublicApiId.NATIVE_AUTH_SIGN_UP_START
                )

                val rawCommandResult = CommandDispatcher.submitSilentReturningFuture(command).get()

                return@withContext when (val result =
                    rawCommandResult.checkAndWrapCommandResultType<SignUpStartCommandResult>()) {
                    is SignUpCommandResult.Complete -> {
                        SignUpResult.Complete(
                            nextState = SignInContinuationState(
                                continuationToken = result.continuationToken,
                                correlationId = result.correlationId,
                                username = username,
                                config = nativeAuthConfig
                            )
                        )
                    }

                    is SignUpCommandResult.AttributesRequired -> {
                        SignUpResult.AttributesRequired(
                            nextState = SignUpAttributesRequiredState(
                                continuationToken = result.continuationToken,
                                correlationId = result.correlationId,
                                username = username,
                                config = nativeAuthConfig
                            ),
                            requiredAttributes = result.requiredAttributes.toListOfRequiredUserAttribute()
                        )
                    }

                    is SignUpCommandResult.CodeRequired -> {
                        SignUpResult.CodeRequired(
                            nextState = SignUpCodeRequiredState(
                                continuationToken = result.continuationToken,
                                correlationId = result.correlationId,
                                username = username,
                                config = nativeAuthConfig
                            ),
                            codeLength = result.codeLength,
                            sentTo = result.challengeTargetLabel,
                            channel = result.challengeChannel,
                        )
                    }

                    is SignUpCommandResult.PasswordRequired -> {
                        if (hasPassword) {
                            Logger.warnWithObject(
                                TAG,
                                "Sign up using password received unexpected result: ",
                                result
                            )
                            SignUpError(
                                errorMessage = "Unexpected state",
                                error = ErrorTypes.INVALID_STATE,
                                correlationId = result.correlationId
                            )
                        } else {
                            SignUpResult.PasswordRequired(
                                nextState = SignUpPasswordRequiredState(
                                    continuationToken = result.continuationToken,
                                    correlationId = result.correlationId,
                                    username = username,
                                    config = nativeAuthConfig
                                )
                            )
                        }
                    }

                    is SignUpCommandResult.AuthNotSupported -> {
                        SignUpError(
                            errorType = SignUpErrorTypes.AUTH_NOT_SUPPORTED,
                            error = result.error,
                            errorMessage = result.errorDescription,
                            correlationId = result.correlationId
                        )
                    }

                    is SignUpCommandResult.InvalidPassword -> {
                        if (hasPassword) {
                            SignUpError(
                                errorType = ErrorTypes.INVALID_PASSWORD,
                                error = result.error,
                                errorMessage = result.errorDescription,
                                correlationId = result.correlationId
                            )
                        } else {
                            Logger.warnWithObject(
                                TAG,
                                "Sign up received unexpected result: ",
                                result
                            )
                            SignUpError(
                                error = ErrorTypes.INVALID_STATE,
                                errorMessage = "Unexpected state",
                                correlationId = result.correlationId,
                            )
                        }
                    }

                    is SignUpCommandResult.UsernameAlreadyExists -> {
                        SignUpError(
                            errorType = SignUpErrorTypes.USER_ALREADY_EXISTS,
                            error = result.error,
                            errorMessage = result.errorDescription,
                            correlationId = result.correlationId
                        )
                    }

                    is INativeAuthCommandResult.InvalidUsername -> {
                        SignUpError(
                            errorType = ErrorTypes.INVALID_USERNAME,
                            error = result.error,
                            errorMessage = result.errorDescription,
                            correlationId = result.correlationId
                        )
                    }

                    is SignUpCommandResult.InvalidAttributes -> {
                        SignUpError(
                            errorType = SignUpErrorTypes.INVALID_ATTRIBUTES,
                            error = result.error,
                            errorMessage = result.errorDescription,
                            correlationId = result.correlationId
                        )
                    }

                    is INativeAuthCommandResult.Redirect -> {
                        SignUpError(
                            errorType = ErrorTypes.BROWSER_REQUIRED,
                            error = result.error,
                            errorMessage = result.errorDescription,
                            correlationId = result.correlationId
                        )
                    }

                    is INativeAuthCommandResult.UnknownError -> {
                        SignUpError(
                            errorMessage = "Unexpected state",
                            error = ErrorTypes.INVALID_STATE,
                            correlationId = result.correlationId
                        )
                    }
                }
            } catch (e: Exception) {
                Logger.error(TAG, "MSAL client exception occurred in signUp.", e)
                SignUpError(
                    errorType = ErrorTypes.CLIENT_EXCEPTION,
                    errorMessage = "MSAL client exception occurred in signUp.",
                    exception = e,
                    correlationId = "UNSET"
                )
            } finally {
                StringUtil.overwriteWithNull(password)
            }
        }
    }

    interface ResetPasswordCallback : Callback<ResetPasswordStartResult>

    /**
     * Reset password for the account starting from a username; callback variant.
     *
     * @param username username of the account to reset password.
     * @param callback [com.microsoft.identity.nativeauth.NativeAuthPublicClientApplication.ResetPasswordCallback] to receive the result.
     * @return [com.microsoft.identity.nativeauth.statemachine.results.ResetPasswordStartResult] see detailed possible return state under the object.
     * @throws MsalClientException if an account is already signed in.
     */
    override fun resetPassword(username: String, callback: ResetPasswordCallback) {
        LogSession.logMethodCall(
            tag = TAG,
            correlationId = null,
            methodName = "${TAG}.resetPassword"
        )
        pcaScope.launch {
            try {
                val result = resetPassword(username = username)
                callback.onResult(result)
            } catch (e: MsalException) {
                Logger.error(TAG, "Exception thrown in resetPassword", e)
                callback.onError(e)
            }
        }
    }

    /**
     * Reset password for the account starting from a username; Kotlin coroutines variant.
     *
     * @param username username of the account to reset password.
     * @return [com.microsoft.identity.nativeauth.statemachine.results.ResetPasswordStartResult] see detailed possible return state under the object.
     * @throws MsalClientException if an account is already signed in.
     */
    override suspend fun resetPassword(username: String): ResetPasswordStartResult {
        LogSession.logMethodCall(
            tag = TAG,
            correlationId = null,
            methodName = "${TAG}.resetPassword(username: String)"
        )
        return withContext(Dispatchers.IO) {
            try {

                verifyNoUserIsSignedIn()

                if (username.isBlank()) {
                    return@withContext ResetPasswordError(
                        errorType = ErrorTypes.INVALID_USERNAME,
                        errorMessage = "Empty or blank username",
                        correlationId = "UNSET"
                    )
                }

                val parameters = CommandParametersAdapter.createResetPasswordStartCommandParameters(
                    nativeAuthConfig,
                    nativeAuthConfig.oAuth2TokenCache,
                    username
                )

                val command = ResetPasswordStartCommand(
                    parameters,
                    NativeAuthMsalController(),
                    PublicApiId.NATIVE_AUTH_RESET_PASSWORD_START
                )

                val rawCommandResult = CommandDispatcher.submitSilentReturningFuture(command).get()

                return@withContext when (val result =
                    rawCommandResult.checkAndWrapCommandResultType<ResetPasswordStartCommandResult>()) {
                    is ResetPasswordCommandResult.CodeRequired -> {
                        ResetPasswordStartResult.CodeRequired(
                            nextState = ResetPasswordCodeRequiredState(
                                continuationToken = result.continuationToken,
                                username = username,
                                correlationId = result.correlationId,
                                config = nativeAuthConfig
                            ),
                            codeLength = result.codeLength,
                            sentTo = result.challengeTargetLabel,
                            channel = result.challengeChannel
                        )
                    }

                    is ResetPasswordCommandResult.UserNotFound -> {
                        ResetPasswordError(
                            errorType = ErrorTypes.USER_NOT_FOUND,
                            error = result.error,
                            errorMessage = result.errorDescription,
                            correlationId = result.correlationId
                        )
                    }

                    is INativeAuthCommandResult.InvalidUsername -> {
                        ResetPasswordError(
                            errorType = ErrorTypes.INVALID_USERNAME,
                            errorMessage = result.errorDescription,
                            error = result.error,
                            correlationId = result.correlationId,
                            errorCodes = result.errorCodes
                        )
                    }

                    is INativeAuthCommandResult.UnknownError -> {
                        ResetPasswordError(
                            error = result.error,
                            errorMessage = result.errorDescription,
                            correlationId = result.correlationId,
                            exception = result.exception
                        )
                    }

                    is INativeAuthCommandResult.Redirect -> {
                        ResetPasswordError(
                            errorType = ErrorTypes.BROWSER_REQUIRED,
                            error = result.error,
                            errorMessage = result.errorDescription,
                            correlationId = result.correlationId
                        )
                    }

<<<<<<< HEAD
                    is ResetPasswordCommandResult.PasswordNotSet -> {
                        Logger.warn(
                            TAG,
                            result.correlationId,
                            "Reset password received unexpected result $result",
                        )
                        ResetPasswordError(
                            error = ErrorTypes.INVALID_STATE,
                            errorMessage = "Unexpected state",
                            correlationId = result.correlationId,
                        )
                    }

                    is ResetPasswordCommandResult.EmailNotVerified -> {
                        Logger.warn(
                            TAG,
                            result.correlationId,
                            "Reset password received unexpected result $result"
                        )
                        ResetPasswordError(
                            error = ErrorTypes.INVALID_STATE,
                            errorMessage = "Unexpected state",
                            correlationId = result.correlationId,
                        )
                    }
=======
                is ResetPasswordCommandResult.PasswordNotSet -> {
                    Logger.warnWithObject(
                        TAG,
                        result.correlationId,
                        "Reset password received unexpected result: ",
                        result
                    )
                    ResetPasswordError(
                        error = ErrorTypes.INVALID_STATE,
                        errorMessage = "Unexpected state",
                        correlationId = result.correlationId,
                    )
                }

                is ResetPasswordCommandResult.EmailNotVerified -> {
                    Logger.warnWithObject(
                        TAG,
                        result.correlationId,
                        "Reset password received unexpected result: ",
                        result
                    )
                    ResetPasswordError(
                        error = ErrorTypes.INVALID_STATE,
                        errorMessage = "Unexpected state",
                        correlationId = result.correlationId,
                    )
>>>>>>> b984d89b
                }
            } catch (e: Exception) {
                Logger.error(TAG, "MSAL client exception occurred in resetPassword.", e)
                ResetPasswordError(
                    errorType = ErrorTypes.CLIENT_EXCEPTION,
                    errorMessage = "MSAL client exception occurred in resetPassword.",
                    exception = e,
                    correlationId = "UNSET"
                )
            }
        }
    }
    
    private fun verifyNoUserIsSignedIn() {
        val doesAccountExist = checkForPersistedAccount().get()
        if (doesAccountExist) {
            Logger.error(
                TAG,
                "An account is already signed in.",
                null
            )
            throw MsalClientException(
                MsalClientException.INVALID_PARAMETER,
                "An account is already signed in."
            )
        }
    }

    private fun checkForPersistedAccount(): ResultFuture<Boolean> {
        LogSession.logMethodCall(
            tag = TAG,
            correlationId = null,
            methodName = "${TAG}.checkForPersistedAccount"
        )
        val future = ResultFuture<Boolean>()
        getCurrentAccount(object : NativeAuthPublicClientApplication.GetCurrentAccountCallback {
            override fun onResult(result: GetAccountResult) {
                future.setResult(result is GetAccountResult.AccountFound)
            }

            override fun onError(exception: BaseException) {
                Logger.error(TAG, "Exception thrown in checkForPersistedAccount", exception)
                future.setException(exception)
            }
        })

        return future
    }
}<|MERGE_RESOLUTION|>--- conflicted
+++ resolved
@@ -60,7 +60,6 @@
 import com.microsoft.identity.common.nativeauth.internal.commands.SignInStartCommand
 import com.microsoft.identity.common.nativeauth.internal.commands.SignUpStartCommand
 import com.microsoft.identity.common.nativeauth.internal.controllers.NativeAuthMsalController
-import com.microsoft.identity.nativeauth.statemachine.errors.ClientExceptionError
 import com.microsoft.identity.nativeauth.statemachine.errors.ErrorTypes
 import com.microsoft.identity.nativeauth.statemachine.errors.ResetPasswordError
 import com.microsoft.identity.nativeauth.statemachine.errors.SignInError
@@ -246,27 +245,17 @@
      */
     override suspend fun getCurrentAccount(): GetAccountResult {
         return withContext(Dispatchers.IO) {
-            try {
-                val account = getCurrentAccountInternal(nativeAuthConfig)
-                return@withContext if (account != null) {
-                    GetAccountResult.AccountFound(
-                        resultValue = AccountState.createFromAccountResult(
-                            account = account,
-                            correlationId = DiagnosticContext.INSTANCE.threadCorrelationId,
-                            config = nativeAuthConfig
-                        )
+            val account = getCurrentAccountInternal(nativeAuthConfig)
+            return@withContext if (account != null) {
+                GetAccountResult.AccountFound(
+                    resultValue = AccountState.createFromAccountResult(
+                        account = account,
+                        correlationId = DiagnosticContext.INSTANCE.threadCorrelationId,
+                        config = nativeAuthConfig
                     )
-                } else {
-                    GetAccountResult.NoAccountFound
-                }
-            } catch (e: Exception) {
-                Logger.error(TAG, "MSAL client exception occurred in getCurrentAccount.", e)
-                ClientExceptionError(
-                    errorType = ErrorTypes.CLIENT_EXCEPTION,
-                    errorMessage = "MSAL client exception occurred in getCurrentAccount.",
-                    exception = e,
-                    correlationId = "UNSET"
-                )
+                )
+            } else {
+                GetAccountResult.NoAccountFound
             }
         }
     }
@@ -325,33 +314,34 @@
             methodName = "${TAG}.signIn"
         )
         return withContext(Dispatchers.IO) {
+
+            verifyNoUserIsSignedIn()
+
+            if (username.isBlank()) {
+                return@withContext SignInError(
+                    errorType = ErrorTypes.INVALID_USERNAME,
+                    errorMessage = "Empty or blank username",
+                    correlationId = "UNSET"
+                )
+            }
+
+            val hasPassword = password?.isNotEmpty() == true
+
+            val params =
+                CommandParametersAdapter.createSignInStartCommandParameters(
+                    nativeAuthConfig,
+                    nativeAuthConfig.oAuth2TokenCache,
+                    username,
+                    password,
+                    scopes
+                )
+
             try {
-                verifyNoUserIsSignedIn()
-
-                if (username.isBlank()) {
-                    return@withContext SignInError(
-                        errorType = ErrorTypes.INVALID_USERNAME,
-                        errorMessage = "Empty or blank username",
-                        correlationId = "UNSET"
-                    )
-                }
-
-                val hasPassword = password?.isNotEmpty() == true
-
-                val params =
-                    CommandParametersAdapter.createSignInStartCommandParameters(
-                        nativeAuthConfig,
-                        nativeAuthConfig.oAuth2TokenCache,
-                        username,
-                        password,
-                        scopes
-                    )
-
-                    val command = SignInStartCommand(
-                        params,
-                        NativeAuthMsalController(),
-                        PublicApiId.NATIVE_AUTH_SIGN_IN_WITH_EMAIL
-                    )
+                val command = SignInStartCommand(
+                    params,
+                    NativeAuthMsalController(),
+                    PublicApiId.NATIVE_AUTH_SIGN_IN_WITH_EMAIL
+                )
 
                 val rawCommandResult = CommandDispatcher.submitSilentReturningFuture(command).get()
 
@@ -482,16 +472,8 @@
                         )
                     }
                 }
-            } catch (e: Exception) {
-                Logger.error(TAG, "MSAL client exception occurred in signIn.", e)
-                SignInError(
-                    errorType = ErrorTypes.CLIENT_EXCEPTION,
-                    errorMessage = "MSAL client exception occurred in signIn.",
-                    exception = e,
-                    correlationId = "UNSET"
-                )
             } finally {
-                StringUtil.overwriteWithNull(password)
+                StringUtil.overwriteWithNull(params.password)
             }
         }
     }
@@ -553,32 +535,38 @@
         var hasPassword = password?.isNotEmpty() == true
 
         return withContext(Dispatchers.IO) {
+            val doesAccountExist = checkForPersistedAccount().get()
+            if (doesAccountExist) {
+                throw MsalClientException(
+                    MsalClientException.INVALID_PARAMETER,
+                    "An account is already signed in."
+                )
+            }
+
+            if (username.isBlank()) {
+                return@withContext SignUpError(
+                    errorType = ErrorTypes.INVALID_USERNAME,
+                    errorMessage = "Empty or blank username",
+                    correlationId = "UNSET"
+                )
+            }
+
+            val parameters =
+                CommandParametersAdapter.createSignUpStartCommandParameters(
+                    nativeAuthConfig,
+                    nativeAuthConfig.oAuth2TokenCache,
+                    username,
+                    password,
+                    attributes?.toMap()
+                )
+
+            val command = SignUpStartCommand(
+                parameters,
+                NativeAuthMsalController(),
+                PublicApiId.NATIVE_AUTH_SIGN_UP_START
+            )
+
             try {
-                verifyNoUserIsSignedIn()
-
-                if (username.isBlank()) {
-                    return@withContext SignUpError(
-                        errorType = ErrorTypes.INVALID_USERNAME,
-                        errorMessage = "Empty or blank username",
-                        correlationId = "UNSET"
-                    )
-                }
-
-                val parameters =
-                    CommandParametersAdapter.createSignUpStartCommandParameters(
-                        nativeAuthConfig,
-                        nativeAuthConfig.oAuth2TokenCache,
-                        username,
-                        password,
-                        attributes?.toMap()
-                    )
-
-                val command = SignUpStartCommand(
-                    parameters,
-                    NativeAuthMsalController(),
-                    PublicApiId.NATIVE_AUTH_SIGN_UP_START
-                )
-
                 val rawCommandResult = CommandDispatcher.submitSilentReturningFuture(command).get()
 
                 return@withContext when (val result =
@@ -719,16 +707,8 @@
                         )
                     }
                 }
-            } catch (e: Exception) {
-                Logger.error(TAG, "MSAL client exception occurred in signUp.", e)
-                SignUpError(
-                    errorType = ErrorTypes.CLIENT_EXCEPTION,
-                    errorMessage = "MSAL client exception occurred in signUp.",
-                    exception = e,
-                    correlationId = "UNSET"
-                )
             } finally {
-                StringUtil.overwriteWithNull(password)
+                StringUtil.overwriteWithNull(parameters.password)
             }
         }
     }
@@ -773,113 +753,90 @@
             correlationId = null,
             methodName = "${TAG}.resetPassword(username: String)"
         )
+
         return withContext(Dispatchers.IO) {
-            try {
-
-                verifyNoUserIsSignedIn()
-
-                if (username.isBlank()) {
-                    return@withContext ResetPasswordError(
-                        errorType = ErrorTypes.INVALID_USERNAME,
-                        errorMessage = "Empty or blank username",
-                        correlationId = "UNSET"
+            val doesAccountExist = checkForPersistedAccount().get()
+            if (doesAccountExist) {
+                throw MsalClientException(
+                    MsalClientException.INVALID_PARAMETER,
+                    "An account is already signed in."
+                )
+            }
+
+            if (username.isBlank()) {
+                return@withContext ResetPasswordError(
+                    errorType = ErrorTypes.INVALID_USERNAME,
+                    errorMessage = "Empty or blank username",
+                    correlationId = "UNSET"
+                )
+            }
+
+            val parameters = CommandParametersAdapter.createResetPasswordStartCommandParameters(
+                nativeAuthConfig,
+                nativeAuthConfig.oAuth2TokenCache,
+                username
+            )
+
+            val command = ResetPasswordStartCommand(
+                parameters,
+                NativeAuthMsalController(),
+                PublicApiId.NATIVE_AUTH_RESET_PASSWORD_START
+            )
+
+            val rawCommandResult = CommandDispatcher.submitSilentReturningFuture(command).get()
+
+            return@withContext when (val result = rawCommandResult.checkAndWrapCommandResultType<ResetPasswordStartCommandResult>()) {
+                is ResetPasswordCommandResult.CodeRequired -> {
+                    ResetPasswordStartResult.CodeRequired(
+                        nextState = ResetPasswordCodeRequiredState(
+                            continuationToken = result.continuationToken,
+                            username = username,
+                            correlationId = result.correlationId,
+                            config = nativeAuthConfig
+                        ),
+                        codeLength = result.codeLength,
+                        sentTo = result.challengeTargetLabel,
+                        channel = result.challengeChannel
                     )
                 }
 
-                val parameters = CommandParametersAdapter.createResetPasswordStartCommandParameters(
-                    nativeAuthConfig,
-                    nativeAuthConfig.oAuth2TokenCache,
-                    username
-                )
-
-                val command = ResetPasswordStartCommand(
-                    parameters,
-                    NativeAuthMsalController(),
-                    PublicApiId.NATIVE_AUTH_RESET_PASSWORD_START
-                )
-
-                val rawCommandResult = CommandDispatcher.submitSilentReturningFuture(command).get()
-
-                return@withContext when (val result =
-                    rawCommandResult.checkAndWrapCommandResultType<ResetPasswordStartCommandResult>()) {
-                    is ResetPasswordCommandResult.CodeRequired -> {
-                        ResetPasswordStartResult.CodeRequired(
-                            nextState = ResetPasswordCodeRequiredState(
-                                continuationToken = result.continuationToken,
-                                username = username,
-                                correlationId = result.correlationId,
-                                config = nativeAuthConfig
-                            ),
-                            codeLength = result.codeLength,
-                            sentTo = result.challengeTargetLabel,
-                            channel = result.challengeChannel
-                        )
-                    }
-
-                    is ResetPasswordCommandResult.UserNotFound -> {
-                        ResetPasswordError(
-                            errorType = ErrorTypes.USER_NOT_FOUND,
-                            error = result.error,
-                            errorMessage = result.errorDescription,
-                            correlationId = result.correlationId
-                        )
-                    }
-
-                    is INativeAuthCommandResult.InvalidUsername -> {
-                        ResetPasswordError(
-                            errorType = ErrorTypes.INVALID_USERNAME,
-                            errorMessage = result.errorDescription,
-                            error = result.error,
-                            correlationId = result.correlationId,
-                            errorCodes = result.errorCodes
-                        )
-                    }
-
-                    is INativeAuthCommandResult.UnknownError -> {
-                        ResetPasswordError(
-                            error = result.error,
-                            errorMessage = result.errorDescription,
-                            correlationId = result.correlationId,
-                            exception = result.exception
-                        )
-                    }
-
-                    is INativeAuthCommandResult.Redirect -> {
-                        ResetPasswordError(
-                            errorType = ErrorTypes.BROWSER_REQUIRED,
-                            error = result.error,
-                            errorMessage = result.errorDescription,
-                            correlationId = result.correlationId
-                        )
-                    }
-
-<<<<<<< HEAD
-                    is ResetPasswordCommandResult.PasswordNotSet -> {
-                        Logger.warn(
-                            TAG,
-                            result.correlationId,
-                            "Reset password received unexpected result $result",
-                        )
-                        ResetPasswordError(
-                            error = ErrorTypes.INVALID_STATE,
-                            errorMessage = "Unexpected state",
-                            correlationId = result.correlationId,
-                        )
-                    }
-
-                    is ResetPasswordCommandResult.EmailNotVerified -> {
-                        Logger.warn(
-                            TAG,
-                            result.correlationId,
-                            "Reset password received unexpected result $result"
-                        )
-                        ResetPasswordError(
-                            error = ErrorTypes.INVALID_STATE,
-                            errorMessage = "Unexpected state",
-                            correlationId = result.correlationId,
-                        )
-                    }
-=======
+                is ResetPasswordCommandResult.UserNotFound -> {
+                    ResetPasswordError(
+                        errorType = ErrorTypes.USER_NOT_FOUND,
+                        error = result.error,
+                        errorMessage = result.errorDescription,
+                        correlationId = result.correlationId
+                    )
+                }
+
+                is INativeAuthCommandResult.InvalidUsername -> {
+                    ResetPasswordError(
+                        errorType = ErrorTypes.INVALID_USERNAME,
+                        errorMessage = result.errorDescription,
+                        error = result.error,
+                        correlationId = result.correlationId,
+                        errorCodes = result.errorCodes
+                    )
+                }
+
+                is INativeAuthCommandResult.UnknownError -> {
+                    ResetPasswordError(
+                        error = result.error,
+                        errorMessage = result.errorDescription,
+                        correlationId = result.correlationId,
+                        exception = result.exception
+                    )
+                }
+
+                is INativeAuthCommandResult.Redirect -> {
+                    ResetPasswordError(
+                        errorType = ErrorTypes.BROWSER_REQUIRED,
+                        error = result.error,
+                        errorMessage = result.errorDescription,
+                        correlationId = result.correlationId
+                    )
+                }
+
                 is ResetPasswordCommandResult.PasswordNotSet -> {
                     Logger.warnWithObject(
                         TAG,
@@ -906,16 +863,7 @@
                         errorMessage = "Unexpected state",
                         correlationId = result.correlationId,
                     )
->>>>>>> b984d89b
                 }
-            } catch (e: Exception) {
-                Logger.error(TAG, "MSAL client exception occurred in resetPassword.", e)
-                ResetPasswordError(
-                    errorType = ErrorTypes.CLIENT_EXCEPTION,
-                    errorMessage = "MSAL client exception occurred in resetPassword.",
-                    exception = e,
-                    correlationId = "UNSET"
-                )
             }
         }
     }
@@ -942,7 +890,7 @@
             methodName = "${TAG}.checkForPersistedAccount"
         )
         val future = ResultFuture<Boolean>()
-        getCurrentAccount(object : NativeAuthPublicClientApplication.GetCurrentAccountCallback {
+        getCurrentAccount(object : GetCurrentAccountCallback {
             override fun onResult(result: GetAccountResult) {
                 future.setResult(result is GetAccountResult.AccountFound)
             }
