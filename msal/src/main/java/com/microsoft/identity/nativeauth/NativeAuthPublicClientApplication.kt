// Copyright (c) Microsoft Corporation.
// All rights reserved.
//
// This code is licensed under the MIT License.
//
// Permission is hereby granted, free of charge, to any person obtaining a copy
// of this software and associated documentation files(the "Software"), to deal
// in the Software without restriction, including without limitation the rights
// to use, copy, modify, merge, publish, distribute, sublicense, and / or sell
// copies of the Software, and to permit persons to whom the Software is
// furnished to do so, subject to the following conditions :
//
// The above copyright notice and this permission notice shall be included in
// all copies or substantial portions of the Software.
//
// THE SOFTWARE IS PROVIDED "AS IS", WITHOUT WARRANTY OF ANY KIND, EXPRESS OR
// IMPLIED, INCLUDING BUT NOT LIMITED TO THE WARRANTIES OF MERCHANTABILITY,
// FITNESS FOR A PARTICULAR PURPOSE AND NONINFRINGEMENT. IN NO EVENT SHALL THE
// AUTHORS OR COPYRIGHT HOLDERS BE LIABLE FOR ANY CLAIM, DAMAGES OR OTHER
// LIABILITY, WHETHER IN AN ACTION OF CONTRACT, TORT OR OTHERWISE, ARISING FROM,
// OUT OF OR IN CONNECTION WITH THE SOFTWARE OR THE USE OR OTHER DEALINGS IN
// THE SOFTWARE.

package com.microsoft.identity.nativeauth

import android.content.Context
import com.microsoft.identity.client.AccountAdapter
import com.microsoft.identity.client.AuthenticationResultAdapter
import com.microsoft.identity.client.IAccount
import com.microsoft.identity.client.PublicClientApplication
import com.microsoft.identity.client.exception.MsalClientException
import com.microsoft.identity.client.exception.MsalException
import com.microsoft.identity.client.internal.CommandParametersAdapter
import com.microsoft.identity.common.crypto.AndroidAuthSdkStorageEncryptionManager
import com.microsoft.identity.common.internal.cache.SharedPreferencesFileManager
import com.microsoft.identity.common.internal.commands.GetCurrentAccountCommand
import com.microsoft.identity.common.internal.controllers.LocalMSALController
import com.microsoft.identity.common.internal.net.cache.HttpCache
import com.microsoft.identity.common.java.authorities.Authority
import com.microsoft.identity.common.java.cache.ICacheRecord
import com.microsoft.identity.common.java.commands.CommandCallback
import com.microsoft.identity.common.java.controllers.CommandDispatcher
import com.microsoft.identity.common.java.eststelemetry.PublicApiId
import com.microsoft.identity.common.java.exception.BaseException
import com.microsoft.identity.common.java.logging.DiagnosticContext
import com.microsoft.identity.common.java.logging.LogSession
import com.microsoft.identity.common.java.logging.Logger
import com.microsoft.identity.common.java.nativeauth.controllers.results.INativeAuthCommandResult
import com.microsoft.identity.common.java.nativeauth.controllers.results.ResetPasswordCommandResult
import com.microsoft.identity.common.java.nativeauth.controllers.results.ResetPasswordStartCommandResult
import com.microsoft.identity.common.java.nativeauth.controllers.results.SignInCommandResult
import com.microsoft.identity.common.java.nativeauth.controllers.results.SignInStartCommandResult
import com.microsoft.identity.common.java.nativeauth.controllers.results.SignUpCommandResult
import com.microsoft.identity.common.java.nativeauth.controllers.results.SignUpStartCommandResult
import com.microsoft.identity.common.java.nativeauth.util.checkAndWrapCommandResultType
import com.microsoft.identity.common.java.providers.microsoft.azureactivedirectory.AzureActiveDirectory
import com.microsoft.identity.common.java.util.ResultFuture
import com.microsoft.identity.common.java.util.StringUtil
import com.microsoft.identity.common.nativeauth.internal.commands.ResetPasswordStartCommand
import com.microsoft.identity.common.nativeauth.internal.commands.SignInStartCommand
import com.microsoft.identity.common.nativeauth.internal.commands.SignUpStartCommand
import com.microsoft.identity.common.nativeauth.internal.controllers.NativeAuthMsalController
import com.microsoft.identity.nativeauth.statemachine.errors.ErrorTypes
import com.microsoft.identity.nativeauth.statemachine.errors.ResetPasswordError
import com.microsoft.identity.nativeauth.statemachine.errors.SignInError
import com.microsoft.identity.nativeauth.statemachine.errors.SignInErrorTypes
import com.microsoft.identity.nativeauth.statemachine.errors.SignUpError
import com.microsoft.identity.nativeauth.statemachine.errors.SignUpErrorTypes
import com.microsoft.identity.nativeauth.statemachine.results.GetAccountResult
import com.microsoft.identity.nativeauth.statemachine.results.ResetPasswordStartResult
import com.microsoft.identity.nativeauth.statemachine.results.SignInResult
import com.microsoft.identity.nativeauth.statemachine.results.SignUpResult
import com.microsoft.identity.nativeauth.statemachine.states.AccountState
import com.microsoft.identity.nativeauth.statemachine.states.Callback
import com.microsoft.identity.nativeauth.statemachine.states.ResetPasswordCodeRequiredState
import com.microsoft.identity.nativeauth.statemachine.states.SignInCodeRequiredState
import com.microsoft.identity.nativeauth.statemachine.states.SignInContinuationState
import com.microsoft.identity.nativeauth.statemachine.states.SignInPasswordRequiredState
import com.microsoft.identity.nativeauth.statemachine.states.SignUpAttributesRequiredState
import com.microsoft.identity.nativeauth.statemachine.states.SignUpCodeRequiredState
import com.microsoft.identity.nativeauth.statemachine.states.SignUpPasswordRequiredState
import kotlinx.coroutines.CoroutineScope
import kotlinx.coroutines.Dispatchers
import kotlinx.coroutines.SupervisorJob
import kotlinx.coroutines.launch
import kotlinx.coroutines.withContext

/**
 * NativeAuthPublicClientApplication provides implementation for the top level interface
 * [INativeAuthPublicClientApplication] used by third party developers.
 */
class NativeAuthPublicClientApplication(
    private val nativeAuthConfig: NativeAuthPublicClientApplicationConfiguration
) : INativeAuthPublicClientApplication, PublicClientApplication(nativeAuthConfig) {

    private lateinit var sharedPreferencesFileManager: SharedPreferencesFileManager

    init {
        initializeApplication()
        initializeSharedPreferenceFileManager(nativeAuthConfig.appContext)
    }

    companion object {
        /**
         * Name of the shared preference cache for storing NativeAuthPublicClientApplication data.
         */
        private const val NATIVE_AUTH_CREDENTIAL_SHARED_PREFERENCES =
            "com.microsoft.identity.client.native_auth_credential_cache"

        internal val TAG = NativeAuthPublicClientApplication::class.java.toString()

        //  The Native Auth client code works on the basis of callbacks and coroutines.
        //  To avoid duplicating the code, callback methods are routed through their
        //  coroutine-equivalent through this CoroutineScope.
        val pcaScope = CoroutineScope(SupervisorJob() + Dispatchers.IO)

        fun getCurrentAccountInternal(config: NativeAuthPublicClientApplicationConfiguration): IAccount? {
            LogSession.logMethodCall(
                tag = TAG,
                correlationId = null,
                methodName = "${TAG}.getCurrentAccountInternal(config: NativeAuthPublicClientApplicationConfiguration)"
            )

            val params = CommandParametersAdapter.createCommandParameters(
                config,
                config.oAuth2TokenCache
            )

            val command = GetCurrentAccountCommand(
                params,
                LocalMSALController().asControllerFactory(),
                object : CommandCallback<List<ICacheRecord?>?, BaseException?> {
                    override fun onTaskCompleted(result: List<ICacheRecord?>?) {
                        // Do nothing, handled by CommandDispatcher.submitSilentReturningFuture()
                    }

                    override fun onError(error: BaseException?) {
                        // Do nothing, handled by CommandDispatcher.submitSilentReturningFuture()
                    }

                    override fun onCancel() {
                        // Not required
                    }
                },
                PublicApiId.NATIVE_AUTH_GET_ACCOUNT
            )
            val result = CommandDispatcher.submitSilentReturningFuture(command)
                .get().result as List<ICacheRecord?>?

            // To simplify the logic, if more than one account is returned, the first account will be picked.
            // We do not support switching from MULTIPLE to SINGLE.
            return getAccountFromICacheRecordsList(result)
        }

        /**
         * Get an IAccount from a list of ICacheRecord.
         *
         * @param cacheRecords list of cache record that belongs to an account.
         * If the list can be converted to multiple accounts, only the first one will be returned.
         */
        private fun getAccountFromICacheRecordsList(cacheRecords: List<ICacheRecord?>?): IAccount? {
            LogSession.logMethodCall(
                tag = TAG,
                correlationId = null,
                methodName = "${TAG}.getAccountFromICacheRecordsList(cacheRecords: List<ICacheRecord?>?)"
            )
            if (cacheRecords.isNullOrEmpty()) {
                return null
            }
            val accountList = AccountAdapter.adapt(cacheRecords)
            if (accountList.isNullOrEmpty()) {
                Logger.error(
                    TAG,
                    "Returned cacheRecords were adapted into empty or null IAccount list. " +
                        "This is unexpected in native auth mode." +
                        "Returning null.",
                    null
                )
                return null
            }
            if (accountList.size != 1) {
                Logger.warn(
                    TAG,
                    "Returned cacheRecords were adapted into multiple IAccount. " +
                        "This is unexpected in native auth mode." +
                        "Returning the first adapted account."
                )
            }
            return accountList[0]
        }
    }

    @Throws(MsalClientException::class)
    private fun initializeApplication() {
        val context = nativeAuthConfig.appContext

        AzureActiveDirectory.setEnvironment(nativeAuthConfig.environment)
        Authority.addKnownAuthorities(nativeAuthConfig.authorities)
        initializeLoggerSettings(nativeAuthConfig.loggerConfiguration)

        // Since network request is sent from the sdk, if calling app doesn't declare the internet
        // permission in the manifest, we cannot make the network call.
        checkInternetPermission(nativeAuthConfig)

        // Init HTTP cache
        HttpCache.initialize(context.cacheDir)
        LogSession.logMethodCall(
            tag = TAG,
            correlationId = null,
            methodName = "${TAG}.initializeApplication"
        )
    }

    private fun initializeSharedPreferenceFileManager(context: Context) {
        sharedPreferencesFileManager = SharedPreferencesFileManager(
            context,
            NATIVE_AUTH_CREDENTIAL_SHARED_PREFERENCES,
            AndroidAuthSdkStorageEncryptionManager(context)
        )
    }

    interface GetCurrentAccountCallback : Callback<GetAccountResult>

    /**
     * Retrieve the current signed in account from cache; callback variant.
     *
     * @param callback [com.microsoft.identity.nativeauth.NativeAuthPublicClientApplication.GetCurrentAccountCallback] to receive the result.
     * @return [com.microsoft.identity.nativeauth.statemachine.states.AccountState] if there is a signed in account, null otherwise.
     */
    override fun getCurrentAccount(callback: GetCurrentAccountCallback) {
        LogSession.logMethodCall(
            tag = TAG,
            correlationId = null,
            methodName = "${TAG}.getCurrentAccount(callback: GetCurrentAccountCallback)"
        )
        pcaScope.launch {
            try {
                val result = getCurrentAccount()
                callback.onResult(result)
            } catch (e: MsalException) {
                callback.onError(e)
            }
        }
    }

    /**
     * Retrieve the current signed in account from cache; Kotlin coroutines variant.
     *
     * @return [com.microsoft.identity.nativeauth.statemachine.states.AccountState] if there is a signed in account, null otherwise.
     */
    override suspend fun getCurrentAccount(): GetAccountResult {
        LogSession.logMethodCall(
            tag = TAG,
            correlationId = null,
            methodName = "${TAG}.getCurrentAccount"
        )
        return withContext(Dispatchers.IO) {
            val account = getCurrentAccountInternal(nativeAuthConfig)
            return@withContext if (account != null) {
                GetAccountResult.AccountFound(
                    resultValue = AccountState.createFromAccountResult(
                        account = account,
                        correlationId = DiagnosticContext.INSTANCE.threadCorrelationId,
                        config = nativeAuthConfig
                    )
                )
            } else {
                GetAccountResult.NoAccountFound
            }
        }
    }

    interface SignInCallback : Callback<SignInResult>

    /**
     * Sign in the account using username and password; callback variant.
     *
     * @param username username of the account to sign in.
     * @param password (Optional) password of the account to sign in.
     * @param scopes (Optional) list of scopes to request.
     * @param callback [com.microsoft.identity.nativeauth.NativeAuthPublicClientApplication.SignInCallback] to receive the result.
     * @return [com.microsoft.identity.nativeauth.statemachine.results.SignInResult] see detailed possible return state under the object.
     * @throws MsalClientException if an account is already signed in.
     */
    override fun signIn(
        username: String,
        password: CharArray?,
        scopes: List<String>?,
        callback: SignInCallback
    ) {
        LogSession.logMethodCall(
            tag = TAG,
            correlationId = null,
            methodName = "${TAG}.signIn(username: String, password: CharArray?, scopes: List<String>?, callback: SignInCallback)"
        )
        pcaScope.launch {
            try {
                val result = signIn(username, password, scopes)
                callback.onResult(result)
            } catch (e: MsalException) {
                Logger.error(TAG, "Exception thrown in signIn", e)
                callback.onError(e)
            }
        }
    }

    /**
     * Sign in the account using username and password; Kotlin coroutines variant.
     *
     * @param username username of the account to sign in.
     * @param password (Optional) password of the account to sign in.
     * @param scopes (Optional) list of scopes to request.
     * @return [com.microsoft.identity.nativeauth.statemachine.results.SignInResult] see detailed possible return state under the object.
     * @throws MsalClientException if an account is already signed in.
     */
    override suspend fun signIn(
        username: String,
        password: CharArray?,
        scopes: List<String>?
    ): SignInResult {
        LogSession.logMethodCall(
            tag = TAG,
            correlationId = null,
            methodName = "${TAG}.signIn(username: String, password: CharArray?, scopes: List<String>?)"
        )
        return withContext(Dispatchers.IO) {

            verifyNoUserIsSignedIn()

            if (username.isBlank()) {
                return@withContext SignInError(
                    errorType = ErrorTypes.INVALID_USERNAME,
                    errorMessage = "Empty or blank username",
                    correlationId = "UNSET"
                )
            }

            val hasPassword = password?.isNotEmpty() == true

            val params =
                CommandParametersAdapter.createSignInStartCommandParameters(
                    nativeAuthConfig,
                    nativeAuthConfig.oAuth2TokenCache,
                    username,
                    password,
                    scopes
                )

            try {
                val command = SignInStartCommand(
                    params,
                    NativeAuthMsalController(),
                    PublicApiId.NATIVE_AUTH_SIGN_IN_WITH_EMAIL
                )

                val rawCommandResult = CommandDispatcher.submitSilentReturningFuture(command).get()

                return@withContext when (val result =
                    rawCommandResult.checkAndWrapCommandResultType<SignInStartCommandResult>()) {
                    is SignInCommandResult.Complete -> {
                        if (hasPassword)  {
                            val authenticationResult =
                                AuthenticationResultAdapter.adapt(result.authenticationResult)

                            SignInResult.Complete(
                                resultValue = AccountState.createFromAuthenticationResult(
                                    authenticationResult = authenticationResult,
                                    correlationId = result.correlationId,
                                    config = nativeAuthConfig
                                )
                            )
                        } else {
                            Logger.warnWithObject(
                                TAG,
<<<<<<< HEAD
                                result.correlationId,
                                "Sign in received unexpected result $result"
=======
                                "Sign in received unexpected result: ",
                                result
>>>>>>> 417c6f5b
                            )
                            SignInError(
                                errorMessage = "unexpected state",
                                error = ErrorTypes.INVALID_STATE,
                                correlationId = result.correlationId
                            )
                        }
                    }
                    is SignInCommandResult.CodeRequired -> {
                        Logger.warn(
                            TAG,
                            result.correlationId,
                            "Server requires a code"
                        )
                        SignInResult.CodeRequired(
                            nextState = SignInCodeRequiredState(
                                continuationToken = result.continuationToken,
                                correlationId = result.correlationId,
                                scopes = scopes,
                                config = nativeAuthConfig
                            ),
                            codeLength = result.codeLength,
                            sentTo = result.challengeTargetLabel,
                            channel = result.challengeChannel
                        )
                    }
                    is INativeAuthCommandResult.InvalidUsername -> {
                        SignInError(
                            errorType = ErrorTypes.INVALID_USERNAME,
                            errorMessage = result.errorDescription,
                            error = result.error,
                            correlationId = result.correlationId,
                            errorCodes = result.errorCodes
                        )
                    }
                    is SignInCommandResult.PasswordRequired -> {
                        if (hasPassword) {
                            Logger.warnWithObject(
                                TAG,
<<<<<<< HEAD
                                result.correlationId,
                                "Sign in using password received unexpected result $result"
=======
                                "Sign in using password received unexpected result: ",
                                result
>>>>>>> 417c6f5b
                            )
                            SignInError(
                                errorMessage = "unexpected state",
                                error = ErrorTypes.INVALID_STATE,
                                correlationId = result.correlationId
                            )
                        } else {
                            SignInResult.PasswordRequired(
                                nextState = SignInPasswordRequiredState(
                                    continuationToken = result.continuationToken,
                                    correlationId = result.correlationId,
                                    scopes = scopes,
                                    config = nativeAuthConfig
                                )
                            )
                        }
                    }
                    is SignInCommandResult.UserNotFound -> {
                        SignInError(
                            errorType = ErrorTypes.USER_NOT_FOUND,
                            errorMessage = result.errorDescription,
                            error = result.error,
                            correlationId = result.correlationId,
                            errorCodes = result.errorCodes
                        )
                    }
                    is SignInCommandResult.InvalidCredentials -> {
                        if (hasPassword) {
                            SignInError(
                                errorType = SignInErrorTypes.INVALID_CREDENTIALS,
                                errorMessage = result.errorDescription,
                                error = result.error,
                                correlationId = result.correlationId,
                                errorCodes = result.errorCodes
                            )
                        } else {
                            Logger.warnWithObject(
                                TAG,
<<<<<<< HEAD
                                result.correlationId,
                                "Sign in received Unexpected result $result"
=======
                                "Sign in received Unexpected result: ",
                                result
>>>>>>> 417c6f5b
                            )
                            SignInError(
                                errorMessage = "unexpected state",
                                error = ErrorTypes.INVALID_STATE,
                                correlationId = result.correlationId,
                                errorCodes = result.errorCodes
                            )
                        }
                    }
                    is INativeAuthCommandResult.Redirect -> {
                        SignInError(
                            errorType = ErrorTypes.BROWSER_REQUIRED,
                            errorMessage = result.errorDescription,
                            error = result.error,
                            correlationId = result.correlationId
                        )
                    }
                    is INativeAuthCommandResult.UnknownError -> {
                        SignInError(
                            errorMessage = result.errorDescription,
                            error = result.error,
                            correlationId = result.correlationId,
                            errorCodes = result.errorCodes,
                            exception = result.exception
                        )
                    }
                }
            } finally {
                StringUtil.overwriteWithNull(params.password)
            }
        }
    }


    interface SignUpCallback : Callback<SignUpResult>

    /**
     * Sign up the account using username and password; callback variant.
     *
     * @param username username of the account to sign up.
     * @param password (Optional) password of the account to sign up.
     * @param attributes (Optional) user attributes to be used during account creation
     * @param callback [com.microsoft.identity.nativeauth.NativeAuthPublicClientApplication.SignUpCallback] to receive the result.
     * @return [com.microsoft.identity.nativeauth.statemachine.results.SignUpResult] see detailed possible return state under the object.
     * @throws MsalClientException if an account is already signed in.
     */
    override fun signUp(
        username: String,
        password: CharArray?,
        attributes: UserAttributes?,
        callback: SignUpCallback
    ) {
        LogSession.logMethodCall(
            tag = TAG,
            correlationId = null,
            methodName = "${TAG}.signUp(username: String, password: CharArray?, attributes: UserAttributes?, callback: SignUpCallback)"
        )
        pcaScope.launch {
            try {
                val result = signUp(username, password, attributes)
                callback.onResult(result)
            } catch (e: MsalException) {
                Logger.error(TAG, "Exception thrown in signUp", e)
                callback.onError(e)
            }
        }
    }

    /**
     * Sign up the account using username and password. Kotlin coroutines variant.
     *
     * @param username username of the account to sign up.
     * @param password (Optional) password of the account to sign up.
     * @param attributes (Optional) user attributes to be used during account creation
     * @return [com.microsoft.identity.nativeauth.statemachine.results.SignUpResult] see detailed possible return state under the object.
     * @throws MsalClientException if an account is already signed in.
     */
    override suspend fun signUp(
        username: String,
        password: CharArray?,
        attributes: UserAttributes?
    ): SignUpResult {
        LogSession.logMethodCall(
            tag = TAG,
            correlationId = null,
            methodName = "${TAG}.signUp(username: String, password: CharArray?, attributes: UserAttributes?)"
        )
        var hasPassword = password?.isNotEmpty() == true

        return withContext(Dispatchers.IO) {
            val doesAccountExist = checkForPersistedAccount().get()
            if (doesAccountExist) {
                throw MsalClientException(
                    MsalClientException.INVALID_PARAMETER,
                    "An account is already signed in."
                )
            }

            if (username.isBlank()) {
                return@withContext SignUpError(
                    errorType = ErrorTypes.INVALID_USERNAME,
                    errorMessage = "Empty or blank username",
                    correlationId = "UNSET"
                )
            }

            val parameters =
                CommandParametersAdapter.createSignUpStartCommandParameters(
                    nativeAuthConfig,
                    nativeAuthConfig.oAuth2TokenCache,
                    username,
                    password,
                    attributes?.toMap()
                )

            val command = SignUpStartCommand(
                parameters,
                NativeAuthMsalController(),
                PublicApiId.NATIVE_AUTH_SIGN_UP_START
            )

            try {
                val rawCommandResult = CommandDispatcher.submitSilentReturningFuture(command).get()

                return@withContext when (val result =
                    rawCommandResult.checkAndWrapCommandResultType<SignUpStartCommandResult>()) {
                    is SignUpCommandResult.Complete -> {
                        SignUpResult.Complete(
                            nextState = SignInContinuationState(
                                continuationToken = result.continuationToken,
                                correlationId = result.correlationId,
                                username = username,
                                config = nativeAuthConfig
                            )
                        )
                    }

                    is SignUpCommandResult.AttributesRequired -> {
                        SignUpResult.AttributesRequired(
                            nextState = SignUpAttributesRequiredState(
                                continuationToken = result.continuationToken,
                                correlationId = result.correlationId,
                                username = username,
                                config = nativeAuthConfig
                            ),
                            requiredAttributes = result.requiredAttributes.toListOfRequiredUserAttribute()
                        )
                    }

                    is SignUpCommandResult.CodeRequired -> {
                        SignUpResult.CodeRequired(
                            nextState = SignUpCodeRequiredState(
                                continuationToken = result.continuationToken,
                                correlationId = result.correlationId,
                                username = username,
                                config = nativeAuthConfig
                            ),
                            codeLength = result.codeLength,
                            sentTo = result.challengeTargetLabel,
                            channel = result.challengeChannel,
                        )
                    }

                    is SignUpCommandResult.PasswordRequired -> {
                        if (hasPassword) {
<<<<<<< HEAD
                            Logger.warn(
                                TAG,
                                result.correlationId,
                                "Sign up received unexpected result $result"
=======
                            Logger.warnWithObject(
                                TAG,
                                "Sign up using password received unexpected result: ",
                                result
>>>>>>> 417c6f5b
                            )
                            SignUpError(
                                errorMessage = "Unexpected state",
                                error = ErrorTypes.INVALID_STATE,
                                correlationId = result.correlationId
                            )
                        } else {
                            SignUpResult.PasswordRequired(
                                nextState = SignUpPasswordRequiredState(
                                    continuationToken = result.continuationToken,
                                    correlationId = result.correlationId,
                                    username = username,
                                    config = nativeAuthConfig
                                )
                            )
                        }
                    }

                    is SignUpCommandResult.AuthNotSupported -> {
                        SignUpError(
                            errorType = SignUpErrorTypes.AUTH_NOT_SUPPORTED,
                            error = result.error,
                            errorMessage = result.errorDescription,
                            correlationId = result.correlationId
                        )
                    }

                    is SignUpCommandResult.InvalidPassword -> {
                        if (hasPassword) {
                            SignUpError(
                                errorType = ErrorTypes.INVALID_PASSWORD,
                                error = result.error,
                                errorMessage = result.errorDescription,
                                correlationId = result.correlationId
                            )
                        } else {
                            Logger.warnWithObject(
                                TAG,
<<<<<<< HEAD
                                result.correlationId,
                                "Sign up received unexpected result $result"
=======
                                "Sign up received unexpected result: ",
                                result
>>>>>>> 417c6f5b
                            )
                            SignUpError(
                                error = ErrorTypes.INVALID_STATE,
                                errorMessage = "Unexpected state",
                                correlationId = result.correlationId,
                            )
                        }
                    }

                    is SignUpCommandResult.UsernameAlreadyExists -> {
                        SignUpError(
                            errorType = SignUpErrorTypes.USER_ALREADY_EXISTS,
                            error = result.error,
                            errorMessage = result.errorDescription,
                            correlationId = result.correlationId
                        )
                    }

                    is INativeAuthCommandResult.InvalidUsername -> {
                        SignUpError(
                            errorType = ErrorTypes.INVALID_USERNAME,
                            error = result.error,
                            errorMessage = result.errorDescription,
                            correlationId = result.correlationId
                        )
                    }

                    is SignUpCommandResult.InvalidAttributes -> {
                        SignUpError(
                            errorType = SignUpErrorTypes.INVALID_ATTRIBUTES,
                            error = result.error,
                            errorMessage = result.errorDescription,
                            correlationId = result.correlationId
                        )
                    }

                    is INativeAuthCommandResult.Redirect -> {
                        SignUpError(
                            errorType = ErrorTypes.BROWSER_REQUIRED,
                            error = result.error,
                            errorMessage = result.errorDescription,
                            correlationId = result.correlationId
                        )
                    }

                    is INativeAuthCommandResult.UnknownError -> {
                        Logger.warn(
                            TAG,
                            result.correlationId,
                            "Sign up received unexpected result $result",
                        )
                        SignUpError(
                            errorMessage = "Unexpected state",
                            error = ErrorTypes.INVALID_STATE,
                            correlationId = result.correlationId
                        )
                    }
                }
            } finally {
                StringUtil.overwriteWithNull(parameters.password)
            }
        }
    }

    interface ResetPasswordCallback : Callback<ResetPasswordStartResult>

    /**
     * Reset password for the account starting from a username; callback variant.
     *
     * @param username username of the account to reset password.
     * @param callback [com.microsoft.identity.nativeauth.NativeAuthPublicClientApplication.ResetPasswordCallback] to receive the result.
     * @return [com.microsoft.identity.nativeauth.statemachine.results.ResetPasswordStartResult] see detailed possible return state under the object.
     * @throws MsalClientException if an account is already signed in.
     */
    override fun resetPassword(username: String, callback: ResetPasswordCallback) {
        LogSession.logMethodCall(
            tag = TAG,
            correlationId = null,
            methodName = "${TAG}.resetPassword(username: String, callback: ResetPasswordCallback)"
        )
        pcaScope.launch {
            try {
                val result = resetPassword(username = username)
                callback.onResult(result)
            } catch (e: MsalException) {
                Logger.error(TAG, "Exception thrown in resetPassword", e)
                callback.onError(e)
            }
        }
    }

    /**
     * Reset password for the account starting from a username; Kotlin coroutines variant.
     *
     * @param username username of the account to reset password.
     * @return [com.microsoft.identity.nativeauth.statemachine.results.ResetPasswordStartResult] see detailed possible return state under the object.
     * @throws MsalClientException if an account is already signed in.
     */
    override suspend fun resetPassword(username: String): ResetPasswordStartResult {
        LogSession.logMethodCall(
            tag = TAG,
            correlationId = null,
            methodName = "${TAG}.resetPassword(username: String)"
        )
        return withContext(Dispatchers.IO) {
            val doesAccountExist = checkForPersistedAccount().get()
            if (doesAccountExist) {
                throw MsalClientException(
                    MsalClientException.INVALID_PARAMETER,
                    "An account is already signed in."
                )
            }

            if (username.isBlank()) {
                return@withContext ResetPasswordError(
                    errorType = ErrorTypes.INVALID_USERNAME,
                    errorMessage = "Empty or blank username",
                    correlationId = "UNSET"
                )
            }

            val parameters = CommandParametersAdapter.createResetPasswordStartCommandParameters(
                nativeAuthConfig,
                nativeAuthConfig.oAuth2TokenCache,
                username
            )

            val command = ResetPasswordStartCommand(
                parameters,
                NativeAuthMsalController(),
                PublicApiId.NATIVE_AUTH_RESET_PASSWORD_START
            )

            val rawCommandResult = CommandDispatcher.submitSilentReturningFuture(command).get()

            return@withContext when (val result = rawCommandResult.checkAndWrapCommandResultType<ResetPasswordStartCommandResult>()) {
                is ResetPasswordCommandResult.CodeRequired -> {
                    ResetPasswordStartResult.CodeRequired(
                        nextState = ResetPasswordCodeRequiredState(
                            continuationToken = result.continuationToken,
                            username = username,
                            correlationId = result.correlationId,
                            config = nativeAuthConfig
                        ),
                        codeLength = result.codeLength,
                        sentTo = result.challengeTargetLabel,
                        channel = result.challengeChannel
                    )
                }

                is ResetPasswordCommandResult.UserNotFound -> {
                    ResetPasswordError(
                        errorType = ErrorTypes.USER_NOT_FOUND,
                        error = result.error,
                        errorMessage = result.errorDescription,
                        correlationId = result.correlationId
                    )
                }

                is INativeAuthCommandResult.InvalidUsername -> {
                    ResetPasswordError(
                        errorType = ErrorTypes.INVALID_USERNAME,
                        errorMessage = result.errorDescription,
                        error = result.error,
                        correlationId = result.correlationId,
                        errorCodes = result.errorCodes
                    )
                }

                is INativeAuthCommandResult.UnknownError -> {
                    ResetPasswordError(
                        error = result.error,
                        errorMessage = result.errorDescription,
                        correlationId = result.correlationId,
                        exception = result.exception
                    )
                }

                is INativeAuthCommandResult.Redirect -> {
                    ResetPasswordError(
                        errorType = ErrorTypes.BROWSER_REQUIRED,
                        error = result.error,
                        errorMessage = result.errorDescription,
                        correlationId = result.correlationId
                    )
                }

                is ResetPasswordCommandResult.PasswordNotSet -> {
                    Logger.warnWithObject(
                        TAG,
                        result.correlationId,
                        "Reset password received unexpected result: ",
                        result
                    )
                    ResetPasswordError(
                        error = ErrorTypes.INVALID_STATE,
                        errorMessage = "Unexpected state",
                        correlationId = result.correlationId,
                    )
                }

                is ResetPasswordCommandResult.EmailNotVerified -> {
                    Logger.warnWithObject(
                        TAG,
                        result.correlationId,
                        "Reset password received unexpected result: ",
                        result
                    )
                    ResetPasswordError(
                        error = ErrorTypes.INVALID_STATE,
                        errorMessage = "Unexpected state",
                        correlationId = result.correlationId,
                    )
                }
            }
        }
    }
    
    private fun verifyNoUserIsSignedIn() {
        val doesAccountExist = checkForPersistedAccount().get()
        if (doesAccountExist) {
            Logger.error(
                TAG,
                "An account is already signed in.",
                null
            )
            throw MsalClientException(
                MsalClientException.INVALID_PARAMETER,
                "An account is already signed in."
            )
        }
    }

    private fun checkForPersistedAccount(): ResultFuture<Boolean> {
        LogSession.logMethodCall(
            tag = TAG,
            correlationId = null,
            methodName = "${TAG}.checkForPersistedAccount"
        )
        val future = ResultFuture<Boolean>()
        getCurrentAccount(object : GetCurrentAccountCallback {
            override fun onResult(result: GetAccountResult) {
                future.setResult(result is GetAccountResult.AccountFound)
            }

            override fun onError(exception: BaseException) {
                Logger.error(TAG, "Exception thrown in checkForPersistedAccount", exception)
                future.setException(exception)
            }
        })

        return future
    }
}<|MERGE_RESOLUTION|>--- conflicted
+++ resolved
@@ -372,13 +372,8 @@
                         } else {
                             Logger.warnWithObject(
                                 TAG,
-<<<<<<< HEAD
-                                result.correlationId,
-                                "Sign in received unexpected result $result"
-=======
                                 "Sign in received unexpected result: ",
                                 result
->>>>>>> 417c6f5b
                             )
                             SignInError(
                                 errorMessage = "unexpected state",
@@ -418,13 +413,8 @@
                         if (hasPassword) {
                             Logger.warnWithObject(
                                 TAG,
-<<<<<<< HEAD
-                                result.correlationId,
-                                "Sign in using password received unexpected result $result"
-=======
                                 "Sign in using password received unexpected result: ",
                                 result
->>>>>>> 417c6f5b
                             )
                             SignInError(
                                 errorMessage = "unexpected state",
@@ -463,13 +453,8 @@
                         } else {
                             Logger.warnWithObject(
                                 TAG,
-<<<<<<< HEAD
-                                result.correlationId,
-                                "Sign in received Unexpected result $result"
-=======
                                 "Sign in received Unexpected result: ",
                                 result
->>>>>>> 417c6f5b
                             )
                             SignInError(
                                 errorMessage = "unexpected state",
@@ -635,17 +620,10 @@
 
                     is SignUpCommandResult.PasswordRequired -> {
                         if (hasPassword) {
-<<<<<<< HEAD
-                            Logger.warn(
-                                TAG,
-                                result.correlationId,
-                                "Sign up received unexpected result $result"
-=======
                             Logger.warnWithObject(
                                 TAG,
                                 "Sign up using password received unexpected result: ",
                                 result
->>>>>>> 417c6f5b
                             )
                             SignUpError(
                                 errorMessage = "Unexpected state",
@@ -684,13 +662,8 @@
                         } else {
                             Logger.warnWithObject(
                                 TAG,
-<<<<<<< HEAD
-                                result.correlationId,
-                                "Sign up received unexpected result $result"
-=======
                                 "Sign up received unexpected result: ",
                                 result
->>>>>>> 417c6f5b
                             )
                             SignUpError(
                                 error = ErrorTypes.INVALID_STATE,
@@ -795,6 +768,7 @@
             correlationId = null,
             methodName = "${TAG}.resetPassword(username: String)"
         )
+
         return withContext(Dispatchers.IO) {
             val doesAccountExist = checkForPersistedAccount().get()
             if (doesAccountExist) {
