--- conflicted
+++ resolved
@@ -468,7 +468,7 @@
      * Sign up the account using username and password. Kotlin coroutines variant.
      *
      * @param username username of the account to sign up.
-     * @param password password of the account to sign up.
+     * @param password (Optional) password of the account to sign up.
      * @param attributes (Optional) user attributes to be used during account creation
      * @return [com.microsoft.identity.nativeauth.statemachine.results.SignUpResult] see detailed possible return state under the object.
      * @throws MsalClientException if an account is already signed in.
@@ -644,193 +644,6 @@
             }
         }
     }
-
-<<<<<<< HEAD
-=======
-    interface SignUpCallback : Callback<SignUpResult>
-
-    /**
-     * Sign up the account starting from a username; callback variant.
-     *
-     * @param username username of the account to sign up.
-     * @param attributes (Optional) user attributes to be used during account creation.
-     * @param callback [com.microsoft.identity.nativeauth.NativeAuthPublicClientApplication.SignUpCallback] to receive the result.
-     * @return [com.microsoft.identity.nativeauth.statemachine.results.SignUpResult] see detailed possible return state under the object.
-     * @throws MsalClientException if an account is already signed in.
-     */
-    override fun signUp(
-        username: String,
-        attributes: UserAttributes?,
-        callback: SignUpCallback
-    ) {
-        LogSession.logMethodCall(TAG, "${TAG}.signUp")
-
-        pcaScope.launch {
-            try {
-                val result = signUp(username, attributes)
-                callback.onResult(result)
-            } catch (e: MsalException) {
-                Logger.error(TAG, "Exception thrown in signUp", e)
-                callback.onError(e)
-            }
-        }
-    }
-
-    /**
-     * Sign up the account starting from a username; Kotlin coroutines variant.
-     *
-     * @param username username of the account to sign up.
-     * @param attributes (Optional) user attributes to be used during account creation.
-     * @return [com.microsoft.identity.nativeauth.statemachine.results.SignUpResult] see detailed possible return state under the object.
-     * @throws MsalClientException if an account is already signed in.
-     */
-    override suspend fun signUp(
-        username: String,
-        attributes: UserAttributes?
-    ): SignUpResult {
-        LogSession.logMethodCall(TAG, "${TAG}.signUp(username: String, attributes: UserAttributes?)")
-
-        return withContext(Dispatchers.IO) {
-            val doesAccountExist = checkForPersistedAccount().get()
-            if (doesAccountExist) {
-                throw MsalClientException(
-                    MsalClientException.INVALID_PARAMETER,
-                    "An account is already signed in."
-                )
-            }
-
-            val parameters =
-                CommandParametersAdapter.createSignUpStartCommandParameters(
-                    nativeAuthConfig,
-                    nativeAuthConfig.oAuth2TokenCache,
-                    username,
-                    attributes?.userAttributes
-                )
-
-            val command = SignUpStartCommand(
-                parameters,
-                NativeAuthMsalController(),
-                PublicApiId.NATIVE_AUTH_SIGN_UP_START
-            )
-            val rawCommandResult = CommandDispatcher.submitSilentReturningFuture(command).get()
-
-            return@withContext when (val result = rawCommandResult.checkAndWrapCommandResultType<SignUpStartCommandResult>()) {
-                is SignUpCommandResult.Complete -> {
-                    SignUpResult.Complete(
-                        nextState = SignInContinuationState(
-                            continuationToken = result.continuationToken,
-                            username = username,
-                            config = nativeAuthConfig
-                        )
-                    )
-                }
-
-                is SignUpCommandResult.AttributesRequired -> {
-                    SignUpResult.AttributesRequired(
-                        nextState = SignUpAttributesRequiredState(
-                            continuationToken = result.continuationToken,
-                            username = username,
-                            config = nativeAuthConfig
-                        ),
-                        requiredAttributes = result.requiredAttributes.toListOfRequiredUserAttribute()
-                    )
-                }
-
-                is SignUpCommandResult.CodeRequired -> {
-                    SignUpResult.CodeRequired(
-                        nextState = SignUpCodeRequiredState(
-                            continuationToken = result.continuationToken,
-                            username = username,
-                            config = nativeAuthConfig
-                        ),
-                        codeLength = result.codeLength,
-                        sentTo = result.challengeTargetLabel,
-                        channel = result.challengeChannel,
-                    )
-                }
-
-                is SignUpCommandResult.PasswordRequired -> {
-                    SignUpResult.PasswordRequired(
-                        nextState = SignUpPasswordRequiredState(
-                            continuationToken = result.continuationToken,
-                            username = username,
-                            config = nativeAuthConfig
-                        )
-                    )
-                }
-
-                is SignUpCommandResult.UsernameAlreadyExists -> {
-                    SignUpError(
-                        errorType = SignUpErrorTypes.USER_ALREADY_EXISTS,
-                        error = result.error,
-                        errorMessage = result.errorDescription,
-                        correlationId = result.correlationId
-                    )
-                }
-
-                is SignUpCommandResult.InvalidEmail -> {
-                    SignUpError(
-                        errorType = SignUpErrorTypes.INVALID_USERNAME,
-                        error = result.error,
-                        errorMessage = result.errorDescription,
-                        correlationId = result.correlationId
-                    )
-                }
-
-                is SignUpCommandResult.InvalidAttributes -> {
-                    SignUpError(
-                        errorType = SignUpErrorTypes.INVALID_ATTRIBUTES,
-                        error = result.error,
-                        errorMessage = result.errorDescription,
-                        correlationId = result.correlationId
-                    )
-                }
-
-                is INativeAuthCommandResult.Redirect -> {
-                    SignUpError(
-                        errorType = ErrorTypes.BROWSER_REQUIRED,
-                        error = result.error,
-                        errorMessage = result.errorDescription,
-                        correlationId = result.correlationId
-                    )
-                }
-
-                is INativeAuthCommandResult.UnknownError -> {
-                    SignUpError(
-                        error = result.error,
-                        errorMessage = result.errorDescription,
-                        correlationId = result.correlationId,
-                        exception = result.exception
-                    )
-                }
-
-                is SignUpCommandResult.InvalidPassword -> {
-                    Logger.warn(
-                        TAG,
-                        "Sign up received unexpected result $result"
-                    )
-                    SignUpError(
-                        error = "unexpected_state",
-                        errorMessage = "Unexpected state",
-                        correlationId = result.correlationId,
-                    )
-                }
-
-                is SignUpCommandResult.AuthNotSupported -> {
-                    Logger.warn(
-                        TAG,
-                        "Sign up received unexpected result $result"
-                    )
-                    SignUpError(
-                        error = "unexpected_state",
-                        errorMessage = "Unexpected state",
-                        correlationId = result.correlationId,
-                    )
-                }
-            }
-        }
-    }
->>>>>>> 1355d166
 
     interface ResetPasswordCallback : Callback<ResetPasswordStartResult>
 
