--- conflicted
+++ resolved
@@ -74,11 +74,7 @@
     /**
      * MFARequired Result, which indicates that the multi-factor authentication is needed.
      *
-<<<<<<< HEAD
      * <strong><u>Warning: this class is experimental. It may be changed in the future without notice. Do not use in production applications.</u></strong>
-=======
-     * <strong><u>Warning: this API is experimental. It may be changed in the future without notice. Do not use in production applications.</u></strong>
->>>>>>> f404560c
      * @param nextState [com.microsoft.identity.nativeauth.statemachine.states.AwaitingMFAState] the current state of the flow with follow-on methods.
      */
     class MFARequired(
