--- conflicted
+++ resolved
@@ -78,11 +78,7 @@
     override val correlationId: String?,
     private val username: String,
     private val config: NativeAuthPublicClientApplicationConfiguration
-<<<<<<< HEAD
-) : BaseState(continuationToken = continuationToken, correlationId = correlationId), State, Serializable {
-=======
-) : BaseState(continuationToken), State, Parcelable {
->>>>>>> f35c23ae
+) : BaseState(continuationToken = continuationToken, correlationId = correlationId), State, Parcelable {
     private val TAG: String = SignUpCodeRequiredState::class.java.simpleName
 
     constructor(parcel: Parcel) : this(
@@ -365,11 +361,7 @@
     override val correlationId: String?,
     private val username: String,
     private val config: NativeAuthPublicClientApplicationConfiguration
-<<<<<<< HEAD
-) : BaseState(continuationToken = continuationToken, correlationId = correlationId), State, Serializable {
-=======
-) : BaseState(continuationToken), State, Parcelable {
->>>>>>> f35c23ae
+) : BaseState(continuationToken = continuationToken, correlationId = correlationId), State, Parcelable {
     private val TAG: String = SignUpPasswordRequiredState::class.java.simpleName
 
     constructor(parcel: Parcel) : this(
@@ -565,11 +557,7 @@
     override val correlationId: String?,
     private val username: String,
     private val config: NativeAuthPublicClientApplicationConfiguration
-<<<<<<< HEAD
-) : BaseState(continuationToken = continuationToken, correlationId = correlationId), State, Serializable {
-=======
-) : BaseState(continuationToken), State, Parcelable {
->>>>>>> f35c23ae
+) : BaseState(continuationToken = continuationToken, correlationId = correlationId), State, Parcelable {
     private val TAG: String = SignUpAttributesRequiredState::class.java.simpleName
 
     constructor(parcel: Parcel) : this(
@@ -739,7 +727,6 @@
     override val continuationToken: String?,
     override val correlationId: String?,
     override val username: String,
-<<<<<<< HEAD
     private val config: NativeAuthPublicClientApplicationConfiguration
 ) : SignInAfterSignUpBaseState(
     continuationToken = continuationToken,
@@ -747,18 +734,13 @@
     username = username,
     config = config
 ) {
-=======
-    val config: NativeAuthPublicClientApplicationConfiguration
-) : SignInAfterSignUpBaseState(continuationToken, username, config) {
-
     constructor(parcel: Parcel) : this(
+        parcel.readString(),
         parcel.readString(),
         parcel.readString()  ?: "",
         parcel.readSerializable() as NativeAuthPublicClientApplicationConfiguration
-    ) {
-    }
-
->>>>>>> f35c23ae
+    )
+
     private val TAG: String = SignInAfterSignUpState::class.java.simpleName
     interface SignInAfterSignUpCallback : SignInAfterSignUpBaseState.SignInAfterSignUpCallback
 
