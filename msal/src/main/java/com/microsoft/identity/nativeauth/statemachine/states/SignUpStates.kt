// Copyright (c) Microsoft Corporation.
// All rights reserved.
//
// This code is licensed under the MIT License.
//
// Permission is hereby granted, free of charge, to any person obtaining a copy
// of this software and associated documentation files(the "Software"), to deal
// in the Software without restriction, including without limitation the rights
// to use, copy, modify, merge, publish, distribute, sublicense, and / or sell
// copies of the Software, and to permit persons to whom the Software is
// furnished to do so, subject to the following conditions :
//
// The above copyright notice and this permission notice shall be included in
// all copies or substantial portions of the Software.
//
// THE SOFTWARE IS PROVIDED "AS IS", WITHOUT WARRANTY OF ANY KIND, EXPRESS OR
// IMPLIED, INCLUDING BUT NOT LIMITED TO THE WARRANTIES OF MERCHANTABILITY,
// FITNESS FOR A PARTICULAR PURPOSE AND NONINFRINGEMENT. IN NO EVENT SHALL THE
// AUTHORS OR COPYRIGHT HOLDERS BE LIABLE FOR ANY CLAIM, DAMAGES OR OTHER
// LIABILITY, WHETHER IN AN ACTION OF CONTRACT, TORT OR OTHERWISE, ARISING FROM,
// OUT OF OR IN CONNECTION WITH THE SOFTWARE OR THE USE OR OTHER DEALINGS IN
// THE SOFTWARE.
package com.microsoft.identity.nativeauth.statemachine.states

import android.os.Parcel
import android.os.Parcelable
import com.microsoft.identity.nativeauth.NativeAuthPublicClientApplication
import com.microsoft.identity.nativeauth.NativeAuthPublicClientApplicationConfiguration
import com.microsoft.identity.nativeauth.UserAttributes
import com.microsoft.identity.client.exception.MsalException
import com.microsoft.identity.client.internal.CommandParametersAdapter
import com.microsoft.identity.nativeauth.statemachine.results.SignInResult
import com.microsoft.identity.nativeauth.statemachine.results.SignUpResendCodeResult
import com.microsoft.identity.nativeauth.statemachine.results.SignUpResult
import com.microsoft.identity.nativeauth.statemachine.results.SignUpSubmitAttributesResult
import com.microsoft.identity.nativeauth.statemachine.results.SignUpSubmitCodeResult
import com.microsoft.identity.nativeauth.statemachine.results.SignUpSubmitPasswordResult
import com.microsoft.identity.nativeauth.toListOfRequiredUserAttribute
import com.microsoft.identity.nativeauth.toMap
import com.microsoft.identity.common.nativeauth.internal.commands.SignUpResendCodeCommand
import com.microsoft.identity.common.nativeauth.internal.commands.SignUpSubmitCodeCommand
import com.microsoft.identity.common.nativeauth.internal.commands.SignUpSubmitPasswordCommand
import com.microsoft.identity.common.nativeauth.internal.commands.SignUpSubmitUserAttributesCommand
import com.microsoft.identity.common.nativeauth.internal.controllers.NativeAuthMsalController
import com.microsoft.identity.common.java.controllers.CommandDispatcher
import com.microsoft.identity.common.java.nativeauth.controllers.results.INativeAuthCommandResult
import com.microsoft.identity.common.java.nativeauth.controllers.results.SignUpCommandResult
import com.microsoft.identity.common.java.nativeauth.controllers.results.SignUpResendCodeCommandResult
import com.microsoft.identity.common.java.nativeauth.controllers.results.SignUpSubmitCodeCommandResult
import com.microsoft.identity.common.java.nativeauth.controllers.results.SignUpSubmitPasswordCommandResult
import com.microsoft.identity.common.java.nativeauth.controllers.results.SignUpSubmitUserAttributesCommandResult
import com.microsoft.identity.common.java.eststelemetry.PublicApiId
import com.microsoft.identity.common.java.logging.LogSession
import com.microsoft.identity.common.java.logging.Logger
import com.microsoft.identity.common.java.util.StringUtil
import com.microsoft.identity.common.java.nativeauth.util.checkAndWrapCommandResultType
import com.microsoft.identity.nativeauth.statemachine.errors.ErrorTypes
import com.microsoft.identity.nativeauth.statemachine.errors.ResendCodeError
import com.microsoft.identity.nativeauth.statemachine.errors.SignUpErrorTypes
import com.microsoft.identity.nativeauth.statemachine.errors.SignUpSubmitAttributesError
import com.microsoft.identity.nativeauth.statemachine.errors.SignUpSubmitPasswordError
import com.microsoft.identity.nativeauth.statemachine.errors.SubmitCodeError
import com.microsoft.identity.nativeauth.utils.serializable
import kotlinx.coroutines.Dispatchers
import kotlinx.coroutines.launch
import kotlinx.coroutines.withContext

/**
 * Native Auth uses a state machine to denote state of and transitions within a flow.
 * SignUpCodeRequiredState class represents a state where the user has to provide a code to progress
 * in the signup flow.
 * @property continuationToken: Continuation token to be passed in the next request
 * @property correlationId: Correlation ID taken from the previous API response and passed to the next request
 * @property username: Email address of the user
 * @property config Configuration used by Native Auth
 */
class SignUpCodeRequiredState internal constructor(
    override val continuationToken: String,
    override val correlationId: String?,
    private val username: String,
    private val config: NativeAuthPublicClientApplicationConfiguration
) : BaseState(continuationToken = continuationToken, correlationId = correlationId), State, Parcelable {
    private val TAG: String = SignUpCodeRequiredState::class.java.simpleName

    constructor(parcel: Parcel) : this(
        continuationToken = parcel.readString() ?: "",
        correlationId = parcel.readString(),
        username = parcel.readString() ?: "",
        config = parcel.serializable<NativeAuthPublicClientApplicationConfiguration>() as NativeAuthPublicClientApplicationConfiguration
    )

    interface SubmitCodeCallback : Callback<SignUpSubmitCodeResult>

    /**
     * Submits the verification code received to the server; callback variant.
     *
     * @param code the code to submit.
     * @param callback [com.microsoft.identity.nativeauth.statemachine.states.SignUpCodeRequiredState.SubmitCodeCallback] to receive the result on.
     * @return The results of the submit code action.
     */
    fun submitCode(code: String, callback: SubmitCodeCallback) {
        LogSession.logMethodCall(
            tag = TAG,
            correlationId = correlationId,
            methodName = "${TAG}.submitCode"
        )

        NativeAuthPublicClientApplication.pcaScope.launch {
            try {
                val result = submitCode(code)
                callback.onResult(result)
            } catch (e: MsalException) {
                Logger.error(TAG, "Exception thrown in submitCode", e)
                callback.onError(e)
            }
        }
    }

    /**
     * Submits the verification code received to the server; Kotlin coroutines variant.
     *
     * @param code the code to submit.
     * @return The results of the submit code action.
     */
    suspend fun submitCode(
        code: String,
    ): SignUpSubmitCodeResult {
        LogSession.logMethodCall(
            tag = TAG,
            correlationId = correlationId,
            methodName = "${TAG}.submitCode(code: String)"
        )
        return withContext(Dispatchers.IO) {
            val commandParameters =
                CommandParametersAdapter.createSignUpSubmitCodeCommandParameters(
                    config,
                    config.oAuth2TokenCache,
                    code,
                    continuationToken,
                    correlationId
                )

            val command = SignUpSubmitCodeCommand(
                commandParameters,
                NativeAuthMsalController(),
                PublicApiId.NATIVE_AUTH_SIGN_UP_SUBMIT_CODE
            )
            val rawCommandResult = CommandDispatcher.submitSilentReturningFuture(command).get()

            return@withContext when (val result = rawCommandResult.checkAndWrapCommandResultType<SignUpSubmitCodeCommandResult>()) {
                is SignUpCommandResult.PasswordRequired -> {
                    SignUpResult.PasswordRequired(
                        nextState = SignUpPasswordRequiredState(
                            continuationToken = result.continuationToken,
                            correlationId = result.correlationId,
                            username = username,
                            config = config
                        )
                    )
                }

                is SignUpCommandResult.AttributesRequired -> {
                    SignUpResult.AttributesRequired(
                        nextState = SignUpAttributesRequiredState(
                            continuationToken = result.continuationToken,
                            correlationId = result.correlationId,
                            username = username,
                            config = config
                        ),
                        requiredAttributes = result.requiredAttributes.toListOfRequiredUserAttribute()
                    )
                }

                is SignUpCommandResult.Complete -> {
                    SignUpResult.Complete(
                        nextState = SignInContinuationState(
                            continuationToken = result.continuationToken,
                            correlationId = result.correlationId,
                            username = username,
                            config = config
                        )
                    )
                }

                is SignUpCommandResult.InvalidCode -> {
                    SubmitCodeError(
                        errorType = ErrorTypes.BROWSER_REQUIRED,
                        error = result.error,
                        errorMessage = result.errorDescription,
                        correlationId = result.correlationId,
                        subError = result.subError
                    )
                }


                is INativeAuthCommandResult.Redirect -> {
                    SubmitCodeError(
                        errorType = ErrorTypes.BROWSER_REQUIRED,
                        error = result.error,
                        errorMessage = result.errorDescription,
                        correlationId = result.correlationId
                    )
                }

                // This should be caught earlier in the flow, so throwing UnexpectedError
                is SignUpCommandResult.UsernameAlreadyExists -> {
                    Logger.warn(
                        TAG,
                        result.correlationId,
                        "Submit code received unexpected result: $result"
                    )
                    SubmitCodeError(
                        errorMessage = result.errorDescription,
                        error = result.error,
                        correlationId = result.correlationId
                    )
                }

                is INativeAuthCommandResult.UnknownError -> {
                    Logger.warn(
                        TAG,
                        result.correlationId,
                        "Submit code received unexpected result: $result"
                    )
                    SubmitCodeError(
                        errorMessage = result.errorDescription,
                        error = result.error,
                        correlationId = result.correlationId,
                        exception = result.exception
                    )
                }
            }
        }
    }

    interface SignUpWithResendCodeCallback : Callback<SignUpResendCodeResult>

    /**
     * Resends a new verification code to the user; callback variant.
     *
     * @param callback [com.microsoft.identity.nativeauth.statemachine.states.SignUpCodeRequiredState.SignUpWithResendCodeCallback] to receive the result on.
     * @return The results of the resend code action.
     */
    fun resendCode(
        callback: SignUpWithResendCodeCallback
    ) {
        LogSession.logMethodCall(
            tag = TAG,
            correlationId = correlationId,
            methodName = "${TAG}.resendCode"
        )
        NativeAuthPublicClientApplication.pcaScope.launch {
            try {
                val result = resendCode()
                callback.onResult(result)
            } catch (e: MsalException) {
                Logger.error(TAG, "Exception thrown in resendCode", e)
                callback.onError(e)
            }
        }
    }

    /**
     * Resends a new verification code to the user; Kotlin coroutines variant.
     *
     * @return The results of the resend code action.
     */
    suspend fun resendCode(): SignUpResendCodeResult {
        LogSession.logMethodCall(
            tag = TAG,
            correlationId = correlationId,
            methodName = "${TAG}.resendCode()"
        )
        return withContext(Dispatchers.IO) {
            val commandParameters =
                CommandParametersAdapter.createSignUpResendCodeCommandParameters(
                    config,
                    config.oAuth2TokenCache,
                    correlationId,
                    continuationToken
                )
            val command = SignUpResendCodeCommand(
                commandParameters,
                NativeAuthMsalController(),
                PublicApiId.NATIVE_AUTH_SIGN_UP_RESEND_CODE
            )
            val rawCommandResult = CommandDispatcher.submitSilentReturningFuture(command).get()

            return@withContext when (val result = rawCommandResult.checkAndWrapCommandResultType<SignUpResendCodeCommandResult>()) {
                is SignUpCommandResult.CodeRequired -> {
                    SignUpResendCodeResult.Success(
                        nextState = SignUpCodeRequiredState(
                            continuationToken = result.continuationToken,
                            correlationId = result.correlationId,
                            username = username,
                            config = config
                        ),
                        codeLength = result.codeLength,
                        sentTo = result.challengeTargetLabel,
                        channel = result.challengeChannel
                    )
                }

                is INativeAuthCommandResult.Redirect -> {
                    ResendCodeError(
                        errorType = ErrorTypes.BROWSER_REQUIRED,
                        error = result.error,
                        errorMessage = result.errorDescription,
                        correlationId = result.correlationId
                    )
                }

                is INativeAuthCommandResult.UnknownError -> {
                    Logger.warn(
                        TAG,
                        result.correlationId,
                        "Resend code received unexpected result: $result"
                    )
                    ResendCodeError(
                        errorMessage = result.errorDescription,
                        error = result.error,
                        correlationId = result.correlationId,
                        exception = result.exception
                    )
                }
            }
        }
    }

    override fun writeToParcel(parcel: Parcel, flags: Int) {
        parcel.writeString(continuationToken)
        parcel.writeString(correlationId)
        parcel.writeString(username)
        parcel.writeSerializable(config)
    }

    override fun describeContents(): Int {
        return 0
    }

    companion object CREATOR : Parcelable.Creator<SignUpCodeRequiredState> {
        override fun createFromParcel(parcel: Parcel): SignUpCodeRequiredState {
            return SignUpCodeRequiredState(parcel)
        }

        override fun newArray(size: Int): Array<SignUpCodeRequiredState?> {
            return arrayOfNulls(size)
        }
    }
}

/**
 * Native Auth uses a state machine to denote state of and transitions within a flow.
 * SignUpPasswordRequiredState class represents a state where the user has to provide a password
 * to progress in the signup flow.
 * @property continuationToken: Continuation token to be passed in the next request
 * @property correlationId: Correlation ID taken from the previous API response and passed to the next request
 * @property username: Email address of the user
 * @property config Configuration used by Native Auth
 */
class SignUpPasswordRequiredState internal constructor(
    override val continuationToken: String,
    override val correlationId: String?,
    private val username: String,
    private val config: NativeAuthPublicClientApplicationConfiguration
) : BaseState(continuationToken = continuationToken, correlationId = correlationId), State, Parcelable {
    private val TAG: String = SignUpPasswordRequiredState::class.java.simpleName

    constructor(parcel: Parcel) : this(
        continuationToken = parcel.readString() ?: "",
        correlationId = parcel.readString(),
        username = parcel.readString() ?: "",
        config = parcel.serializable<NativeAuthPublicClientApplicationConfiguration>() as NativeAuthPublicClientApplicationConfiguration
    )

    interface SignUpSubmitPasswordCallback : Callback<SignUpSubmitPasswordResult>

    /**
     * Submits a password for the account to the server; callback variant.
     *
     * @param password the password to submit.
     * @param callback [com.microsoft.identity.nativeauth.statemachine.states.SignUpPasswordRequiredState.SignUpSubmitPasswordCallback] to receive the result on.
     * @return The results of the submit password action.
     */
    fun submitPassword(
        password: CharArray,
        callback: SignUpSubmitPasswordCallback
    ) {
        LogSession.logMethodCall(
            tag = TAG,
            correlationId = correlationId,
            methodName = "${TAG}.submitPassword"
        )
        NativeAuthPublicClientApplication.pcaScope.launch {
            try {
                val result = submitPassword(password)
                callback.onResult(result)
            } catch (e: MsalException) {
                Logger.error(TAG, "Exception thrown in submitPassword", e)
                callback.onError(e)
            }
        }
    }

    /**
     * Submits a password for the account to the server; Kotlin coroutines variant.
     *
     * @param password the password to submit.
     * @return The results of the submit password action.
     */
    suspend fun submitPassword(password: CharArray): SignUpSubmitPasswordResult {
        LogSession.logMethodCall(
            tag = TAG,
            correlationId = correlationId,
            methodName = "${TAG}.submitPassword(password: String)"
        )
        return withContext(Dispatchers.IO) {
            val commandParameters =
                CommandParametersAdapter.createSignUpSubmitPasswordCommandParameters(
                    config,
                    config.oAuth2TokenCache,
                    continuationToken,
                    correlationId,
                    password
                )
            val command = SignUpSubmitPasswordCommand(
                commandParameters,
                NativeAuthMsalController(),
                PublicApiId.NATIVE_AUTH_SIGN_UP_SUBMIT_PASSWORD
            )

            try {
                val rawCommandResult = CommandDispatcher.submitSilentReturningFuture(command).get()

                return@withContext when (val result =
                    rawCommandResult.checkAndWrapCommandResultType<SignUpSubmitPasswordCommandResult>()) {
                    is SignUpCommandResult.Complete -> {
                        SignUpResult.Complete(
                            nextState = SignInContinuationState(
                                continuationToken = result.continuationToken,
                                correlationId = result.correlationId,
                                username = username,
                                config = config
                            )
                        )
                    }

                    is SignUpCommandResult.AttributesRequired -> {
                        SignUpResult.AttributesRequired(
                            nextState = SignUpAttributesRequiredState(
                                continuationToken = result.continuationToken,
                                correlationId = result.correlationId,
                                username = username,
                                config = config
                            ),
                            requiredAttributes = result.requiredAttributes.toListOfRequiredUserAttribute()
                        )
                    }

                    is SignUpCommandResult.InvalidPassword -> {
                        SignUpSubmitPasswordError(
                            errorType = ErrorTypes.INVALID_PASSWORD,
                            error = result.error,
                            errorMessage = result.errorDescription,
                            correlationId = result.correlationId,
                            subError = result.subError
                        )
                    }

                    is INativeAuthCommandResult.Redirect -> {
                        SignUpSubmitPasswordError(
                            errorType = ErrorTypes.BROWSER_REQUIRED,
                            error = result.error,
                            errorMessage = result.errorDescription,
                            correlationId = result.correlationId
                        )
                    }

                    // This should be caught earlier in the flow, so throwing UnexpectedError
                    is SignUpCommandResult.UsernameAlreadyExists -> {
                        Logger.warn(
                            TAG,
                            result.correlationId,
                            "Submit password received unexpected result: $result"
                        )
                        SignUpSubmitPasswordError(
                            error = result.error,
                            errorMessage = result.errorDescription,
                            correlationId = result.correlationId
                        )
                    }

                    // This should be caught earlier in the flow, so throwing UnexpectedError
                    is SignUpCommandResult.InvalidEmail -> {
                        Logger.warn(
                            TAG,
                            result.correlationId,
                            "Submit password received unexpected result: $result"
                        )
                        SignUpSubmitPasswordError(
                            error = result.error,
                            errorMessage = result.errorDescription,
                            correlationId = result.correlationId
                        )
                    }

                    is INativeAuthCommandResult.UnknownError -> {
                        Logger.warn(
                            TAG,
                            result.correlationId,
                            "Submit password received unexpected result: $result"
                        )
                        SignUpSubmitPasswordError(
                            errorMessage = result.errorDescription,
                            error = result.error,
                            correlationId = result.correlationId,
                            exception = result.exception
                        )
                    }
                }
            } finally {
                StringUtil.overwriteWithNull(commandParameters.password)
            }
        }
    }

    override fun writeToParcel(parcel: Parcel, flags: Int) {
        parcel.writeString(continuationToken)
        parcel.writeString(correlationId)
        parcel.writeString(username)
        parcel.writeSerializable(config)
    }

    override fun describeContents(): Int {
        return 0
    }

    companion object CREATOR : Parcelable.Creator<SignUpPasswordRequiredState> {
        override fun createFromParcel(parcel: Parcel): SignUpPasswordRequiredState {
            return SignUpPasswordRequiredState(parcel)
        }

        override fun newArray(size: Int): Array<SignUpPasswordRequiredState?> {
            return arrayOfNulls(size)
        }
    }
}

/**
 * Native Auth uses a state machine to denote state of and transitions within a flow.
 * SignUpAttributesRequiredState class represents a state where the user has to provide signup
 * attributes to progress in the signup flow.
 * @property continuationToken: Continuation token to be passed in the next request
 * @property correlationId: Correlation ID taken from the previous API response and passed to the next request
 * @property username: Email address of the user
 * @property config Configuration used by Native Auth
 */
class SignUpAttributesRequiredState internal constructor(
    override val continuationToken: String,
    override val correlationId: String?,
    private val username: String,
    private val config: NativeAuthPublicClientApplicationConfiguration
) : BaseState(continuationToken = continuationToken, correlationId = correlationId), State, Parcelable {
    private val TAG: String = SignUpAttributesRequiredState::class.java.simpleName

    constructor(parcel: Parcel) : this(
        continuationToken = parcel.readString() ?: "",
        correlationId = parcel.readString(),
        username = parcel.readString() ?: "",
        config = parcel.serializable<NativeAuthPublicClientApplicationConfiguration>() as NativeAuthPublicClientApplicationConfiguration
    )

    interface SignUpSubmitUserAttributesCallback : Callback<SignUpSubmitAttributesResult>

    /**
     * Submits the user attributes required to the server; callback variant.
     *
     * @param attributes mandatory attributes set in the tenant configuration. Should use [com.microsoft.identity.nativeauth.UserAttributes] to convert to a map.
     * @param callback [com.microsoft.identity.nativeauth.statemachine.states.SignUpAttributesRequiredState.SignUpSubmitUserAttributesCallback] to receive the result on.
     * @return The results of the submit user attributes action.
     */
    fun submitAttributes(
        attributes: UserAttributes,
        callback: SignUpSubmitUserAttributesCallback
    ) {
        LogSession.logMethodCall(
            tag = TAG,
            correlationId = correlationId,
            methodName = "${TAG}.submitAttributes"
        )
        NativeAuthPublicClientApplication.pcaScope.launch {
            try {
                val result = submitAttributes(attributes)
                callback.onResult(result)
            } catch (e: MsalException) {
                Logger.error(TAG, "Exception thrown in submitAttributes", e)
                callback.onError(e)
            }
        }
    }

    /**
     * Submits the user attributes required to the server; Kotlin coroutines variant.
     *
     * @param attributes mandatory attributes set in the tenant configuration. Should use [com.microsoft.identity.nativeauth.UserAttributes] to convert to a map.
     * @return The results of the submit user attributes action.
     */
    suspend fun submitAttributes(attributes: UserAttributes): SignUpSubmitAttributesResult {
        LogSession.logMethodCall(
            tag = TAG,
            correlationId = correlationId,
            methodName = "${TAG}.submitAttributes(attributes: UserAttributes)"
        )
        return withContext(Dispatchers.IO) {
            val commandParameters =
                CommandParametersAdapter.createSignUpStarSubmitUserAttributesCommandParameters(
                    config,
                    config.oAuth2TokenCache,
                    continuationToken,
                    correlationId,
                    attributes.toMap()
                )

            val command = SignUpSubmitUserAttributesCommand(
                commandParameters,
                NativeAuthMsalController(),
                PublicApiId.NATIVE_AUTH_SIGN_UP_SUBMIT_ATTRIBUTES
            )

            val rawCommandResult = CommandDispatcher.submitSilentReturningFuture(command).get()

            return@withContext when (val result = rawCommandResult.checkAndWrapCommandResultType<SignUpSubmitUserAttributesCommandResult>()) {
                is SignUpCommandResult.AttributesRequired -> {
                    SignUpResult.AttributesRequired(
                        nextState = SignUpAttributesRequiredState(
                            continuationToken = result.continuationToken,
                            correlationId = result.correlationId,
                            username = username,
                            config = config
                        ),
                        requiredAttributes = result.requiredAttributes.toListOfRequiredUserAttribute()
                    )
                }
                is SignUpCommandResult.Complete -> {
                    SignUpResult.Complete(
                        nextState = SignInContinuationState(
                            continuationToken = result.continuationToken,
                            correlationId = result.correlationId,
                            username = username,
                            config = config
                        )
                    )
                }
                is SignUpCommandResult.InvalidAttributes -> {
                    SignUpSubmitAttributesError(
                        errorType = SignUpErrorTypes.INVALID_ATTRIBUTES,
                        error = result.error,
                        errorMessage = result.errorDescription,
                        correlationId = result.correlationId
                    )
                }
                is INativeAuthCommandResult.Redirect -> {
                    SignUpSubmitAttributesError(
                        errorType = ErrorTypes.BROWSER_REQUIRED,
                        error = result.error,
                        errorMessage = result.errorDescription,
                        correlationId = result.correlationId
                    )
                }
                // This should be caught earlier in the flow, so throwing UnexpectedError
                is SignUpCommandResult.UsernameAlreadyExists -> {
                    Logger.warn(
                        TAG,
                        result.correlationId,
                        "Submit attributes received unexpected result: $result"
                    )
                    SignUpSubmitAttributesError(
                        errorMessage = result.errorDescription,
                        error = result.error,
                        correlationId = result.correlationId
                    )
                }
                is INativeAuthCommandResult.UnknownError -> {
                    Logger.warn(
                        TAG,
                        result.correlationId,
                        "Submit attributes received unexpected result: $result"
                    )
                    SignUpSubmitAttributesError(
                        errorMessage = result.errorDescription,
                        error = result.error,
                        correlationId = result.correlationId,
                        exception = result.exception
                    )
                }
            }
        }
    }

    override fun writeToParcel(parcel: Parcel, flags: Int) {
        parcel.writeString(continuationToken)
        parcel.writeString(correlationId)
        parcel.writeString(username)
        parcel.writeSerializable(config)
    }

    override fun describeContents(): Int {
        return 0
    }

    companion object CREATOR : Parcelable.Creator<SignUpAttributesRequiredState> {
        override fun createFromParcel(parcel: Parcel): SignUpAttributesRequiredState {
            return SignUpAttributesRequiredState(parcel)
        }

        override fun newArray(size: Int): Array<SignUpAttributesRequiredState?> {
            return arrayOfNulls(size)
        }
    }
<<<<<<< HEAD
}

/**
 * Native Auth uses a state machine to denote state of and transitions within a flow.
 * SignInAfterSignUpState class represents a state where the user must signin after successful
 * signup flow.
 * @property continuationToken: Token to be passed in the next request
 * @property username: Email address of the user
 * @property config Configuration used by Native Auth
 */
class SignInAfterSignUpState internal constructor(
    override val continuationToken: String?,
    override val correlationId: String?,
    override val username: String,
    private val config: NativeAuthPublicClientApplicationConfiguration
) : SignInAfterSignUpBaseState(
    continuationToken = continuationToken,
    correlationId = correlationId,
    username = username,
    config = config
) {
    private val TAG: String = SignInAfterSignUpState::class.java.simpleName

    constructor(parcel: Parcel) : this(
        continuationToken = parcel.readString() ?: "",
        correlationId = parcel.readString(),
        username = parcel.readString() ?: "",
        config = parcel.serializable<NativeAuthPublicClientApplicationConfiguration>() as NativeAuthPublicClientApplicationConfiguration
    )

    interface SignInAfterSignUpCallback : SignInAfterSignUpBaseState.SignInAfterSignUpCallback

    /**
     * Signs in with the sign-in-after-sign-up verification code; callback variant.
     *
     * @param scopes (Optional) the scopes to request.
     * @param callback [com.microsoft.identity.nativeauth.statemachine.states.SignInAfterSignUpState.SignInAfterSignUpCallback] to receive the result on.
     * @return The results of the sign-in-after-sign-up action.
     */
    fun signIn(scopes: List<String>? = null, callback: SignInAfterSignUpCallback) {
        LogSession.logMethodCall(
            tag = TAG,
            correlationId = correlationId,
            methodName = "${TAG}.signIn"
        )
        return signInAfterSignUp(scopes = scopes, callback = callback)
    }

    /**
     * Signs in with the sign-in-after-sign-up verification code; Kotlin coroutines variant.
     *
     * @param scopes (Optional) the scopes to request.
     * @return The results of the sign-in-after-sign-up action.
     */
    suspend fun signIn(scopes: List<String>? = null): SignInResult {
        LogSession.logMethodCall(
            tag = TAG,
            correlationId = correlationId,
            methodName = "${TAG}.signIn(scopes: List<String>)"
        )
        return signInAfterSignUp(scopes = scopes)
    }

    override fun writeToParcel(parcel: Parcel, flags: Int) {
        parcel.writeString(continuationToken)
        parcel.writeString(correlationId)
        parcel.writeString(username)
        parcel.writeSerializable(config)
    }

    override fun describeContents(): Int {
        return 0
    }

    companion object CREATOR : Parcelable.Creator<SignInAfterSignUpState> {
        override fun createFromParcel(parcel: Parcel): SignInAfterSignUpState {
            return SignInAfterSignUpState(parcel)
        }

        override fun newArray(size: Int): Array<SignInAfterSignUpState?> {
            return arrayOfNulls(size)
        }
    }
=======
>>>>>>> 1355d166
}<|MERGE_RESOLUTION|>--- conflicted
+++ resolved
@@ -717,90 +717,4 @@
             return arrayOfNulls(size)
         }
     }
-<<<<<<< HEAD
-}
-
-/**
- * Native Auth uses a state machine to denote state of and transitions within a flow.
- * SignInAfterSignUpState class represents a state where the user must signin after successful
- * signup flow.
- * @property continuationToken: Token to be passed in the next request
- * @property username: Email address of the user
- * @property config Configuration used by Native Auth
- */
-class SignInAfterSignUpState internal constructor(
-    override val continuationToken: String?,
-    override val correlationId: String?,
-    override val username: String,
-    private val config: NativeAuthPublicClientApplicationConfiguration
-) : SignInAfterSignUpBaseState(
-    continuationToken = continuationToken,
-    correlationId = correlationId,
-    username = username,
-    config = config
-) {
-    private val TAG: String = SignInAfterSignUpState::class.java.simpleName
-
-    constructor(parcel: Parcel) : this(
-        continuationToken = parcel.readString() ?: "",
-        correlationId = parcel.readString(),
-        username = parcel.readString() ?: "",
-        config = parcel.serializable<NativeAuthPublicClientApplicationConfiguration>() as NativeAuthPublicClientApplicationConfiguration
-    )
-
-    interface SignInAfterSignUpCallback : SignInAfterSignUpBaseState.SignInAfterSignUpCallback
-
-    /**
-     * Signs in with the sign-in-after-sign-up verification code; callback variant.
-     *
-     * @param scopes (Optional) the scopes to request.
-     * @param callback [com.microsoft.identity.nativeauth.statemachine.states.SignInAfterSignUpState.SignInAfterSignUpCallback] to receive the result on.
-     * @return The results of the sign-in-after-sign-up action.
-     */
-    fun signIn(scopes: List<String>? = null, callback: SignInAfterSignUpCallback) {
-        LogSession.logMethodCall(
-            tag = TAG,
-            correlationId = correlationId,
-            methodName = "${TAG}.signIn"
-        )
-        return signInAfterSignUp(scopes = scopes, callback = callback)
-    }
-
-    /**
-     * Signs in with the sign-in-after-sign-up verification code; Kotlin coroutines variant.
-     *
-     * @param scopes (Optional) the scopes to request.
-     * @return The results of the sign-in-after-sign-up action.
-     */
-    suspend fun signIn(scopes: List<String>? = null): SignInResult {
-        LogSession.logMethodCall(
-            tag = TAG,
-            correlationId = correlationId,
-            methodName = "${TAG}.signIn(scopes: List<String>)"
-        )
-        return signInAfterSignUp(scopes = scopes)
-    }
-
-    override fun writeToParcel(parcel: Parcel, flags: Int) {
-        parcel.writeString(continuationToken)
-        parcel.writeString(correlationId)
-        parcel.writeString(username)
-        parcel.writeSerializable(config)
-    }
-
-    override fun describeContents(): Int {
-        return 0
-    }
-
-    companion object CREATOR : Parcelable.Creator<SignInAfterSignUpState> {
-        override fun createFromParcel(parcel: Parcel): SignInAfterSignUpState {
-            return SignInAfterSignUpState(parcel)
-        }
-
-        override fun newArray(size: Int): Array<SignInAfterSignUpState?> {
-            return arrayOfNulls(size)
-        }
-    }
-=======
->>>>>>> 1355d166
 }