--- conflicted
+++ resolved
@@ -25,11 +25,7 @@
 
 /**
  * {@link MsalException} that will be thrown or sent back via callback, represents the detailed exception
-<<<<<<< HEAD
  * thrown by the sdk. It will contain the error code, error description(could be null) or
-=======
- * thrown by the sdk. It will contain the {@link MsalError}, error description(could be null) or
->>>>>>> 48088442
  *  throwable(could be null).
  */
 public class MsalException extends Exception {
@@ -41,26 +37,16 @@
     MsalException() { }
 
     /**
-<<<<<<< HEAD
      * Initiates the detailed error code.
      * @param errorCode The error code contained in the exception.
-=======
-     * Initiates the {@link MsalException} with {@link MsalError}.
-     * @param errorCode The {@link MsalError} contained in the exception.
->>>>>>> 48088442
      */
     MsalException(final String errorCode) {
         mErrorCode = errorCode;
     }
 
     /**
-<<<<<<< HEAD
      * Initiates the {@link MsalException} with error code and error message.
      * @param errorCode The error code contained in the exception.
-=======
-     * Initiates the {@link MsalException} with {@link MsalError} and error message.
-     * @param errorCode The {@link MsalError} contained in the exception.
->>>>>>> 48088442
      * @param errorMessage The error message contained in the exception.
      */
     MsalException(final String errorCode, final String errorMessage) {
@@ -69,13 +55,8 @@
     }
 
     /**
-<<<<<<< HEAD
      * Initiates the {@link MsalException} with error code, error message and throwable.
      * @param errorCode The error code contained in the exception.
-=======
-     * Initiates the {@link MsalException} with {@link MsalError}, error message and throwable.
-     * @param errorCode The {@link MsalError} contained in the exception.
->>>>>>> 48088442
      * @param errorMessage The error message contained in the exception.
      * @param throwable The {@link Throwable} contains the cause for the exception.
      */
@@ -86,12 +67,8 @@
     }
 
     /**
-<<<<<<< HEAD
      * @return The error code for the exception, could be null. {@link MsalException} is the top level base exception, for the
      * constants value of all the error code, it should be referenced from the subclasses.
-=======
-     * @return The {@link MsalError} for the exception, could be null.
->>>>>>> 48088442
      */
     public String getErrorCode() {
         return mErrorCode;
@@ -99,13 +76,7 @@
 
     /**
      * {@inheritDoc}
-<<<<<<< HEAD
      * Return the detailed description explaining why the exception is returned back.
-=======
-     * If the error description is set on the exception, the error message will be returned. Otherwise, if
-     * {@link MsalError} is provided, will return the description for the error code. If neither error description nor
-     * error code is provided, will return NULL.
->>>>>>> 48088442
      */
     @Override
     public String getMessage() {
