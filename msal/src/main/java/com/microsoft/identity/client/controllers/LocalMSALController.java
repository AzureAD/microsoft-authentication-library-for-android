--- conflicted
+++ resolved
@@ -134,41 +134,19 @@
         return tokenResult;
     }
 
-<<<<<<< HEAD
-    private TokenResult performRefreshTokenRequest(final OAuth2Strategy strategy,
-                                                   final MSALAcquireTokenSilentOperationParameters parameters) {
-        // Create the token request or add a strategy overload....
-        // Use the REFRESH_TOKEN grant type
-        // Use the scopes provided by the operation params
-
-        // Delegate to the strategy to create the TokenRequest... consider adding a method
-        return null;
-    }
-
-    private ICacheRecord saveTokens(OAuth2Strategy strategy, AuthorizationRequest request, TokenResponse tokenResponse, OAuth2TokenCache tokenCache) {
-        try {
-            return tokenCache.save(strategy, request, tokenResponse);
-        } catch (ClientException e) {
-            //TODO: This is not ideal....
-            e.printStackTrace();
-=======
     void throwIfNetworkNotAvailable(Context context) throws MsalClientException {
         final ConnectivityManager connectivityManager = (ConnectivityManager) context.getSystemService(Context.CONNECTIVITY_SERVICE);
         final NetworkInfo networkInfo = connectivityManager.getActiveNetworkInfo();
         if (networkInfo == null || !networkInfo.isConnected()) {
             throw new MsalClientException(MsalClientException.DEVICE_NETWORK_NOT_AVAILABLE, "Device network connection is not available.");
->>>>>>> 0c29c178
         }
     }
 
-<<<<<<< HEAD
-=======
     private ICacheRecord saveTokens(OAuth2Strategy strategy, AuthorizationRequest request, TokenResponse tokenResponse, OAuth2TokenCache tokenCache) throws ClientException {
         return tokenCache.save(strategy, request, tokenResponse);
     }
 
 
->>>>>>> 0c29c178
     @Override
     public void completeAcquireToken(int requestCode, int resultCode, final Intent data) {
         mAuthorizationStrategy.completeAuthorization(requestCode, resultCode, data);
