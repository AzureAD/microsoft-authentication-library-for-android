--- conflicted
+++ resolved
@@ -369,47 +369,6 @@
     }
 
     /**
-<<<<<<< HEAD
-     * Creates command parameter for [{@link com.microsoft.identity.common.nativeauth.internal.commands.SignUpStartCommand}] of Native Auth.
-     * @param configuration PCA configuration
-     * @param tokenCache token cache for storing results
-     * @param username email address of the user
-     * @return Command parameter object
-     * @throws ClientException
-     */
-    public static SignUpStartCommandParameters createSignUpStartCommandParameters(
-            @NonNull final NativeAuthPublicClientApplicationConfiguration configuration,
-            @NonNull final OAuth2TokenCache tokenCache,
-            @NonNull final String username,
-            final Map<String, String> userAttributes) {
-        final NativeAuthCIAMAuthority authority = ((NativeAuthCIAMAuthority) configuration.getDefaultAuthority());
-
-        return SignUpStartCommandParameters.builder()
-                .platformComponents(AndroidPlatformComponentsFactory.createFromContext(configuration.getAppContext()))
-                .applicationName(configuration.getAppContext().getPackageName())
-                .applicationVersion(getPackageVersion(configuration.getAppContext()))
-                .clientId(configuration.getClientId())
-                .isSharedDevice(configuration.getIsSharedDevice())
-                .redirectUri(configuration.getRedirectUri())
-                .oAuth2TokenCache(tokenCache)
-                .requiredBrokerProtocolVersion(configuration.getRequiredBrokerProtocolVersion())
-                .sdkType(SdkType.MSAL)
-                .sdkVersion(PublicClientApplication.getSdkVersion())
-                .powerOptCheckEnabled(configuration.isPowerOptCheckForEnabled())
-                .authority(authority)
-                .username(username)
-                .challengeType(configuration.getChallengeTypes())
-                .clientId(configuration.getClientId())
-                .userAttributes(userAttributes)
-                // Start of the flow, so there is no correlation ID to use from a previous API response.
-                // Set it to a default value.
-                .correlationId(DiagnosticContext.INSTANCE.getThreadCorrelationId())
-                .build();
-    }
-
-    /**
-=======
->>>>>>> 1f146d0e
      * Creates command parameter for [{@link com.microsoft.identity.common.nativeauth.internal.commands.SignUpStartCommand}] of Native Auth when password is provided
      * @param configuration PCA configuration
      * @param tokenCache token cache for storing results
@@ -606,53 +565,6 @@
     }
 
     /**
-<<<<<<< HEAD
-     * Creates command parameter for [{@link com.microsoft.identity.common.nativeauth.internal.commands.SignInStartCommand}] of Native Auth.
-     * @param configuration PCA configuration
-     * @param tokenCache token cache for storing results
-     * @param username email address of the user
-     * @return Command parameter object
-     * @throws ClientException
-     */
-    public static SignInStartCommandParameters createSignInStartCommandParameters(
-            @NonNull final NativeAuthPublicClientApplicationConfiguration configuration,
-            @NonNull final OAuth2TokenCache tokenCache,
-            @NonNull final String username) throws ClientException {
-        final AbstractAuthenticationScheme authenticationScheme = AuthenticationSchemeFactory.createScheme(
-                AndroidPlatformComponentsFactory.createFromContext(configuration.getAppContext()),
-                null
-        );
-
-        final NativeAuthCIAMAuthority authority = ((NativeAuthCIAMAuthority) configuration.getDefaultAuthority());
-
-        final SignInStartCommandParameters commandParameters = SignInStartCommandParameters.builder()
-                .platformComponents(AndroidPlatformComponentsFactory.createFromContext(configuration.getAppContext()))
-                .applicationName(configuration.getAppContext().getPackageName())
-                .applicationVersion(getPackageVersion(configuration.getAppContext()))
-                .clientId(configuration.getClientId())
-                .isSharedDevice(configuration.getIsSharedDevice())
-                .redirectUri(configuration.getRedirectUri())
-                .oAuth2TokenCache(tokenCache)
-                .requiredBrokerProtocolVersion(configuration.getRequiredBrokerProtocolVersion())
-                .sdkType(SdkType.MSAL)
-                .sdkVersion(PublicClientApplication.getSdkVersion())
-                .powerOptCheckEnabled(configuration.isPowerOptCheckForEnabled())
-                .authority(authority)
-                .username(username)
-                .authenticationScheme(authenticationScheme)
-                .clientId(configuration.getClientId())
-                .challengeType(configuration.getChallengeTypes())
-                // Start of the flow, so there is no correlation ID to use from a previous API response.
-                // Set it to a default value.
-                .correlationId(DiagnosticContext.INSTANCE.getThreadCorrelationId())
-                .build();
-
-        return commandParameters;
-    }
-
-    /**
-=======
->>>>>>> 1f146d0e
      * Creates command parameter for [{@link com.microsoft.identity.common.nativeauth.internal.commands.SignInStartCommand}] of Native Auth using username and password
      * @param configuration PCA configuration
      * @param tokenCache token cache for storing results
