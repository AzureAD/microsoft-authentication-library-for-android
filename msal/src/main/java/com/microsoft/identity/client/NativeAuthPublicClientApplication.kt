--- conflicted
+++ resolved
@@ -29,32 +29,30 @@
 import com.microsoft.identity.client.internal.CommandParametersAdapter
 import com.microsoft.identity.client.statemachine.BrowserRequiredError
 import com.microsoft.identity.client.statemachine.GeneralError
+import com.microsoft.identity.client.statemachine.InvalidAttributesError
+import com.microsoft.identity.client.statemachine.InvalidEmailError
+import com.microsoft.identity.client.statemachine.InvalidPasswordError
 import com.microsoft.identity.client.statemachine.PasswordIncorrectError
+import com.microsoft.identity.client.statemachine.UserAlreadyExistsError
 import com.microsoft.identity.client.statemachine.UserNotFoundError
-<<<<<<< HEAD
+import com.microsoft.identity.client.statemachine.results.SignInResult
+import com.microsoft.identity.client.statemachine.results.SignInUsingPasswordResult
 import com.microsoft.identity.client.statemachine.results.SignUpResult
 import com.microsoft.identity.client.statemachine.results.SignUpUsingPasswordResult
+import com.microsoft.identity.client.statemachine.states.AccountResult
 import com.microsoft.identity.client.statemachine.states.Callback
 import com.microsoft.identity.client.statemachine.states.SignInAfterSignUpState
+import com.microsoft.identity.client.statemachine.states.SignInCodeRequiredState
+import com.microsoft.identity.client.statemachine.states.SignInPasswordRequiredState
 import com.microsoft.identity.client.statemachine.states.SignUpAttributesRequiredState
 import com.microsoft.identity.client.statemachine.states.SignUpCodeRequiredState
 import com.microsoft.identity.client.statemachine.states.SignUpPasswordRequiredState
 import com.microsoft.identity.common.crypto.AndroidAuthSdkStorageEncryptionManager
 import com.microsoft.identity.common.internal.cache.SharedPreferencesFileManager
 import com.microsoft.identity.common.internal.commands.GetCurrentAccountCommand
+import com.microsoft.identity.common.internal.commands.ResetPasswordStartCommand
+import com.microsoft.identity.common.internal.commands.SignInStartCommand
 import com.microsoft.identity.common.internal.commands.SignUpStartCommand
-=======
-import com.microsoft.identity.client.statemachine.results.SignInResult
-import com.microsoft.identity.client.statemachine.results.SignInUsingPasswordResult
-import com.microsoft.identity.client.statemachine.states.AccountResult
-import com.microsoft.identity.client.statemachine.states.Callback
-import com.microsoft.identity.client.statemachine.states.SignInCodeRequiredState
-import com.microsoft.identity.client.statemachine.states.SignInPasswordRequiredState
-import com.microsoft.identity.common.crypto.AndroidAuthSdkStorageEncryptionManager
-import com.microsoft.identity.common.internal.cache.SharedPreferencesFileManager
-import com.microsoft.identity.common.internal.commands.GetCurrentAccountCommand
-import com.microsoft.identity.common.internal.commands.SignInStartCommand
->>>>>>> 872c8676
 import com.microsoft.identity.common.internal.controllers.LocalMSALController
 import com.microsoft.identity.common.internal.controllers.NativeAuthMsalController
 import com.microsoft.identity.common.internal.net.cache.HttpCache
@@ -62,23 +60,15 @@
 import com.microsoft.identity.common.java.cache.ICacheRecord
 import com.microsoft.identity.common.java.commands.CommandCallback
 import com.microsoft.identity.common.java.controllers.CommandDispatcher
-<<<<<<< HEAD
-import com.microsoft.identity.common.java.controllers.results.ICommandResult
-import com.microsoft.identity.common.java.controllers.results.SignUpCommandResult
-import com.microsoft.identity.common.java.controllers.results.SignUpStartCommandResult
-=======
 import com.microsoft.identity.common.java.controllers.results.INativeAuthCommandResult
 import com.microsoft.identity.common.java.controllers.results.SignInCommandResult
 import com.microsoft.identity.common.java.controllers.results.SignInStartCommandResult
->>>>>>> 872c8676
+import com.microsoft.identity.common.java.controllers.results.SignUpCommandResult
+import com.microsoft.identity.common.java.controllers.results.SignUpStartCommandResult
 import com.microsoft.identity.common.java.eststelemetry.PublicApiId
 import com.microsoft.identity.common.java.exception.BaseException
 import com.microsoft.identity.common.java.logging.LogSession
 import com.microsoft.identity.common.java.logging.Logger
-<<<<<<< HEAD
-import com.microsoft.identity.common.java.logging.Logger.LogLevel
-=======
->>>>>>> 872c8676
 import com.microsoft.identity.common.java.providers.microsoft.azureactivedirectory.AzureActiveDirectory
 import com.microsoft.identity.common.java.util.ResultFuture
 import com.microsoft.identity.common.java.util.StringUtil
@@ -163,13 +153,8 @@
             if (cacheRecords.isNullOrEmpty()) {
                 return null
             }
-<<<<<<< HEAD
-            val account = AccountAdapter.adapt(cacheRecords)
-            if (account.isNullOrEmpty()) {
-=======
             val accountList = AccountAdapter.adapt(cacheRecords)
             if (accountList.isNullOrEmpty()) {
->>>>>>> 872c8676
                 Logger.error(
                     TAG,
                     "Returned cacheRecords were adapted into empty or null IAccount list. " +
@@ -179,11 +164,7 @@
                 )
                 return null
             }
-<<<<<<< HEAD
-            if (account.size != 1) {
-=======
             if (accountList.size != 1) {
->>>>>>> 872c8676
                 Logger.warn(
                     TAG,
                     "Returned cacheRecords were adapted into multiple IAccount. " +
@@ -191,11 +172,7 @@
                         "Returning the first adapted account."
                 )
             }
-<<<<<<< HEAD
-            return account[0]
-=======
             return accountList[0]
->>>>>>> 872c8676
         }
     }
 
@@ -243,33 +220,6 @@
         }
     }
 
-<<<<<<< HEAD
-    interface SignUpUsingPasswordCallback : Callback<SignUpUsingPasswordResult>
-
-    /**
-     * Sign up the account using username and password; callback variant.
-     *
-     * @param username username of the account to sign up.
-     * @param password password of the account to sign up.
-     * @param attributes (Optional) user attributes to be used during account creation
-     * @param callback [com.microsoft.identity.client.NativeAuthPublicClientApplication.SignUpUsingPasswordCallback] to receive the result.
-     * @return [com.microsoft.identity.client.statemachine.results.SignUpUsingPasswordResult] see detailed possible return state under the object.
-     * @throws MsalClientException if an account is already signed in.
-     */
-    override fun signUpUsingPassword(
-        username: String,
-        password: String,
-        attributes: UserAttributes?,
-        callback: SignUpUsingPasswordCallback
-    ) {
-        LogSession.logMethodCall(TAG, "${TAG}.signUpUsingPassword")
-        pcaScope.launch {
-            try {
-                val result = signUpUsingPassword(username, password, attributes)
-                callback.onResult(result)
-            } catch (e: MsalException) {
-                Logger.error(TAG, "Exception thrown in signUpUsingPassword", e)
-=======
     /**
      * Retrieve the current signed in account from cache; Kotlin coroutines variant.
      *
@@ -308,52 +258,12 @@
                 callback.onResult(result)
             } catch (e: MsalException) {
                 Logger.error(TAG, "Exception thrown in signIn", e)
->>>>>>> 872c8676
                 callback.onError(e)
             }
         }
     }
 
     /**
-<<<<<<< HEAD
-     * Sign up the account using username and password. Kotlin coroutines variant.
-     *
-     * @param username username of the account to sign up.
-     * @param password password of the account to sign up.
-     * @param attributes (Optional) user attributes to be used during account creation
-     * @return [com.microsoft.identity.client.statemachine.results.SignUpUsingPasswordResult] see detailed possible return state under the object.
-     * @throws MsalClientException if an account is already signed in.
-     */
-    override suspend fun signUpUsingPassword(
-        username: String,
-        password: String,
-        attributes: UserAttributes?
-    ): SignUpUsingPasswordResult {
-        LogSession.logMethodCall(TAG, "${TAG}.signUpUsingPassword(username: String, password: String, attributes: UserAttributes?)")
-
-        return withContext(Dispatchers.IO) {
-            val doesAccountExist = checkForPersistedAccount().get()
-            if (doesAccountExist) {
-                throw MsalClientException(
-                    MsalClientException.INVALID_PARAMETER,
-                    "An account is already signed in."
-                )
-            }
-
-            val parameters =
-                CommandParametersAdapter.createSignUpStartUsingPasswordCommandParameters(
-                    nativeAuthConfig,
-                    nativeAuthConfig.oAuth2TokenCache,
-                    username,
-                    password,
-                    attributes?.toMap()
-                )
-
-            val command = SignUpStartCommand(
-                parameters,
-                NativeAuthMsalController(),
-                PublicApiId.NATIVE_AUTH_SIGN_UP_START_WITH_PASSWORD
-=======
      * Sign in a user with a given username; Kotlin coroutines variant.
      *
      * @param username username of the account to sign in.
@@ -368,7 +278,18 @@
         return withContext(Dispatchers.IO) {
             LogSession.logMethodCall(TAG, "${TAG}.signIn")
 
-            verifyUserIsNotSignedIn()
+            val doesAccountExist = checkForPersistedAccount().get()
+            if (doesAccountExist) {
+                Logger.error(
+                    TAG,
+                    "An account is already signed in.",
+                    null
+                )
+                throw MsalClientException(
+                    MsalClientException.INVALID_PARAMETER,
+                    "An account is already signed in."
+                )
+            }
 
             val params = CommandParametersAdapter.createSignInStartCommandParameters(
                 nativeAuthConfig,
@@ -380,103 +301,20 @@
                 params,
                 NativeAuthMsalController(),
                 PublicApiId.NATIVE_AUTH_SIGN_IN_WITH_EMAIL
->>>>>>> 872c8676
             )
 
             val rawCommandResult = CommandDispatcher.submitSilentReturningFuture(command).get()
 
-<<<<<<< HEAD
-            return@withContext when (val result = rawCommandResult.checkAndWrapCommandResultType<SignUpStartCommandResult>()) {
-                is SignUpCommandResult.AuthNotSupported -> {
-                    SignUpUsingPasswordResult.AuthNotSupported(
-                        error = GeneralError(
-                            errorMessage = result.errorDescription,
-                            error = result.error,
-                            correlationId = result.correlationId
-                        )
-                    )
-                }
-
-                is SignUpCommandResult.InvalidPassword -> {
-                    SignUpResult.InvalidPassword(
-                        InvalidPasswordError(
-                            error = result.error,
-                            errorMessage = result.errorDescription,
-                            correlationId = result.correlationId
-                        )
-                    )
-                }
-
-                is SignUpCommandResult.AttributesRequired -> {
-                    SignUpResult.AttributesRequired(
-                        nextState = SignUpAttributesRequiredState(
-                            flowToken = result.signupToken,
-                            username = username,
-                            config = nativeAuthConfig
-                        ),
-                        requiredAttributes = result.requiredAttributes.toListOfRequiredUserAttribute()
-                    )
-                }
-
-                is SignUpCommandResult.CodeRequired -> {
-                    SignUpResult.CodeRequired(
-                        nextState = SignUpCodeRequiredState(
-                            flowToken = result.signupToken,
-                            username = username,
-=======
             return@withContext when (val result = rawCommandResult.checkAndWrapCommandResultType<SignInStartCommandResult>()) {
                 is SignInCommandResult.CodeRequired -> {
                     SignInResult.CodeRequired(
                         nextState = SignInCodeRequiredState(
                             flowToken = result.credentialToken,
                             scopes = scopes,
->>>>>>> 872c8676
                             config = nativeAuthConfig
                         ),
                         codeLength = result.codeLength,
                         sentTo = result.challengeTargetLabel,
-<<<<<<< HEAD
-                        channel = result.challengeChannel,
-                    )
-                }
-
-                is SignUpCommandResult.UsernameAlreadyExists -> {
-                    SignUpResult.UserAlreadyExists(
-                        error = UserAlreadyExistsError(
-                            errorMessage = result.errorDescription,
-                            error = result.error,
-                            correlationId = result.correlationId
-                        )
-                    )
-                }
-
-                is SignUpCommandResult.InvalidEmail -> {
-                    SignUpResult.InvalidEmail(
-                        error = InvalidEmailError(
-                            errorMessage = result.errorDescription,
-                            error = result.error,
-                            correlationId = result.correlationId
-                        )
-                    )
-                }
-
-                is SignUpCommandResult.InvalidAttributes -> {
-                    SignUpResult.InvalidAttributes(
-                        error = InvalidAttributesError(
-                            errorMessage = result.errorDescription,
-                            error = result.error,
-                            correlationId = result.correlationId
-                        ),
-                        invalidAttributes = result.invalidAttributes
-                    )
-                }
-
-                is SignUpCommandResult.Complete -> {
-                    SignUpResult.Complete(
-                        nextState = SignInAfterSignUpState(
-                            signInVerificationCode = result.signInSLT,
-                            username = username,
-=======
                         channel = result.challengeChannel
                     )
                 }
@@ -507,35 +345,10 @@
                         nextState = SignInPasswordRequiredState(
                             flowToken = result.credentialToken,
                             scopes = scopes,
->>>>>>> 872c8676
                             config = nativeAuthConfig
                         )
                     )
                 }
-<<<<<<< HEAD
-
-                is ICommandResult.Redirect -> {
-                    SignUpResult.BrowserRequired(
-                        error = BrowserRequiredError(
-                            correlationId = result.correlationId
-                        )
-                    )
-                }
-
-                is ICommandResult.UnknownError -> {
-                    SignUpResult.UnexpectedError(
-                        error = GeneralError(
-                            errorMessage = result.errorDescription,
-                            error = result.error,
-                            correlationId = result.correlationId,
-                            details = result.details,
-                            exception = result.exception
-                        )
-                    )
-                }
-
-                is SignUpCommandResult.PasswordRequired -> {
-=======
                 is SignInCommandResult.InvalidCredentials -> {
                     Logger.warn(
                         TAG,
@@ -551,16 +364,11 @@
                     )
                 }
                 is SignInCommandResult.Complete -> {
->>>>>>> 872c8676
                     Logger.warn(
                         TAG,
                         "Unexpected result $result"
                     )
-<<<<<<< HEAD
-                    SignUpResult.UnexpectedError(
-=======
                     SignInResult.UnexpectedError(
->>>>>>> 872c8676
                         error = GeneralError(
                             errorMessage = "Unexpected state",
                             error = "unexpected_state",
@@ -568,36 +376,6 @@
                         )
                     )
                 }
-<<<<<<< HEAD
-            }
-        }
-    }
-
-    interface SignUpCallback : Callback<SignUpResult>
-
-    /**
-     * Sign up the account starting from a username; callback variant.
-     *
-     * @param username username of the account to sign up.
-     * @param attributes (Optional) user attributes to be used during account creation.
-     * @param callback [com.microsoft.identity.client.NativeAuthPublicClientApplication.SignUpCallback] to receive the result.
-     * @return [com.microsoft.identity.client.statemachine.results.SignUpResult] see detailed possible return state under the object.
-     * @throws MsalClientException if an account is already signed in.
-     */
-    override fun signUp(
-        username: String,
-        attributes: UserAttributes?,
-        callback: SignUpCallback
-    ) {
-        LogSession.logMethodCall(TAG, "${TAG}.signUp")
-
-        pcaScope.launch {
-            try {
-                val result = signUp(username, attributes)
-                callback.onResult(result)
-            } catch (e: MsalException) {
-                Logger.error(TAG, "Exception thrown in signUp", e)
-=======
                 is INativeAuthCommandResult.Redirect -> {
                     SignInResult.BrowserRequired(
                         error = BrowserRequiredError(
@@ -634,179 +412,12 @@
                 callback.onResult(result)
             } catch (e: MsalException) {
                 Logger.error(TAG, "Exception thrown in signInUsingPassword", e)
->>>>>>> 872c8676
                 callback.onError(e)
             }
         }
     }
 
     /**
-<<<<<<< HEAD
-     * Sign up the account starting from a username; Kotlin coroutines variant.
-     *
-     * @param username username of the account to sign up.
-     * @param attributes (Optional) user attributes to be used during account creation.
-     * @return [com.microsoft.identity.client.statemachine.results.SignUpResult] see detailed possible return state under the object.
-     * @throws MsalClientException if an account is already signed in.
-     */
-    override suspend fun signUp(
-        username: String,
-        attributes: UserAttributes?
-    ): SignUpResult {
-        LogSession.logMethodCall(TAG, "${TAG}.signUp(username: String, attributes: UserAttributes?)")
-
-        return withContext(Dispatchers.IO) {
-            val doesAccountExist = checkForPersistedAccount().get()
-            if (doesAccountExist) {
-                throw MsalClientException(
-                    MsalClientException.INVALID_PARAMETER,
-                    "An account is already signed in."
-                )
-            }
-
-            val parameters =
-                CommandParametersAdapter.createSignUpStartCommandParameters(
-                    nativeAuthConfig,
-                    nativeAuthConfig.oAuth2TokenCache,
-                    username,
-                    attributes?.userAttributes
-                )
-
-            val command = SignUpStartCommand(
-                parameters,
-                NativeAuthMsalController(),
-                PublicApiId.NATIVE_AUTH_SIGN_UP_START
-            )
-            val rawCommandResult = CommandDispatcher.submitSilentReturningFuture(command).get()
-
-            return@withContext when (val result = rawCommandResult.checkAndWrapCommandResultType<SignUpStartCommandResult>()) {
-                is SignUpCommandResult.AttributesRequired -> {
-                    SignUpResult.AttributesRequired(
-                        nextState = SignUpAttributesRequiredState(
-                            flowToken = result.signupToken,
-                            username = username,
-                            config = nativeAuthConfig
-                        ),
-                        requiredAttributes = result.requiredAttributes.toListOfRequiredUserAttribute()
-                    )
-                }
-
-                is SignUpCommandResult.CodeRequired -> {
-                    SignUpResult.CodeRequired(
-                        nextState = SignUpCodeRequiredState(
-                            flowToken = result.signupToken,
-                            username = username,
-                            config = nativeAuthConfig
-                        ),
-                        codeLength = result.codeLength,
-                        sentTo = result.challengeTargetLabel,
-                        channel = result.challengeChannel,
-                    )
-                }
-
-                is SignUpCommandResult.UsernameAlreadyExists -> {
-                    SignUpResult.UserAlreadyExists(
-                        error = UserAlreadyExistsError(
-                            errorMessage = result.errorDescription,
-                            error = result.error,
-                            correlationId = result.correlationId
-                        )
-                    )
-                }
-
-                is SignUpCommandResult.InvalidEmail -> {
-                    SignUpResult.InvalidEmail(
-                        error = InvalidEmailError(
-                            errorMessage = result.errorDescription,
-                            error = result.error,
-                            correlationId = result.correlationId
-                        )
-                    )
-                }
-
-                is SignUpCommandResult.InvalidAttributes -> {
-                    SignUpResult.InvalidAttributes(
-                        error = InvalidAttributesError(
-                            errorMessage = result.errorDescription,
-                            error = result.error,
-                            correlationId = result.correlationId
-                        ),
-                        invalidAttributes = result.invalidAttributes
-                    )
-                }
-
-                is SignUpCommandResult.PasswordRequired -> {
-                    SignUpResult.PasswordRequired(
-                        nextState = SignUpPasswordRequiredState(
-                            flowToken = result.signupToken,
-                            username = username,
-                            config = nativeAuthConfig
-                        )
-                    )
-                }
-
-                is SignUpCommandResult.Complete -> {
-                    SignUpResult.Complete(
-                        nextState = SignInAfterSignUpState(
-                            signInVerificationCode = result.signInSLT,
-                            username = username,
-                            config = nativeAuthConfig
-                        )
-                    )
-                }
-
-                is ICommandResult.Redirect -> {
-                    SignUpResult.BrowserRequired(
-                        error = BrowserRequiredError(
-                            correlationId = result.correlationId
-                        )
-                    )
-                }
-
-                is ICommandResult.UnknownError -> {
-                    SignUpResult.UnexpectedError(
-                        error = GeneralError(
-                            errorMessage = result.errorDescription,
-                            error = result.error,
-                            correlationId = result.correlationId,
-                            details = result.details,
-                            exception = result.exception
-                        )
-                    )
-                }
-
-                is SignUpCommandResult.InvalidPassword -> {
-                    Logger.warn(
-                        TAG,
-                        "Unexpected result $result"
-                    )
-                    SignUpResult.UnexpectedError(
-                        error = GeneralError(
-                            errorMessage = "Unexpected state",
-                            error = "unexpected_state",
-                            correlationId = result.correlationId
-                        )
-                    )
-                }
-
-                is SignUpCommandResult.AuthNotSupported -> {
-                    Logger.warn(
-                        TAG,
-                        "Unexpected result $result"
-                    )
-                    SignUpResult.UnexpectedError(
-                        error = GeneralError(
-                            errorMessage = "Unexpected state",
-                            error = "unexpected_state",
-                            correlationId = result.correlationId
-                        )
-                    )
-                }
-            }
-        }
-    }
-
-=======
      * Sign in the account using username and password; Kotlin coroutines variant.
      *
      * @param username username of the account to sign in.
@@ -824,7 +435,18 @@
         return withContext(Dispatchers.IO) {
             LogSession.logMethodCall(TAG, "${TAG}.signInUsingPassword.withContext")
 
-            verifyUserIsNotSignedIn()
+            val doesAccountExist = checkForPersistedAccount().get()
+            if (doesAccountExist) {
+                Logger.error(
+                    TAG,
+                    "An account is already signed in.",
+                    null
+                )
+                throw MsalClientException(
+                    MsalClientException.INVALID_PARAMETER,
+                    "An account is already signed in."
+                )
+            }
 
             val params =
                 CommandParametersAdapter.createSignInStartUsingPasswordCommandParameters(
@@ -835,8 +457,7 @@
                     scopes
                 )
 
-            try
-            {
+            try {
                 val command = SignInStartCommand(
                     params,
                     NativeAuthMsalController(),
@@ -937,6 +558,402 @@
             }
         }
     }
+
+    interface SignUpUsingPasswordCallback : Callback<SignUpUsingPasswordResult>
+
+    /**
+     * Sign up the account using username and password; callback variant.
+     *
+     * @param username username of the account to sign up.
+     * @param password password of the account to sign up.
+     * @param attributes (Optional) user attributes to be used during account creation
+     * @param callback [com.microsoft.identity.client.NativeAuthPublicClientApplication.SignUpUsingPasswordCallback] to receive the result.
+     * @return [com.microsoft.identity.client.statemachine.results.SignUpUsingPasswordResult] see detailed possible return state under the object.
+     * @throws MsalClientException if an account is already signed in.
+     */
+    override fun signUpUsingPassword(
+        username: String,
+        password: CharArray,
+        attributes: UserAttributes?,
+        callback: SignUpUsingPasswordCallback
+    ) {
+        LogSession.logMethodCall(TAG, "${TAG}.signUpUsingPassword")
+        pcaScope.launch {
+            try {
+                val result = signUpUsingPassword(username, password, attributes)
+                callback.onResult(result)
+            } catch (e: MsalException) {
+                Logger.error(TAG, "Exception thrown in signUpUsingPassword", e)
+                callback.onError(e)
+            }
+        }
+    }
+
+    /**
+     * Sign up the account using username and password. Kotlin coroutines variant.
+     *
+     * @param username username of the account to sign up.
+     * @param password password of the account to sign up.
+     * @param attributes (Optional) user attributes to be used during account creation
+     * @return [com.microsoft.identity.client.statemachine.results.SignUpUsingPasswordResult] see detailed possible return state under the object.
+     * @throws MsalClientException if an account is already signed in.
+     */
+    override suspend fun signUpUsingPassword(
+        username: String,
+        password: CharArray,
+        attributes: UserAttributes?
+    ): SignUpUsingPasswordResult {
+        LogSession.logMethodCall(TAG, "${TAG}.signUpUsingPassword(username: String, password: String, attributes: UserAttributes?)")
+
+        return withContext(Dispatchers.IO) {
+            val doesAccountExist = checkForPersistedAccount().get()
+            if (doesAccountExist) {
+                throw MsalClientException(
+                    MsalClientException.INVALID_PARAMETER,
+                    "An account is already signed in."
+                )
+            }
+
+            val parameters =
+                CommandParametersAdapter.createSignUpStartUsingPasswordCommandParameters(
+                    nativeAuthConfig,
+                    nativeAuthConfig.oAuth2TokenCache,
+                    username,
+                    password,
+                    attributes?.toMap()
+                )
+
+            val command = SignUpStartCommand(
+                parameters,
+                NativeAuthMsalController(),
+                PublicApiId.NATIVE_AUTH_SIGN_UP_START_WITH_PASSWORD
+            )
+
+            try {
+                val rawCommandResult = CommandDispatcher.submitSilentReturningFuture(command).get()
+
+                return@withContext when (val result =
+                    rawCommandResult.checkAndWrapCommandResultType<SignUpStartCommandResult>()) {
+                    is SignUpCommandResult.AuthNotSupported -> {
+                        SignUpUsingPasswordResult.AuthNotSupported(
+                            error = GeneralError(
+                                errorMessage = result.errorDescription,
+                                error = result.error,
+                                correlationId = result.correlationId
+                            )
+                        )
+                    }
+
+                    is SignUpCommandResult.InvalidPassword -> {
+                        SignUpResult.InvalidPassword(
+                            InvalidPasswordError(
+                                error = result.error,
+                                errorMessage = result.errorDescription,
+                                correlationId = result.correlationId
+                            )
+                        )
+                    }
+
+                    is SignUpCommandResult.AttributesRequired -> {
+                        SignUpResult.AttributesRequired(
+                            nextState = SignUpAttributesRequiredState(
+                                flowToken = result.signupToken,
+                                username = username,
+                                config = nativeAuthConfig
+                            ),
+                            requiredAttributes = result.requiredAttributes.toListOfRequiredUserAttribute()
+                        )
+                    }
+
+                    is SignUpCommandResult.CodeRequired -> {
+                        SignUpResult.CodeRequired(
+                            nextState = SignUpCodeRequiredState(
+                                flowToken = result.signupToken,
+                                username = username,
+                                config = nativeAuthConfig
+                            ),
+                            codeLength = result.codeLength,
+                            sentTo = result.challengeTargetLabel,
+                            channel = result.challengeChannel,
+                        )
+                    }
+
+                    is SignUpCommandResult.UsernameAlreadyExists -> {
+                        SignUpResult.UserAlreadyExists(
+                            error = UserAlreadyExistsError(
+                                errorMessage = result.errorDescription,
+                                error = result.error,
+                                correlationId = result.correlationId
+                            )
+                        )
+                    }
+
+                    is SignUpCommandResult.InvalidEmail -> {
+                        SignUpResult.InvalidEmail(
+                            error = InvalidEmailError(
+                                errorMessage = result.errorDescription,
+                                error = result.error,
+                                correlationId = result.correlationId
+                            )
+                        )
+                    }
+
+                    is SignUpCommandResult.InvalidAttributes -> {
+                        SignUpResult.InvalidAttributes(
+                            error = InvalidAttributesError(
+                                errorMessage = result.errorDescription,
+                                error = result.error,
+                                correlationId = result.correlationId
+                            ),
+                            invalidAttributes = result.invalidAttributes
+                        )
+                    }
+
+                    is SignUpCommandResult.Complete -> {
+                        SignUpResult.Complete(
+                            nextState = SignInAfterSignUpState(
+                                signInVerificationCode = result.signInSLT,
+                                username = username,
+                                config = nativeAuthConfig
+                            )
+                        )
+                    }
+
+                    is INativeAuthCommandResult.Redirect -> {
+                        SignUpResult.BrowserRequired(
+                            error = BrowserRequiredError(
+                                correlationId = result.correlationId
+                            )
+                        )
+                    }
+
+                    is INativeAuthCommandResult.UnknownError -> {
+                        SignUpResult.UnexpectedError(
+                            error = GeneralError(
+                                errorMessage = result.errorDescription,
+                                error = result.error,
+                                correlationId = result.correlationId,
+                                details = result.details,
+                                exception = result.exception
+                            )
+                        )
+                    }
+
+                    is SignUpCommandResult.PasswordRequired -> {
+                        Logger.warn(
+                            TAG,
+                            "Unexpected result $result"
+                        )
+                        SignUpResult.UnexpectedError(
+                            error = GeneralError(
+                                errorMessage = "Unexpected state",
+                                error = "unexpected_state",
+                                correlationId = "UNSET"
+                            )
+                        )
+                    }
+                }
+            } finally {
+                StringUtil.overwriteWithNull(parameters.password)
+            }
+        }
+    }
+
+    interface SignUpCallback : Callback<SignUpResult>
+
+    /**
+     * Sign up the account starting from a username; callback variant.
+     *
+     * @param username username of the account to sign up.
+     * @param attributes (Optional) user attributes to be used during account creation.
+     * @param callback [com.microsoft.identity.client.NativeAuthPublicClientApplication.SignUpCallback] to receive the result.
+     * @return [com.microsoft.identity.client.statemachine.results.SignUpResult] see detailed possible return state under the object.
+     * @throws MsalClientException if an account is already signed in.
+     */
+    override fun signUp(
+        username: String,
+        attributes: UserAttributes?,
+        callback: SignUpCallback
+    ) {
+        LogSession.logMethodCall(TAG, "${TAG}.signUp")
+
+        pcaScope.launch {
+            try {
+                val result = signUp(username, attributes)
+                callback.onResult(result)
+            } catch (e: MsalException) {
+                Logger.error(TAG, "Exception thrown in signUp", e)
+                callback.onError(e)
+            }
+        }
+    }
+
+    /**
+     * Sign up the account starting from a username; Kotlin coroutines variant.
+     *
+     * @param username username of the account to sign up.
+     * @param attributes (Optional) user attributes to be used during account creation.
+     * @return [com.microsoft.identity.client.statemachine.results.SignUpResult] see detailed possible return state under the object.
+     * @throws MsalClientException if an account is already signed in.
+     */
+    override suspend fun signUp(
+        username: String,
+        attributes: UserAttributes?
+    ): SignUpResult {
+        LogSession.logMethodCall(TAG, "${TAG}.signUp(username: String, attributes: UserAttributes?)")
+
+        return withContext(Dispatchers.IO) {
+            val doesAccountExist = checkForPersistedAccount().get()
+            if (doesAccountExist) {
+                throw MsalClientException(
+                    MsalClientException.INVALID_PARAMETER,
+                    "An account is already signed in."
+                )
+            }
+
+            val parameters =
+                CommandParametersAdapter.createSignUpStartCommandParameters(
+                    nativeAuthConfig,
+                    nativeAuthConfig.oAuth2TokenCache,
+                    username,
+                    attributes?.userAttributes
+                )
+
+            val command = SignUpStartCommand(
+                parameters,
+                NativeAuthMsalController(),
+                PublicApiId.NATIVE_AUTH_SIGN_UP_START
+            )
+            val rawCommandResult = CommandDispatcher.submitSilentReturningFuture(command).get()
+
+            return@withContext when (val result = rawCommandResult.checkAndWrapCommandResultType<SignUpStartCommandResult>()) {
+                is SignUpCommandResult.AttributesRequired -> {
+                    SignUpResult.AttributesRequired(
+                        nextState = SignUpAttributesRequiredState(
+                            flowToken = result.signupToken,
+                            username = username,
+                            config = nativeAuthConfig
+                        ),
+                        requiredAttributes = result.requiredAttributes.toListOfRequiredUserAttribute()
+                    )
+                }
+
+                is SignUpCommandResult.CodeRequired -> {
+                    SignUpResult.CodeRequired(
+                        nextState = SignUpCodeRequiredState(
+                            flowToken = result.signupToken,
+                            username = username,
+                            config = nativeAuthConfig
+                        ),
+                        codeLength = result.codeLength,
+                        sentTo = result.challengeTargetLabel,
+                        channel = result.challengeChannel,
+                    )
+                }
+
+                is SignUpCommandResult.UsernameAlreadyExists -> {
+                    SignUpResult.UserAlreadyExists(
+                        error = UserAlreadyExistsError(
+                            errorMessage = result.errorDescription,
+                            error = result.error,
+                            correlationId = result.correlationId
+                        )
+                    )
+                }
+
+                is SignUpCommandResult.InvalidEmail -> {
+                    SignUpResult.InvalidEmail(
+                        error = InvalidEmailError(
+                            errorMessage = result.errorDescription,
+                            error = result.error,
+                            correlationId = result.correlationId
+                        )
+                    )
+                }
+
+                is SignUpCommandResult.InvalidAttributes -> {
+                    SignUpResult.InvalidAttributes(
+                        error = InvalidAttributesError(
+                            errorMessage = result.errorDescription,
+                            error = result.error,
+                            correlationId = result.correlationId
+                        ),
+                        invalidAttributes = result.invalidAttributes
+                    )
+                }
+
+                is SignUpCommandResult.PasswordRequired -> {
+                    SignUpResult.PasswordRequired(
+                        nextState = SignUpPasswordRequiredState(
+                            flowToken = result.signupToken,
+                            username = username,
+                            config = nativeAuthConfig
+                        )
+                    )
+                }
+
+                is SignUpCommandResult.Complete -> {
+                    SignUpResult.Complete(
+                        nextState = SignInAfterSignUpState(
+                            signInVerificationCode = result.signInSLT,
+                            username = username,
+                            config = nativeAuthConfig
+                        )
+                    )
+                }
+
+                is INativeAuthCommandResult.Redirect -> {
+                    SignUpResult.BrowserRequired(
+                        error = BrowserRequiredError(
+                            correlationId = result.correlationId
+                        )
+                    )
+                }
+
+                is INativeAuthCommandResult.UnknownError -> {
+                    SignUpResult.UnexpectedError(
+                        error = GeneralError(
+                            errorMessage = result.errorDescription,
+                            error = result.error,
+                            correlationId = result.correlationId,
+                            details = result.details,
+                            exception = result.exception
+                        )
+                    )
+                }
+
+                is SignUpCommandResult.InvalidPassword -> {
+                    Logger.warn(
+                        TAG,
+                        "Unexpected result $result"
+                    )
+                    SignUpResult.UnexpectedError(
+                        error = GeneralError(
+                            errorMessage = "Unexpected state",
+                            error = "unexpected_state",
+                            correlationId = result.correlationId
+                        )
+                    )
+                }
+
+                is SignUpCommandResult.AuthNotSupported -> {
+                    Logger.warn(
+                        TAG,
+                        "Unexpected result $result"
+                    )
+                    SignUpResult.UnexpectedError(
+                        error = GeneralError(
+                            errorMessage = "Unexpected state",
+                            error = "unexpected_state",
+                            correlationId = result.correlationId
+                        )
+                    )
+                }
+            }
+        }
+    }
+
+
 
     private fun verifyUserIsNotSignedIn() {
         val doesAccountExist = checkForPersistedAccount().get()
@@ -953,7 +970,6 @@
         }
     }
 
->>>>>>> 872c8676
     private fun checkForPersistedAccount(): ResultFuture<Boolean> {
         LogSession.logMethodCall(TAG, "${TAG}.checkForPersistedAccount")
         val future = ResultFuture<Boolean>()
