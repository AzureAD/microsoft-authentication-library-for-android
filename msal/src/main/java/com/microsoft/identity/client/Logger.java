--- conflicted
+++ resolved
@@ -66,11 +66,8 @@
     private static final Logger sINSTANCE = new Logger();
 
     private AtomicReference<ILoggerCallback> mExternalLogger = new AtomicReference<>(null);
-<<<<<<< HEAD
-=======
     private boolean mLogcatLogEnabled = false;
     private boolean mEnablePII = false;
->>>>>>> f018171f
 
     /**
      * @return The single instance of {@link Logger}.
