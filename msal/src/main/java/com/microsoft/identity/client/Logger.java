--- conflicted
+++ resolved
@@ -66,11 +66,6 @@
     private static final Logger sINSTANCE = new Logger();
 
     private AtomicReference<ILoggerCallback> mExternalLogger = new AtomicReference<>(null);
-<<<<<<< HEAD
-    private boolean mLogcatLogEnabled = false;
-    private boolean mEnablePII = false;
-=======
->>>>>>> 4b68a94a
 
     /**
      * @return The single instance of {@link Logger}.
