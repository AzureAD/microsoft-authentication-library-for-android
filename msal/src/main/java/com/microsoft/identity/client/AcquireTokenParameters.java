//  Copyright (c) Microsoft Corporation.
//  All rights reserved.
//
//  This code is licensed under the MIT License.
//
//  Permission is hereby granted, free of charge, to any person obtaining a copy
//  of this software and associated documentation files(the "Software"), to deal
//  in the Software without restriction, including without limitation the rights
//  to use, copy, modify, merge, publish, distribute, sublicense, and / or sell
//  copies of the Software, and to permit persons to whom the Software is
//  furnished to do so, subject to the following conditions :
//
//  The above copyright notice and this permission notice shall be included in
//  all copies or substantial portions of the Software.
//
//  THE SOFTWARE IS PROVIDED "AS IS", WITHOUT WARRANTY OF ANY KIND, EXPRESS OR
//  IMPLIED, INCLUDING BUT NOT LIMITED TO THE WARRANTIES OF MERCHANTABILITY,
//  FITNESS FOR A PARTICULAR PURPOSE AND NONINFRINGEMENT. IN NO EVENT SHALL THE
//  AUTHORS OR COPYRIGHT HOLDERS BE LIABLE FOR ANY CLAIM, DAMAGES OR OTHER
//  LIABILITY, WHETHER IN AN ACTION OF CONTRACT, TORT OR OTHERWISE, ARISING FROM,
//  OUT OF OR IN CONNECTION WITH THE SOFTWARE OR THE USE OR OTHER DEALINGS IN
//  THE SOFTWARE.

package com.microsoft.identity.client;

import android.app.Activity;
import android.util.Pair;

import java.util.List;

/**
 * Encapsulates the parameters passed to the acquireToken methods of PublicClientApplication
 */
public class AcquireTokenParameters extends TokenParameters {

    private Activity mActivity;
    private String mLoginHint;
    private Prompt mPrompt;
    private List<String> mExtraScopesToConsent;
    private List<Pair<String, String>> mExtraQueryStringParameters;
    private AuthenticationCallback mCallback;

    public AcquireTokenParameters(AcquireTokenParameters.Builder builder) {
        super(builder);
        mActivity = builder.mActivity;
        mLoginHint = builder.mLoginHint;
        mPrompt = builder.mPrompt;
        mExtraScopesToConsent = builder.mExtraScopesToConsent;
        mExtraQueryStringParameters = builder.mExtraQueryStringParameters;
        mCallback = builder.mCallback;
    }

    /**
     * Non-null {@link Activity} that will be used as the parent activity for launching the {@link AuthenticationActivity}
     *
     * @return
     */
    public Activity getActivity() {
        return mActivity;
    }


    /**
     * Optional. Gets the login hint sent along with the authorization request.
     *
     * @return
     */
    public String getLoginHint() {
        return mLoginHint;
    }

    /**
     * Sets the login hint sent along with the authorization request.
     *
     * @param loginHint
     */
    void setLoginHint(String loginHint) {
        this.mLoginHint = loginHint;
    }

    /**
     * Controls the value of the prompt parameter sent along with the authorization request.
     *
     * @return
     */
    public Prompt getPrompt() {
        return mPrompt;
<<<<<<< HEAD
    }

    /**
     * Controls the value of the prompt parameter sent along with the authorization request.
     *
     * @param prompt
     */
    public void setPrompt(Prompt prompt) {
        this.mPrompt = prompt;
=======
>>>>>>> c7155a67
    }

    /**
     * These are additional scopes that you would like the user to authorize the use of, while getting consent
     * for the first set of scopes
     *
     * @return
     */
    public List<String> getExtraScopesToConsent() {
        return mExtraScopesToConsent;
    }

    /**
     * If you've been instructed to pass additional query string parameters to the authorization endpoint.  You can get these here.
     * Otherwise... would recommend not touching.
     *
     * @return
     */
    public List<Pair<String, String>> getExtraQueryStringParameters() {
        return mExtraQueryStringParameters;
    }

    /**
     * The Non-null {@link AuthenticationCallback} to receive the result back.
     * 1) If user cancels the flow by pressing the device back button, the result will be sent
     * back via {@link AuthenticationCallback#onCancel()}.
     * 2) If the sdk successfully receives the token back, result will be sent back via
     * {@link AuthenticationCallback#onSuccess(IAuthenticationResult)}
     * 3) All the other errors will be sent back via
     * {@link AuthenticationCallback#onError(com.microsoft.identity.client.exception.MsalException)}.
     *
     * @return
     */
    public AuthenticationCallback getCallback() {
        return mCallback;
    }

    public static class Builder extends TokenParameters.Builder<AcquireTokenParameters.Builder> {

        private Activity mActivity;
        private String mLoginHint;
        private Prompt mPrompt;
        private List<String> mExtraScopesToConsent;
        private List<Pair<String, String>> mExtraQueryStringParameters;
        private AuthenticationCallback mCallback;

        public AcquireTokenParameters.Builder startAuthorizationFromActivity(Activity activity) {
            mActivity = activity;
            return self();
        }

        public AcquireTokenParameters.Builder withLoginHint(String loginHint) {
            mLoginHint = loginHint;
            return self();
        }

        public AcquireTokenParameters.Builder withPrompt(Prompt prompt) {
            mPrompt = prompt;
            return self();
        }

        public AcquireTokenParameters.Builder withOtherScopesToAuthorize(List<String> scopes) {
            mExtraScopesToConsent = scopes;
            return self();
        }

        public AcquireTokenParameters.Builder withAuthorizationQueryStringParameters(
                List<Pair<String, String>> parameters) {
            mExtraQueryStringParameters = parameters;
            return self();
        }

        public AcquireTokenParameters.Builder withCallback(
                final AuthenticationCallback authenticationCallback) {
            mCallback = authenticationCallback;
            return self();
        }

        @Override
        public AcquireTokenParameters.Builder self() {
            return this;
        }

        public AcquireTokenParameters build() {
            return new AcquireTokenParameters(this);
        }
    }

}<|MERGE_RESOLUTION|>--- conflicted
+++ resolved
@@ -85,18 +85,6 @@
      */
     public Prompt getPrompt() {
         return mPrompt;
-<<<<<<< HEAD
-    }
-
-    /**
-     * Controls the value of the prompt parameter sent along with the authorization request.
-     *
-     * @param prompt
-     */
-    public void setPrompt(Prompt prompt) {
-        this.mPrompt = prompt;
-=======
->>>>>>> c7155a67
     }
 
     /**
