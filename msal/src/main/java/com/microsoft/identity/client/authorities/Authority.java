--- conflicted
+++ resolved
@@ -25,12 +25,10 @@
 import android.net.Uri;
 
 import com.google.gson.annotations.SerializedName;
-<<<<<<< HEAD
+
 import com.microsoft.identity.client.MsalClientException;
 import com.microsoft.identity.common.internal.providers.microsoft.azureactivedirectory.AzureActiveDirectory;
-=======
 import com.microsoft.identity.client.IAccount;
->>>>>>> 4772f0e8
 import com.microsoft.identity.common.internal.providers.oauth2.OAuth2Strategy;
 
 import java.io.IOException;
@@ -155,8 +153,6 @@
         return mKnownToDeveloper;
     }
 
-<<<<<<< HEAD
-
     private static List<Authority> knownAuthorities = new ArrayList<>();
     private static Object sLock = new Object();
 
@@ -241,7 +237,6 @@
     }
 
 
-=======
     public static String getAuthorityFromAccount(final IAccount account) {
         return "https://"
                 + account.getEnvironment()
@@ -249,5 +244,4 @@
                 + account.getAccountIdentifier().getIdentifier()
                 + "/";
     }
->>>>>>> 4772f0e8
 }