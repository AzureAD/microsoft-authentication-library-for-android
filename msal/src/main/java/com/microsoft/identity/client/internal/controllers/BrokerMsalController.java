//  Copyright (c) Microsoft Corporation.
//  All rights reserved.
//
//  This code is licensed under the MIT License.
//
//  Permission is hereby granted, free of charge, to any person obtaining a copy
//  of this software and associated documentation files(the "Software"), to deal
//  in the Software without restriction, including without limitation the rights
//  to use, copy, modify, merge, publish, distribute, sublicense, and / or sell
//  copies of the Software, and to permit persons to whom the Software is
//  furnished to do so, subject to the following conditions :
//
//  The above copyright notice and this permission notice shall be included in
//  all copies or substantial portions of the Software.
//
//  THE SOFTWARE IS PROVIDED "AS IS", WITHOUT WARRANTY OF ANY KIND, EXPRESS OR
//  IMPLIED, INCLUDING BUT NOT LIMITED TO THE WARRANTIES OF MERCHANTABILITY,
//  FITNESS FOR A PARTICULAR PURPOSE AND NONINFRINGEMENT. IN NO EVENT SHALL THE
//  AUTHORS OR COPYRIGHT HOLDERS BE LIABLE FOR ANY CLAIM, DAMAGES OR OTHER
//  LIABILITY, WHETHER IN AN ACTION OF CONTRACT, TORT OR OTHERWISE, ARISING FROM,
//  OUT OF OR IN CONNECTION WITH THE SOFTWARE OR THE USE OR OTHER DEALINGS IN
//  THE SOFTWARE.
package com.microsoft.identity.client.internal.controllers;

import android.content.Intent;
import android.os.Bundle;
import android.os.Handler;
import android.os.Looper;
import android.os.RemoteException;
import android.support.annotation.NonNull;
import android.support.annotation.Nullable;

import com.google.gson.Gson;
import com.microsoft.identity.client.IAccount;
import com.microsoft.identity.client.IMicrosoftAuthService;
import com.microsoft.identity.client.PublicClientApplication;
import com.microsoft.identity.client.PublicClientApplicationConfiguration;
import com.microsoft.identity.common.adal.internal.AuthenticationConstants;
import com.microsoft.identity.common.exception.BaseException;
import com.microsoft.identity.common.exception.ClientException;
import com.microsoft.identity.common.exception.ErrorStrings;
import com.microsoft.identity.common.exception.ServiceException;
import com.microsoft.identity.common.internal.authorities.AzureActiveDirectoryAudience;
import com.microsoft.identity.common.internal.broker.BrokerRequest;
import com.microsoft.identity.common.internal.broker.BrokerResult;
import com.microsoft.identity.common.internal.broker.BrokerResultFuture;
import com.microsoft.identity.common.internal.broker.MicrosoftAuthClient;
import com.microsoft.identity.common.internal.broker.MicrosoftAuthServiceFuture;
import com.microsoft.identity.common.internal.cache.MsalOAuth2TokenCache;
import com.microsoft.identity.common.internal.controllers.BaseController;
import com.microsoft.identity.common.internal.dto.AccountRecord;
import com.microsoft.identity.common.internal.logging.Logger;
import com.microsoft.identity.common.internal.providers.microsoft.MicrosoftRefreshToken;
import com.microsoft.identity.common.internal.providers.microsoft.azureactivedirectory.ClientInfo;
import com.microsoft.identity.common.internal.providers.microsoft.microsoftsts.MicrosoftStsAccount;
import com.microsoft.identity.common.internal.providers.oauth2.IDToken;
import com.microsoft.identity.common.internal.request.AcquireTokenOperationParameters;
import com.microsoft.identity.common.internal.request.AcquireTokenSilentOperationParameters;
import com.microsoft.identity.common.internal.request.MsalBrokerRequestAdapter;
import com.microsoft.identity.common.internal.result.AcquireTokenResult;
import com.microsoft.identity.common.internal.result.MsalBrokerResultAdapter;

import java.util.ArrayList;
import java.util.List;
import java.util.concurrent.ExecutionException;
import java.util.concurrent.ExecutorService;
import java.util.concurrent.Executors;

import static com.microsoft.identity.common.adal.internal.AuthenticationConstants.Broker.ACCOUNT_CLIENTID_KEY;
import static com.microsoft.identity.common.adal.internal.AuthenticationConstants.Broker.ENVIRONMENT;
import static com.microsoft.identity.common.adal.internal.AuthenticationConstants.Broker.ACCOUNT_LOGIN_HINT;
import static com.microsoft.identity.common.adal.internal.AuthenticationConstants.Broker.ACCOUNT_REDIRECT;

/**
 * The implementation of MSAL Controller for Broker
 */
public class BrokerMsalController extends BaseController {

    private static final String TAG = BrokerMsalController.class.getSimpleName();

    private BrokerResultFuture mBrokerResultFuture;

    /**
     * ExecutorService to handle background computation.
     */
    private static final ExecutorService sBackgroundExecutor = Executors.newCachedThreadPool();

    @Override
    public AcquireTokenResult acquireToken(AcquireTokenOperationParameters parameters)
            throws InterruptedException, BaseException {

        //Create BrokerResultFuture to block on response from the broker... response will be return as an activity result
        //BrokerActivity will receive the result and ask the API dispatcher to complete the request
        //In completeAcquireToken below we will set the result on the future and unblock the flow.
        mBrokerResultFuture = new BrokerResultFuture();

        //Get the broker interactive parameters intent
        final Intent interactiveRequestIntent = getBrokerAuthorizationIntent(parameters);

        final MsalBrokerRequestAdapter msalBrokerRequestAdapter = new MsalBrokerRequestAdapter();
        interactiveRequestIntent.putExtra(
                AuthenticationConstants.Broker.BROKER_REQUEST_V2,
                new Gson().toJson(
                        msalBrokerRequestAdapter.brokerRequestFromAcquireTokenParameters(parameters),
                        BrokerRequest.class)
        );

        //Pass this intent to the BrokerActivity which will be used to start this activity
        final Intent brokerActivityIntent = new Intent(parameters.getAppContext(), BrokerActivity.class);
        brokerActivityIntent.putExtra(BrokerActivity.BROKER_INTENT, interactiveRequestIntent);

        //Start the BrokerActivity
        parameters.getActivity().startActivity(brokerActivityIntent);

        //Wait to be notified of the result being returned... we could add a timeout here if we want to
        final Bundle resultBundle = mBrokerResultFuture.get();

        // For MSA Accounts Broker doesn't save the accounts, instead it just passes the result along,
        // MSAL needs to save this account locally for future token calls.
        saveMsaAccountToCache(resultBundle, (MsalOAuth2TokenCache)parameters.getTokenCache());

        return getAcquireTokenResult(resultBundle);
    }
    /**
     * Get the intent for the broker interactive request
     *
     * @param parameters
     * @return
     */
    private Intent getBrokerAuthorizationIntent(@NonNull final AcquireTokenOperationParameters parameters) throws ClientException {
        Intent interactiveRequestIntent;
        IMicrosoftAuthService service;

        final MicrosoftAuthClient client = new MicrosoftAuthClient(parameters.getAppContext());
        final MicrosoftAuthServiceFuture authServiceFuture = client.connect();

        try {
            service = authServiceFuture.get();
            interactiveRequestIntent = service.getIntentForInteractiveRequest();

        } catch (RemoteException e) {
            throw new ClientException(ErrorStrings.BROKER_BIND_SERVICE_FAILED,
                    "Exception occurred while attempting to invoke remote service",
                    e);
        } catch (Exception e) {
            throw new ClientException(ErrorStrings.BROKER_BIND_SERVICE_FAILED,
                    "Exception occurred while awaiting (get) return of MicrosoftAuthService",
                    e);
        } finally {
            client.disconnect();
        }

        return interactiveRequestIntent;
    }

    /**
     * Get the response from the Broker captured by BrokerActivity.
     * BrokerActivity will pass along the response to the broker controller
     * The Broker controller will map th response into the broker result
     * And signal the future with the broker result to unblock the request.
     *
     * @param requestCode
     * @param resultCode
     * @param data
     */
    @Override
    public void completeAcquireToken(int requestCode, int resultCode, Intent data) {
        mBrokerResultFuture.setResultBundle(data.getExtras());
    }

    @Override
    public AcquireTokenResult acquireTokenSilent(AcquireTokenSilentOperationParameters parameters) throws BaseException {
        IMicrosoftAuthService service;

        MicrosoftAuthClient client = new MicrosoftAuthClient(parameters.getAppContext());
        MicrosoftAuthServiceFuture future = client.connect();

        try {
            //Do we want a time out here?
            service = future.get();
        } catch (Exception e) {
            throw new RuntimeException("Exception occurred while awaiting (get) return of MicrosoftAuthService", e);
        }

        try {
            final MsalBrokerRequestAdapter msalBrokerRequestAdapter = new MsalBrokerRequestAdapter();

            final Bundle requestBundle = new Bundle();
            final BrokerRequest brokerRequest = msalBrokerRequestAdapter.
                    brokerRequestFromSilentOperationParameters(parameters);

            requestBundle.putString(
                    AuthenticationConstants.Broker.BROKER_REQUEST_V2,
                    new Gson().toJson(brokerRequest, BrokerRequest.class)
            );

            final Bundle resultBundle = service.acquireTokenSilently(requestBundle);

            return getAcquireTokenResult(resultBundle);

        } catch (RemoteException e) {
            throw new ClientException(
                    ErrorStrings.BROKER_BIND_SERVICE_FAILED,
                    "Exception occurred while attempting to invoke remote service",
                    e
            );
        } finally {
            client.disconnect();
        }
    }

    private AcquireTokenResult getAcquireTokenResult(final Bundle resultBundle) throws BaseException {

        final MsalBrokerResultAdapter resultAdapter = new MsalBrokerResultAdapter();

        if (resultBundle.getBoolean(AuthenticationConstants.Broker.BROKER_REQUEST_V2_SUCCESS)) {
            Logger.verbose(TAG, "Successful result from the broker ");

            final AcquireTokenResult acquireTokenResult = new AcquireTokenResult();
            acquireTokenResult.setLocalAuthenticationResult(
                    resultAdapter.authenticationResultFromBundle(resultBundle)
            );

            return acquireTokenResult;
        }

        Logger.warn(TAG, "Exception returned from broker, retrieving exception details ");

        throw resultAdapter.baseExceptionFromBundle(resultBundle);
    }

    /**
<<<<<<< HEAD
     * Checks if the account returns is a MSA Account and sets single on state in cache
     * @param resultBundle
     * @param msalOAuth2TokenCache
     */
    private void saveMsaAccountToCache(@NonNull final Bundle resultBundle,
                                       @NonNull final MsalOAuth2TokenCache msalOAuth2TokenCache) throws ClientException {
        final String methodName = ":saveMsaAccountToCache";

        final BrokerResult brokerResult = (BrokerResult) resultBundle.getSerializable(
                AuthenticationConstants.Broker.BROKER_RESULT_V2
        );

        if (resultBundle.getBoolean(AuthenticationConstants.Broker.BROKER_REQUEST_V2_SUCCESS)
                && brokerResult != null &&
                AzureActiveDirectoryAudience.MSA_MEGA_TENANT_ID.equalsIgnoreCase(brokerResult.getTenantId())) {
            Logger.info(TAG + methodName, "Result returned for MSA Account, saving to cache");

            try {
                final ClientInfo clientInfo = new ClientInfo(brokerResult.getClientInfo());
                final MicrosoftStsAccount microsoftStsAccount = new MicrosoftStsAccount(
                        new IDToken(brokerResult.getIdToken()),
                        clientInfo
                );
                microsoftStsAccount.setEnvironment(brokerResult.getEnvironment());

                final MicrosoftRefreshToken microsoftRefreshToken = new MicrosoftRefreshToken(
                        brokerResult.getRefreshToken(),
                        clientInfo,
                        brokerResult.getScope(),
                        brokerResult.getClientId(),
                        brokerResult.getEnvironment(),
                        brokerResult.getFamilyId()
                );

                msalOAuth2TokenCache.setSingleSignOnState(microsoftStsAccount, microsoftRefreshToken);

            } catch (ServiceException e) {
                Logger.errorPII(TAG + methodName, "Exception while creating Idtoken or ClientInfo," +
                        " cannot save MSA account tokens", e
                );
                throw new ClientException(ErrorStrings.INVALID_JWT, e.getMessage(), e);
            }
        }

    }

=======
     * This method might be called on an UI thread, since we connect to broker,
     * this needs to be called on background thread.
     */
    public void getBrokerAccounts(final PublicClientApplicationConfiguration configuration,
                                  final PublicClientApplication.BrokerAccountsLoadedCallback callback) {

        final String methodName = ":getBrokerAccounts";
        final Handler handler = new Handler(Looper.getMainLooper());

        new Thread(new Runnable() {
            @Override
            public void run() {
                IMicrosoftAuthService service;
                final MicrosoftAuthClient client = new MicrosoftAuthClient(configuration.getAppContext());
                try {
                    final MicrosoftAuthServiceFuture authServiceFuture = client.connect();

                    service = authServiceFuture.get();
                    final Bundle requestBundle = getRequestBundleForGetAccounts(configuration);

                    final List<AccountRecord> accountRecords =
                            MsalBrokerResultAdapter
                                    .getAccountRecordListFromBundle(
                                            service.getAccounts(requestBundle)
                                    );


                    handler.post(new Runnable() {
                        @Override
                        public void run() {
                            callback.onAccountsLoaded(accountRecords);
                        }
                    });
                } catch (final ClientException | InterruptedException | ExecutionException | RemoteException e) {
                    com.microsoft.identity.common.internal.logging.Logger.error(
                            TAG + methodName,
                            "Exception is thrown when trying to get account from Broker, returning empty list."
                                    + e.getMessage(),
                            ErrorStrings.IO_ERROR,
                            e);
                    handler.post(new Runnable() {
                        @Override
                        public void run() {
                            callback.onAccountsLoaded(new ArrayList<AccountRecord>());
                        }
                    });
                } finally {
                    client.disconnect();
                }
            }
        }).start();

    }

    private Bundle getRequestBundleForGetAccounts(@NonNull PublicClientApplicationConfiguration configuration) {
        final Bundle requestBundle = new Bundle();
        requestBundle.putString(ACCOUNT_CLIENTID_KEY, configuration.getClientId());
        requestBundle.putString(ACCOUNT_REDIRECT, configuration.getRedirectUri());
        //Disable the environment and tenantID. Just return all accounts belong to this clientID.
        return requestBundle;
    }

    public void removeBrokerAccount(@Nullable final IAccount account,
                                    @NonNull final PublicClientApplicationConfiguration configuration,
                                    @NonNull final PublicClientApplication.AccountsRemovedCallback callback) {
        sBackgroundExecutor.submit(new Runnable() {
            @Override
            public void run() {
                IMicrosoftAuthService service;
                final MicrosoftAuthClient client = new MicrosoftAuthClient(configuration.getAppContext());

                try {
                    final MicrosoftAuthServiceFuture authServiceFuture = client.connect();

                    service = authServiceFuture.get();

                    Bundle requestBundle = getRequestBundleForRemoveAccount(account, configuration);
                    service.removeAccount(requestBundle);
                    Handler handler = new Handler(Looper.getMainLooper());
                    handler.post(new Runnable() {
                        @Override
                        public void run() {
                            callback.onAccountsRemoved(true);
                        }
                    });
                } catch (final BaseException | InterruptedException | ExecutionException | RemoteException e) {
                    //TODO Need to discuss whether to this exception back to AuthenticationCallback
                    com.microsoft.identity.common.internal.logging.Logger.error(
                            TAG,
                            "Exception is thrown when trying to get target account."
                                    + e.getMessage(),
                            ErrorStrings.IO_ERROR,
                            e);
                } finally {
                    client.disconnect();
                }
            }
        });
    }

    private Bundle getRequestBundleForRemoveAccount(@Nullable final IAccount account,
                                                    @NonNull PublicClientApplicationConfiguration configuration) {
        final Bundle requestBundle = new Bundle();
        requestBundle.putString(ACCOUNT_CLIENTID_KEY, configuration.getClientId());
        if (null != account) {
            requestBundle.putString(ENVIRONMENT, account.getEnvironment());
            requestBundle.putString(ACCOUNT_LOGIN_HINT, account.getUsername());
        }

        return requestBundle;
    }
>>>>>>> b066269c
}<|MERGE_RESOLUTION|>--- conflicted
+++ resolved
@@ -230,7 +230,6 @@
     }
 
     /**
-<<<<<<< HEAD
      * Checks if the account returns is a MSA Account and sets single on state in cache
      * @param resultBundle
      * @param msalOAuth2TokenCache
@@ -277,7 +276,7 @@
 
     }
 
-=======
+    /**
      * This method might be called on an UI thread, since we connect to broker,
      * this needs to be called on background thread.
      */
@@ -389,5 +388,4 @@
 
         return requestBundle;
     }
->>>>>>> b066269c
 }