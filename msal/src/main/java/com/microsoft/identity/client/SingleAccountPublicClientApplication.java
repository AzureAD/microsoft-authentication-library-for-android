//  Copyright (c) Microsoft Corporation.
//  All rights reserved.
//
//  This code is licensed under the MIT License.
//
//  Permission is hereby granted, free of charge, to any person obtaining a copy
//  of this software and associated documentation files(the "Software"), to deal
//  in the Software without restriction, including without limitation the rights
//  to use, copy, modify, merge, publish, distribute, sublicense, and / or sell
//  copies of the Software, and to permit persons to whom the Software is
//  furnished to do so, subject to the following conditions :
//
//  The above copyright notice and this permission notice shall be included in
//  all copies or substantial portions of the Software.
//
//  THE SOFTWARE IS PROVIDED "AS IS", WITHOUT WARRANTY OF ANY KIND, EXPRESS OR
//  IMPLIED, INCLUDING BUT NOT LIMITED TO THE WARRANTIES OF MERCHANTABILITY,
//  FITNESS FOR A PARTICULAR PURPOSE AND NONINFRINGEMENT. IN NO EVENT SHALL THE
//  AUTHORS OR COPYRIGHT HOLDERS BE LIABLE FOR ANY CLAIM, DAMAGES OR OTHER
//  LIABILITY, WHETHER IN AN ACTION OF CONTRACT, TORT OR OTHERWISE, ARISING FROM,
//  OUT OF OR IN CONNECTION WITH THE SOFTWARE OR THE USE OR OTHER DEALINGS IN
//  THE SOFTWARE.
package com.microsoft.identity.client;

import android.app.Activity;
import android.content.Context;

import androidx.annotation.NonNull;
import androidx.annotation.Nullable;
import androidx.annotation.WorkerThread;

import com.microsoft.identity.client.exception.MsalClientException;
import com.microsoft.identity.client.exception.MsalException;
import com.microsoft.identity.client.internal.AsyncResult;
import com.microsoft.identity.client.internal.controllers.BrokerMsalController;
import com.microsoft.identity.client.internal.controllers.MSALControllerFactory;
import com.microsoft.identity.client.internal.controllers.MsalExceptionAdapter;
import com.microsoft.identity.client.internal.controllers.OperationParametersAdapter;
import com.microsoft.identity.common.adal.internal.cache.StorageHelper;
import com.microsoft.identity.common.exception.BaseException;
import com.microsoft.identity.common.internal.cache.ICacheRecord;
import com.microsoft.identity.common.internal.cache.SharedPreferencesFileManager;
import com.microsoft.identity.common.internal.controllers.CommandCallback;
import com.microsoft.identity.common.internal.controllers.CommandDispatcher;
import com.microsoft.identity.common.internal.controllers.LoadAccountCommand;
import com.microsoft.identity.common.internal.controllers.RemoveAccountCommand;
import com.microsoft.identity.common.internal.controllers.TaskCompletedCallbackWithError;
import com.microsoft.identity.common.internal.dto.AccountRecord;
import com.microsoft.identity.common.internal.request.ILocalAuthenticationCallback;
import com.microsoft.identity.common.internal.request.OperationParameters;
import com.microsoft.identity.common.internal.result.ILocalAuthenticationResult;
import com.microsoft.identity.common.internal.result.MsalBrokerResultAdapter;
import com.microsoft.identity.common.internal.result.ResultFuture;
import com.microsoft.identity.common.internal.eststelemetry.PublicApiId;

import java.util.List;

import static com.microsoft.identity.client.internal.MsalUtils.throwOnMainThread;

public class SingleAccountPublicClientApplication extends PublicClientApplication
        implements ISingleAccountPublicClientApplication {
    private static final String TAG = SingleAccountPublicClientApplication.class.getSimpleName();

    /**
     * Name of the shared preference cache for storing SingleAccountPublicClientApplication data.
     */
    public static final String SINGLE_ACCOUNT_CREDENTIAL_SHARED_PREFERENCES =
            "com.microsoft.identity.client.single_account_credential_cache";

    /**
     * SharedPreference key for storing current account.
     */
    public static final String CURRENT_ACCOUNT_SHARED_PREFERENCE_KEY =
            "com.microsoft.identity.client.single_account_credential_cache.current_account";

    private SharedPreferencesFileManager sharedPreferencesFileManager;

    protected SingleAccountPublicClientApplication(@NonNull PublicClientApplicationConfiguration config,
                                                   @Nullable final String clientId,
                                                   @Nullable final String authority,
                                                   @NonNull final Boolean isSharedDevice) {
        super(config, clientId, authority);
        initializeSharedPreferenceFileManager(config.getAppContext());
        mIsSharedDevice = isSharedDevice;
    }

    private void initializeSharedPreferenceFileManager(@NonNull final Context context) {
        sharedPreferencesFileManager = new SharedPreferencesFileManager(
                context,
                SINGLE_ACCOUNT_CREDENTIAL_SHARED_PREFERENCES,
                new StorageHelper(context));
    }

    @Override
    public void getCurrentAccountAsync(@NonNull final CurrentAccountCallback callback) {
        final String methodName = ":getCurrentAccount";
        final PublicClientApplicationConfiguration configuration = getConfiguration();

        try {
            if (mIsSharedDevice) {
                getCurrentAccountFromSharedDevice(callback, configuration);
                return;
            }

            com.microsoft.identity.common.internal.logging.Logger.verbose(
                    TAG + methodName,
                    "Getting the current account"
            );

            final OperationParameters params = OperationParametersAdapter.createOperationParameters(mPublicClientConfiguration, mPublicClientConfiguration.getOAuth2TokenCache());
            final LoadAccountCommand loadAccountCommand = new LoadAccountCommand(
                    params,
                    MSALControllerFactory.getAcquireTokenController(
                            mPublicClientConfiguration.getAppContext(),
                            params.getAuthority(),
                            mPublicClientConfiguration
                    ),
                    new CommandCallback<List<ICacheRecord>, BaseException>() {
                        @Override
                        public void onTaskCompleted(final List<ICacheRecord> result) {
                            // To simplify the logic, if more than one account is returned, the first account will be picked.
                            // We do not support switching from MULTIPLE to SINGLE.
                            // See getAccountFromICacheRecordList() for more details.
                            checkCurrentAccountNotifyCallback(callback, result);
                        }

                        @Override
                        public void onError(final BaseException exception) {
                            com.microsoft.identity.common.internal.logging.Logger.error(
                                    TAG + methodName,
                                    exception.getMessage(),
                                    exception
                            );

                            callback.onError(MsalExceptionAdapter.msalExceptionFromBaseException(exception));
                        }

                        @Override
                        public void onCancel() {
                            //Do nothing
                        }
                    }


            );

<<<<<<< HEAD
            command.setPublicApiId(PublicApiId.GET_CURRENT_ACCOUNT_ASYNC);
            ApiDispatcher.getAccounts(command);
=======
            CommandDispatcher.submitSilent(loadAccountCommand);
>>>>>>> 1763b1cc

        } catch (MsalClientException clientException) {
            callback.onError(clientException);
        }
    }

    @Override
    public ICurrentAccountResult getCurrentAccount() throws InterruptedException, MsalException {
        throwOnMainThread("getCurrentAccount");

        final ResultFuture<AsyncResult<CurrentAccountResult>> future = new ResultFuture<>();

        getCurrentAccountAsync(new CurrentAccountCallback() {
            @Override
            public void onAccountLoaded(@Nullable IAccount activeAccount) {
                CurrentAccountResult currentAccountResult = new CurrentAccountResult(activeAccount, null, false);
                future.setResult(new AsyncResult<>(currentAccountResult, null));
            }

            @Override
            public void onAccountChanged(@Nullable IAccount priorAccount, @Nullable IAccount currentAccount) {
                CurrentAccountResult currentAccountResult = new CurrentAccountResult(currentAccount, priorAccount, false);
                future.setResult(new AsyncResult<>(currentAccountResult, null));
            }

            @Override
            public void onError(@NonNull MsalException exception) {
                future.setResult(new AsyncResult<CurrentAccountResult>(null, exception));
            }
        });

        AsyncResult<CurrentAccountResult> result = future.get();

        if (result.getSuccess()) {
            return result.getResult();
        } else {
            throw result.getException();
        }
    }

    private void getCurrentAccountFromSharedDevice(@NonNull final CurrentAccountCallback callback,
                                                   @NonNull final PublicClientApplicationConfiguration configuration) {

        //TODO: migrate to Command.
        new BrokerMsalController().getCurrentAccount(
                configuration,
                configuration.getOAuth2TokenCache(),
                new TaskCompletedCallbackWithError<List<ICacheRecord>, MsalException>() {
                    @Override
                    public void onTaskCompleted(List<ICacheRecord> cacheRecords) {
                        checkCurrentAccountNotifyCallback(callback, cacheRecords);
                    }

                    @Override
                    public void onError(MsalException exception) {
                        callback.onError(exception);
                    }
                });
    }

    private void checkCurrentAccountNotifyCallback(@NonNull final CurrentAccountCallback callback,
                                                   @Nullable final List<ICacheRecord> newAccountRecords) {
        MultiTenantAccount localAccount = getPersistedCurrentAccount();
        MultiTenantAccount newAccount = newAccountRecords == null ? null : getAccountFromICacheRecordList(newAccountRecords);

        if (didCurrentAccountChange(newAccount)) {
            callback.onAccountChanged(localAccount, newAccount);
        }

        persistCurrentAccount(newAccountRecords);
        callback.onAccountLoaded(newAccount);
    }

    @Override
    public void signIn(@NonNull final Activity activity,
                       @NonNull final String loginHint,
                       @NonNull final String[] scopes,
                       @NonNull final AuthenticationCallback callback) {
        final IAccount persistedAccount = getPersistedCurrentAccount();
        if (persistedAccount != null) {
            callback.onError(new MsalClientException(MsalClientException.INVALID_PARAMETER));
            return;
        }

        acquireToken(
                activity,
                scopes,
                null, // account
                null, // uiBehavior
                null, // extraQueryParams
                null,
                null, // authority
                callback,
                loginHint, // loginHint
                null // claimsRequest
        );
    }

    @Override
    protected CommandCallback<ILocalAuthenticationResult, BaseException> getCommandCallback(
            @NonNull final SilentAuthenticationCallback authenticationCallback,
            @NonNull final TokenParameters tokenParameters) {
        return new CommandCallback<ILocalAuthenticationResult, BaseException>() {

            @Override
            public void onTaskCompleted(@NonNull final ILocalAuthenticationResult localAuthenticationResult) {
                //Get Local Authentication Result then check if the current account is set or not
                MultiTenantAccount newAccount = getAccountFromICacheRecordList(localAuthenticationResult.getCacheRecordWithTenantProfileData());

                if (didCurrentAccountChange(newAccount)) {
                    if (getPersistedCurrentAccount() != null) {
                        authenticationCallback.onError(new MsalClientException(MsalClientException.CURRENT_ACCOUNT_MISMATCH));
                        return;
                    } else {
                        persistCurrentAccount(localAuthenticationResult.getCacheRecordWithTenantProfileData());
                    }
                } else {
                    persistCurrentAccount(localAuthenticationResult.getCacheRecordWithTenantProfileData());
                }

                postAuthResult(localAuthenticationResult, tokenParameters, authenticationCallback);

            }

            @Override
            public void onError(BaseException exception) {
                MsalException msalException = MsalExceptionAdapter.msalExceptionFromBaseException(exception);
                authenticationCallback.onError(msalException);
            }

            @Override
            public void onCancel() {
                if (authenticationCallback instanceof AuthenticationCallback) {
                    ((AuthenticationCallback) authenticationCallback).onCancel();
                } else {
                    throw new IllegalStateException("Silent requests cannot be cancelled.");
                }
            }
        };
    }

    private boolean didCurrentAccountChange(@Nullable final MultiTenantAccount newAccount) {
        final MultiTenantAccount persistedAccount = getPersistedCurrentAccount();

        final String persistedAccountId = persistedAccount == null ? "" : persistedAccount.getHomeAccountId();
        final String newAccountId = newAccount == null ? "" : newAccount.getHomeAccountId();

        return !persistedAccountId.equalsIgnoreCase(newAccountId);
    }

    @Override
    public void signOut(@NonNull final SignOutCallback callback) {
        final PublicClientApplicationConfiguration configuration = getConfiguration();

        final MultiTenantAccount persistedCurrentAccount = getPersistedCurrentAccount();
        if (persistedCurrentAccount == null) {
            callback.onError(new MsalClientException(MsalClientException.NO_CURRENT_ACCOUNT));
            return;
        }

        if (mIsSharedDevice) {
            removeAccountFromSharedDevice(callback, configuration);
            return;
        }

        try {
            final OperationParameters params = OperationParametersAdapter.createOperationParameters(mPublicClientConfiguration, mPublicClientConfiguration.getOAuth2TokenCache());
            final AccountRecord requestAccountRecord = new AccountRecord();
            requestAccountRecord.setEnvironment(persistedCurrentAccount.getEnvironment());
            requestAccountRecord.setHomeAccountId(persistedCurrentAccount.getHomeAccountId());
            params.setAccount(requestAccountRecord);

            final RemoveAccountCommand removeAccountCommand = new RemoveAccountCommand(
                    params,
                    MSALControllerFactory.getAcquireTokenController(
                            mPublicClientConfiguration.getAppContext(),
                            params.getAuthority(),
                            mPublicClientConfiguration
                    ),
                    new CommandCallback<Boolean, BaseException>() {
                        @Override
                        public void onError(BaseException error) {
                            callback.onError(MsalExceptionAdapter.msalExceptionFromBaseException(error));
                        }

                        @Override
                        public void onTaskCompleted(Boolean result) {
                            persistCurrentAccount(null);
                            callback.onSignOut();
                        }

                        @Override
                        public void onCancel() {
                            //Do nothing
                        }
                    }
            );

<<<<<<< HEAD
            command.setPublicApiId(PublicApiId.SIGN_OUT);
            ApiDispatcher.removeAccount(command);
=======
            CommandDispatcher.submitSilent(removeAccountCommand);
>>>>>>> 1763b1cc
        } catch (final MsalClientException clientException) {
            callback.onError(clientException);
        }
    }

    @Override
    public boolean signOut() throws MsalException, InterruptedException {

        throwOnMainThread("signOut");

        final ResultFuture<AsyncResult<Boolean>> future = new ResultFuture<>();

        signOut(new SignOutCallback() {
            @Override
            public void onSignOut() {
                future.setResult(new AsyncResult<Boolean>(true, null));
            }

            @Override
            public void onError(@NonNull MsalException exception) {
                future.setResult(new AsyncResult<Boolean>(false, exception));
            }
        });

        final AsyncResult<Boolean> result = future.get();

        if (result.getSuccess()) {
            return result.getResult();
        } else {
            throw result.getException();
        }
    }

    private void removeAccountFromSharedDevice(@NonNull final SignOutCallback callback,
                                               @NonNull final PublicClientApplicationConfiguration configuration) {

        //TODO: migrate to Command.
        new BrokerMsalController().removeAccountFromSharedDevice(
                configuration,
                new TaskCompletedCallbackWithError<Void, MsalException>() {
                    @Override
                    public void onTaskCompleted(Void aVoid) {
                        persistCurrentAccount(null);
                        callback.onSignOut();
                    }

                    @Override
                    public void onError(MsalException exception) {
                        callback.onError(exception);
                    }
                });
    }

    /**
     * Get current account that is persisted in shared preference.
     *
     * @return a persisted MultiTenantAccount. This could be null.
     */
    private MultiTenantAccount getPersistedCurrentAccount() {
        final String currentAccountJsonString = sharedPreferencesFileManager.getString(CURRENT_ACCOUNT_SHARED_PREFERENCE_KEY);
        if (currentAccountJsonString == null) {
            return null;
        }

        final List<ICacheRecord> cacheRecordList = MsalBrokerResultAdapter.getICacheRecordListFromJsonString(currentAccountJsonString);
        return getAccountFromICacheRecordList(cacheRecordList);
    }

    /**
     * Persists current account to shared preference.
     *
     * @param cacheRecords list of cache record that belongs to an account.
     *                     Please note that this layer will not verify if the list ubelongs to a single account or not.
     */
    private void persistCurrentAccount(@Nullable final List<ICacheRecord> cacheRecords) {

        sharedPreferencesFileManager.clear();

        if (cacheRecords == null || cacheRecords.size() == 0) {
            // Do nothing.
            return;
        }

        String currentAccountJsonString = MsalBrokerResultAdapter.getJsonStringFromICacheRecordList(cacheRecords);
        sharedPreferencesFileManager.putString(CURRENT_ACCOUNT_SHARED_PREFERENCE_KEY, currentAccountJsonString);
    }

    /**
     * Get a MultiTenantAccount from a list of ICacheRecord.
     *
     * @param cacheRecords list of cache record that belongs to an account.
     *                     If the list can be converted to multiple accounts, only the first one will be returned.
     */
    @Nullable
    private MultiTenantAccount getAccountFromICacheRecordList(@NonNull final List<ICacheRecord> cacheRecords) {
        final String methodName = ":getAccountFromICacheRecords";
        if (cacheRecords == null || cacheRecords.size() == 0) {
            return null;
        }

        final List<IAccount> account = AccountAdapter.adapt(cacheRecords);

        if (account.size() != 1) {
            com.microsoft.identity.common.internal.logging.Logger.verbose(
                    TAG + methodName,
                    "Returned cacheRecords were adapted into multiple IAccount. " +
                            "This is unexpected in Single account mode." +
                            "Returning the first adapted account.");
        }

        return (MultiTenantAccount) account.get(0);
    }

    @Override
    public void acquireToken(@NonNull final Activity activity,
                             @NonNull final String[] scopes,
                             @NonNull final AuthenticationCallback callback) {
        final IAccount persistedAccount = getPersistedCurrentAccount();
        if (persistedAccount == null) {
            callback.onError(new MsalClientException(MsalClientException.NO_CURRENT_ACCOUNT));
            return;
        }

        acquireToken(
                activity,
                scopes,
                getPersistedCurrentAccount(), // account, could be null.
                null, // uiBehavior
                null, // extraQueryParams
                null, // extraScopes
                null, // authority
                callback,
                null, // loginHint
                null // claimsRequest
        );
    }

    @Override
    public void acquireToken(@NonNull final AcquireTokenParameters acquireTokenParameters) {
        final IAccount persistedAccount = getPersistedCurrentAccount();
        if (persistedAccount != null) {
            // If the account exists, overwrite Account and ignore loginHint.
            acquireTokenParameters.setAccount(persistedAccount);
            acquireTokenParameters.setLoginHint("");
        }

        super.acquireToken(acquireTokenParameters);
    }

    @Override
    public void acquireTokenSilentAsync(@NonNull final String[] scopes,
                                        @NonNull final String authority,
                                        @NonNull final SilentAuthenticationCallback callback) {
        final IAccount persistedAccount = getPersistedCurrentAccount();
        if (persistedAccount == null) {
            callback.onError(new MsalClientException(MsalClientException.NO_CURRENT_ACCOUNT));
            return;
        }

        acquireTokenSilent(
                scopes,
                persistedAccount,
                authority,
                false,
                null, // claimsRequest
                callback
        );
    }

    @WorkerThread
    public IAuthenticationResult acquireTokenSilent(@NonNull final String[] scopes,
                                                    @NonNull final String authority) throws MsalException, InterruptedException {
        final IAccount persistedAccount = getPersistedCurrentAccount();
        if (persistedAccount == null) {
            MsalClientException exception = new MsalClientException(MsalClientException.NO_CURRENT_ACCOUNT);
            throw exception;
        }

        return acquireTokenSilentSync(scopes, authority, persistedAccount, false);
    }

    @Override
    public void acquireTokenSilentAsync(@NonNull final AcquireTokenSilentParameters acquireTokenSilentParameters) {
        final IAccount persistedAccount = getPersistedCurrentAccount();
        if (persistedAccount == null) {
            acquireTokenSilentParameters.getCallback().onError(new MsalClientException(MsalClientException.NO_CURRENT_ACCOUNT));
            return;
        }

        // In SingleAccount mode, always overwrite 'Account' with current account.
        acquireTokenSilentParameters.setAccount(persistedAccount);

        super.acquireTokenSilentAsync(acquireTokenSilentParameters);
    }

    @Override
    public IAuthenticationResult acquireTokenSilent(@NonNull final AcquireTokenSilentParameters acquireTokenSilentParameters) throws InterruptedException, MsalException {
        final IAccount persistedAccount = getPersistedCurrentAccount();
        if (persistedAccount == null) {
            throw new MsalClientException(MsalClientException.NO_CURRENT_ACCOUNT);
        }

        // In SingleAccount mode, always overwrite 'Account' with current account.
        acquireTokenSilentParameters.setAccount(persistedAccount);

        return super.acquireTokenSilent(acquireTokenSilentParameters);
    }
}<|MERGE_RESOLUTION|>--- conflicted
+++ resolved
@@ -144,12 +144,8 @@
 
             );
 
-<<<<<<< HEAD
-            command.setPublicApiId(PublicApiId.GET_CURRENT_ACCOUNT_ASYNC);
-            ApiDispatcher.getAccounts(command);
-=======
+            loadAccountCommand.setPublicApiId(PublicApiId.GET_CURRENT_ACCOUNT_ASYNC);
             CommandDispatcher.submitSilent(loadAccountCommand);
->>>>>>> 1763b1cc
 
         } catch (MsalClientException clientException) {
             callback.onError(clientException);
@@ -348,12 +344,8 @@
                     }
             );
 
-<<<<<<< HEAD
-            command.setPublicApiId(PublicApiId.SIGN_OUT);
-            ApiDispatcher.removeAccount(command);
-=======
+            removeAccountCommand.setPublicApiId(PublicApiId.SIGN_OUT);
             CommandDispatcher.submitSilent(removeAccountCommand);
->>>>>>> 1763b1cc
         } catch (final MsalClientException clientException) {
             callback.onError(clientException);
         }
