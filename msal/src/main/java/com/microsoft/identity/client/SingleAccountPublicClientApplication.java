--- conflicted
+++ resolved
@@ -407,14 +407,8 @@
         try {
             controller = MSALControllerFactory.getDefaultController(
                     mPublicClientConfiguration.getAppContext(),
-<<<<<<< HEAD
                     mPublicClientConfiguration.getDefaultAuthority(),
                     mPublicClientConfiguration);
-=======
-                    params.getAuthority(),
-                    mPublicClientConfiguration
-            );
->>>>>>> 3b9cff37
         } catch (MsalClientException e) {
             callback.onError(e);
             return;
