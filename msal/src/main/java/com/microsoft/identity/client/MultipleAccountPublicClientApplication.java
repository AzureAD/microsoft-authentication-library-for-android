--- conflicted
+++ resolved
@@ -125,12 +125,8 @@
      * @param callback The callback to notify once this action has finished.
      */
     @Override
-<<<<<<< HEAD
-    public void getAccounts(@NonNull final LoadAccountCallback callback) {
-=======
     public void getAccounts(@NonNull final LoadAccountsCallback callback) {
         ApiDispatcher.initializeDiagnosticContext();
->>>>>>> 85ffc377
         final String methodName = ":getAccounts";
         final List<ICacheRecord> accounts =
                 mPublicClientConfiguration
@@ -364,13 +360,9 @@
 
     @Override
     public void removeAccount(@Nullable final IAccount account,
-<<<<<<< HEAD
-                              @NonNull final TaskCompletedCallbackWithError<Boolean, Exception> callback) {
-=======
                               @NonNull final RemoveAccountCallback callback) {
         ApiDispatcher.initializeDiagnosticContext();
 
->>>>>>> 85ffc377
         // First, cast the input IAccount to a MultiTenantAccount
         final MultiTenantAccount multiTenantAccount = (MultiTenantAccount) account;
 
