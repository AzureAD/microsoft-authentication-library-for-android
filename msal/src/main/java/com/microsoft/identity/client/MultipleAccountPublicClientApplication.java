//  Copyright (c) Microsoft Corporation.
//  All rights reserved.
//
//  This code is licensed under the MIT License.
//
//  Permission is hereby granted, free of charge, to any person obtaining a copy
//  of this software and associated documentation files(the "Software"), to deal
//  in the Software without restriction, including without limitation the rights
//  to use, copy, modify, merge, publish, distribute, sublicense, and / or sell
//  copies of the Software, and to permit persons to whom the Software is
//  furnished to do so, subject to the following conditions :
//
//  The above copyright notice and this permission notice shall be included in
//  all copies or substantial portions of the Software.
//
//  THE SOFTWARE IS PROVIDED "AS IS", WITHOUT WARRANTY OF ANY KIND, EXPRESS OR
//  IMPLIED, INCLUDING BUT NOT LIMITED TO THE WARRANTIES OF MERCHANTABILITY,
//  FITNESS FOR A PARTICULAR PURPOSE AND NONINFRINGEMENT. IN NO EVENT SHALL THE
//  AUTHORS OR COPYRIGHT HOLDERS BE LIABLE FOR ANY CLAIM, DAMAGES OR OTHER
//  LIABILITY, WHETHER IN AN ACTION OF CONTRACT, TORT OR OTHERWISE, ARISING FROM,
//  OUT OF OR IN CONNECTION WITH THE SOFTWARE OR THE USE OR OTHER DEALINGS IN
//  THE SOFTWARE.
package com.microsoft.identity.client;

import android.app.Activity;
import android.os.Handler;
import android.os.Looper;

import androidx.annotation.NonNull;
import androidx.annotation.Nullable;

import com.microsoft.identity.client.exception.MsalClientException;
import com.microsoft.identity.client.exception.MsalException;
import com.microsoft.identity.client.internal.AsyncResult;
import com.microsoft.identity.client.internal.controllers.MSALControllerFactory;
import com.microsoft.identity.client.internal.controllers.MsalExceptionAdapter;
import com.microsoft.identity.client.internal.controllers.OperationParametersAdapter;
import com.microsoft.identity.common.adal.internal.cache.IStorageHelper;
import com.microsoft.identity.common.adal.internal.cache.StorageHelper;
import com.microsoft.identity.common.exception.BaseException;
import com.microsoft.identity.common.internal.cache.ICacheRecord;
import com.microsoft.identity.common.internal.cache.IShareSingleSignOnState;
import com.microsoft.identity.common.internal.cache.ISharedPreferencesFileManager;
import com.microsoft.identity.common.internal.cache.SharedPreferencesFileManager;
import com.microsoft.identity.common.internal.controllers.CommandCallback;
import com.microsoft.identity.common.internal.controllers.CommandDispatcher;
import com.microsoft.identity.common.internal.controllers.LoadAccountCommand;
import com.microsoft.identity.common.internal.controllers.RemoveAccountCommand;
import com.microsoft.identity.common.internal.dto.AccountRecord;
import com.microsoft.identity.common.internal.migration.AdalMigrationAdapter;
import com.microsoft.identity.common.internal.migration.TokenMigrationCallback;
import com.microsoft.identity.common.internal.migration.TokenMigrationUtility;
import com.microsoft.identity.common.internal.providers.microsoft.MicrosoftAccount;
import com.microsoft.identity.common.internal.providers.microsoft.MicrosoftRefreshToken;
import com.microsoft.identity.common.internal.request.OperationParameters;
import com.microsoft.identity.common.internal.result.ResultFuture;
import com.microsoft.identity.common.internal.eststelemetry.PublicApiId;

import java.util.HashMap;
import java.util.List;
import java.util.Map;

import static com.microsoft.identity.client.internal.MsalUtils.throwOnMainThread;

public class MultipleAccountPublicClientApplication extends PublicClientApplication
        implements IMultipleAccountPublicClientApplication {
    private static final String TAG = MultipleAccountPublicClientApplication.class.getSimpleName();

    protected MultipleAccountPublicClientApplication(@NonNull PublicClientApplicationConfiguration config,
                                                     @Nullable final String clientId,
                                                     @Nullable final String authority) {
        super(config, clientId, authority);
    }

    @Override
    public IAuthenticationResult acquireTokenSilent(@NonNull String[] scopes, @NonNull IAccount account, @NonNull String authority) throws MsalException, InterruptedException {
        return acquireTokenSilentSyncInternal(scopes, authority, account, false);
    }

    @Override
    public void acquireTokenSilentAsync(@NonNull final String[] scopes,
                                        @NonNull final IAccount account,
                                        @NonNull final String authority,
                                        @NonNull final SilentAuthenticationCallback callback) {
        final AcquireTokenSilentParameters acquireTokenSilentParameters = buildAcquireTokenSilentParameters(
                scopes,
                account,
                authority,
                false,
                null, // claimsRequest
                callback
        );

        acquireTokenSilentAsyncInternal(acquireTokenSilentParameters);
    }

    /**
     * Asynchronously returns a List of {@link IAccount} objects for which this application has RefreshTokens.
     *
     * @param callback The callback to notify once this action has finished.
     */
    @Override
    public void getAccounts(@NonNull final LoadAccountsCallback callback) {
        getAccountsInternal(callback);
    }


    /**
     * Asynchronously returns a List of {@link IAccount} objects for which this application has RefreshTokens.
     *
     * @param callback The callback to notify once this action has finished.
     */
    public void getAccountsInternal(@NonNull final LoadAccountsCallback callback) {
        final String methodName = ":getAccounts";
        final List<ICacheRecord> accounts =
                mPublicClientConfiguration
                        .getOAuth2TokenCache()
                        .getAccountsWithAggregatedAccountData(
                                null, // * wildcard
                                mPublicClientConfiguration.getClientId()
                        );

        final Handler handler;

        if (null != Looper.myLooper() && Looper.getMainLooper() != Looper.myLooper()) {
            handler = new Handler(Looper.myLooper());
        } else {
            handler = new Handler(Looper.getMainLooper());
        }

        if (accounts.isEmpty()) {
            // Create the SharedPreferencesFileManager for the legacy accounts/credentials
            final IStorageHelper storageHelper = new StorageHelper(mPublicClientConfiguration.getAppContext());
            final ISharedPreferencesFileManager sharedPreferencesFileManager =
                    new SharedPreferencesFileManager(
                            mPublicClientConfiguration.getAppContext(),
                            "com.microsoft.aad.adal.cache",
                            storageHelper
                    );

            // Load the old TokenCacheItems as key/value JSON
            final Map<String, String> credentials = sharedPreferencesFileManager.getAll();

            final Map<String, String> redirects = new HashMap<>();
            redirects.put(
                    mPublicClientConfiguration.mClientId, // Our client id
                    mPublicClientConfiguration.mRedirectUri // Our redirect uri
            );

            new TokenMigrationUtility<MicrosoftAccount, MicrosoftRefreshToken>()._import(
                    new AdalMigrationAdapter(
                            mPublicClientConfiguration.getAppContext(),
                            redirects,
                            false
                    ),
                    credentials,
                    (IShareSingleSignOnState<MicrosoftAccount, MicrosoftRefreshToken>) mPublicClientConfiguration.getOAuth2TokenCache(),
                    new TokenMigrationCallback() {
                        @Override
                        public void onMigrationFinished(int numberOfAccountsMigrated) {
                            final String extendedMethodName = ":onMigrationFinished";
                            com.microsoft.identity.common.internal.logging.Logger.info(
                                    TAG + methodName + extendedMethodName,
                                    "Migrated [" + numberOfAccountsMigrated + "] accounts"
                            );
                        }
                    }
            );
        } else {
            // The cache contains items - mark migration as complete
            new AdalMigrationAdapter(
                    mPublicClientConfiguration.getAppContext(),
                    null, // unused for this path
                    false
            ).setMigrationStatus(true);
        }

        try {
            final OperationParameters params = OperationParametersAdapter.createOperationParameters(mPublicClientConfiguration, mPublicClientConfiguration.getOAuth2TokenCache());
            final LoadAccountCommand loadAccountCommand = new LoadAccountCommand(
                    params,
                    MSALControllerFactory.getAcquireTokenSilentControllers(
                            mPublicClientConfiguration.getAppContext(),
                            params.getAuthority(),
                            mPublicClientConfiguration
                    ),
                    getLoadAccountsCallback(callback)
            );

            loadAccountCommand.setPublicApiId(PublicApiId.GET_ACCOUNTS);
            CommandDispatcher.submitSilent(loadAccountCommand);
        } catch (final MsalClientException e) {
            handler.post(new Runnable() {
                @Override
                public void run() {
                    callback.onError(e);
                }
            });
        }
    }

    @Override
    public List<IAccount> getAccounts() throws InterruptedException, MsalException {

        throwOnMainThread("getAccounts");

        final ResultFuture<AsyncResult<List<IAccount>>> future = new ResultFuture<>();

        getAccountsInternal(new LoadAccountsCallback() {
            @Override
            public void onTaskCompleted(List<IAccount> result) {
                future.setResult(new AsyncResult<List<IAccount>>(result, null));
            }

            @Override
            public void onError(MsalException exception) {
                future.setResult(new AsyncResult<List<IAccount>>(null, exception));
            }
        });

        final AsyncResult<List<IAccount>> result = future.get();

        if (result.getSuccess()) {
            return result.getResult();
        } else {
            throw result.getException();
        }
    }

    /**
     * Retrieve the IAccount object matching the identifier.
     * The identifier could be homeAccountIdentifier, localAccountIdentifier or username.
     *
     * @param identifier String of the identifier
     * @param callback   The callback to notify once this action has finished.
     */
    @Override
    public void getAccount(@NonNull final String identifier,
                           @NonNull final GetAccountCallback callback) {
        getAccountInternal(identifier, callback);
    }

    /**
     * Retrieve the IAccount object matching the identifier.
     * The identifier could be homeAccountIdentifier, localAccountIdentifier or username.
     *
     * @param identifier String of the identifier
     * @param callback   The callback to notify once this action has finished.
     */
    private void getAccountInternal(@NonNull final String identifier,
                           @NonNull final GetAccountCallback callback) {
        final String methodName = ":getAccount";

        com.microsoft.identity.common.internal.logging.Logger.verbose(
                TAG + methodName,
                "Get account with the identifier."
        );

        try {
            final OperationParameters params = OperationParametersAdapter.createOperationParameters(mPublicClientConfiguration, mPublicClientConfiguration.getOAuth2TokenCache());
            final LoadAccountCommand loadAccountCommand = new LoadAccountCommand(
                    params,
                    MSALControllerFactory.getAcquireTokenSilentControllers(
                            mPublicClientConfiguration.getAppContext(),
                            params.getAuthority(),
                            mPublicClientConfiguration
                    ),
                    new CommandCallback<List<ICacheRecord>, BaseException>() {
                        @Override
                        public void onTaskCompleted(final List<ICacheRecord> result) {
                            if (null == result || result.size() == 0) {
                                com.microsoft.identity.common.internal.logging.Logger.verbose(
                                        TAG + methodName,
                                        "No account found.");
                                callback.onTaskCompleted(null);
                            } else {
                                // First, transform the result into IAccount + TenantProfile form
                                final List<IAccount>
                                        accounts = AccountAdapter.adapt(result);

                                final String trimmedIdentifier = identifier.trim();

                                // Evaluation precedence...
                                //     1. home_account_id
                                //     2. local_account_id
                                //     3. username
                                //     4. Give up.

                                final AccountMatcher accountMatcher = new AccountMatcher(
                                        homeAccountMatcher,
                                        localAccountMatcher,
                                        usernameMatcher
                                );

                                for (final IAccount account : accounts) {
                                    if (accountMatcher.matches(trimmedIdentifier, account)) {
                                        callback.onTaskCompleted(account);
                                        return;
                                    }
                                }

                                callback.onTaskCompleted(null);
                            }
                        }

                        @Override
                        public void onError(final BaseException exception) {
                            com.microsoft.identity.common.internal.logging.Logger.error(
                                    TAG + methodName,
                                    exception.getMessage(),
                                    exception
                            );
                            callback.onError(MsalExceptionAdapter.msalExceptionFromBaseException(exception));
                        }

                        @Override
                        public void onCancel(){

                        }
                    }
            );

            loadAccountCommand.setPublicApiId(PublicApiId.GET_ACCOUNT);
            CommandDispatcher.submitSilent(loadAccountCommand);
        } catch (final MsalClientException e) {
            com.microsoft.identity.common.internal.logging.Logger.error(
                    TAG + methodName,
                    e.getMessage(),
                    e
            );
            callback.onError(e);
        }
    }

    @Override
    public IAccount getAccount(@NonNull String identifier) throws InterruptedException, MsalException {

        throwOnMainThread("getAccount");

        final ResultFuture<AsyncResult<IAccount>> future = new ResultFuture<>();

        getAccountInternal(identifier, new GetAccountCallback() {
            @Override
            public void onTaskCompleted(IAccount result) {
                future.setResult(new AsyncResult<IAccount>(result, null));
            }

            @Override
            public void onError(MsalException exception) {
                future.setResult(new AsyncResult<IAccount>(null, exception));
            }
        });

        AsyncResult<IAccount> result = future.get();

        if (result.getSuccess()) {
            return result.getResult();
        } else {
            throw result.getException();
        }

    }

    @Override
    public void removeAccount(@Nullable final IAccount account,
                              @NonNull final RemoveAccountCallback callback) {
<<<<<<< HEAD
        removeAccountInternal(account, callback);
    }

    private void removeAccountInternal(@Nullable final IAccount account,
                              @NonNull final RemoveAccountCallback callback) {
=======

>>>>>>> ceee82a0
        // First, cast the input IAccount to a MultiTenantAccount
        final MultiTenantAccount multiTenantAccount = (MultiTenantAccount) account;

        //create the parameter
        if (null == multiTenantAccount) {
            com.microsoft.identity.common.internal.logging.Logger.warn(
                    TAG,
                    "Requisite IAccount or IAccount fields were null. Insufficient criteria to remove IAccount."
            );

            callback.onError(new MsalClientException(MsalClientException.INVALID_PARAMETER));
            return;
        }

        final OperationParameters params = OperationParametersAdapter.createOperationParameters(mPublicClientConfiguration, mPublicClientConfiguration.getOAuth2TokenCache());

        // TODO Clean this up, only the cache should make these records...
        // The broker strips these properties out of this object to hit the cache
        // Refactor this out...
        final AccountRecord requestAccountRecord = new AccountRecord();
        requestAccountRecord.setEnvironment(multiTenantAccount.getEnvironment());
        requestAccountRecord.setHomeAccountId(multiTenantAccount.getHomeAccountId());
        params.setAccount(requestAccountRecord);

        try {
            final RemoveAccountCommand removeAccountCommand = new RemoveAccountCommand(
                    params,
                    MSALControllerFactory.getAcquireTokenSilentControllers(
                            mPublicClientConfiguration.getAppContext(),
                            params.getAuthority(),
                            mPublicClientConfiguration
                    ),
                    new CommandCallback<Boolean, BaseException>() {
                        @Override
                        public void onError(BaseException error) {
                            callback.onError(MsalExceptionAdapter.msalExceptionFromBaseException(error));
                        }

                        @Override
                        public void onTaskCompleted(Boolean success) {
                            callback.onRemoved();
                        }

                        @Override
                        public void onCancel(){
                            //Do nothing
                        }
                    }
            );

            removeAccountCommand.setPublicApiId(PublicApiId.REMOVE_ACCOUNT);
            CommandDispatcher.submitSilent(removeAccountCommand);

        } catch (final MsalClientException e) {
            callback.onError(e);
        }
    }

    @Override
    public boolean removeAccount(@Nullable IAccount account) throws MsalException, InterruptedException {

        final ResultFuture<AsyncResult<Boolean>> future = new ResultFuture();
        removeAccountInternal(account,
                new RemoveAccountCallback() {
                    @Override
                    public void onRemoved() {
                        future.setResult(new AsyncResult<Boolean>(true, null));
                    }

                    @Override
                    public void onError(@NonNull MsalException exception) {
                        future.setResult(new AsyncResult<Boolean>(false, exception));
                    }
                });

        AsyncResult<Boolean> result = future.get();

        if (result.getSuccess()) {
            return result.getResult().booleanValue();
        } else {
            throw result.getException();
        }

    }

    @Override
    public void acquireToken(@NonNull final Activity activity,
                             @NonNull final String[] scopes,
                             @Nullable final String loginHint,
                             @NonNull final AuthenticationCallback callback) {
        final AcquireTokenParameters acquireTokenParameters = buildAcquireTokenParameters(
                activity,
                scopes,
                null, // account
                null, // uiBehavior
                null, // extraQueryParams
                null, // extraScopes
                null, // authority
                callback,
                loginHint,
                null // claimsRequest
        );

        acquireTokenInternal(acquireTokenParameters);
    }
}<|MERGE_RESOLUTION|>--- conflicted
+++ resolved
@@ -364,15 +364,11 @@
     @Override
     public void removeAccount(@Nullable final IAccount account,
                               @NonNull final RemoveAccountCallback callback) {
-<<<<<<< HEAD
         removeAccountInternal(account, callback);
     }
 
     private void removeAccountInternal(@Nullable final IAccount account,
                               @NonNull final RemoveAccountCallback callback) {
-=======
-
->>>>>>> ceee82a0
         // First, cast the input IAccount to a MultiTenantAccount
         final MultiTenantAccount multiTenantAccount = (MultiTenantAccount) account;
 
