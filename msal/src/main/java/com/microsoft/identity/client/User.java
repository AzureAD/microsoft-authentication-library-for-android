--- conflicted
+++ resolved
@@ -81,15 +81,9 @@
     }
 
     /**
-<<<<<<< HEAD
-     * @return The unique identifier for a user.
-     */
-    String getUserIdentifier() {
-=======
      * @return The unique identifier of the user, which is across tenant.
      */
     public String getUserIdentifier() {
->>>>>>> 51b2ac7b
         return MSALUtils.getUniqueUserIdentifier(mUid, mUtid);
     }
 
