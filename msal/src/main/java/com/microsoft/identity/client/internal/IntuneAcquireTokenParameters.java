//  Copyright (c) Microsoft Corporation.
//  All rights reserved.
//
//  This code is licensed under the MIT License.
//
//  Permission is hereby granted, free of charge, to any person obtaining a copy
//  of this software and associated documentation files(the "Software"), to deal
//  in the Software without restriction, including without limitation the rights
//  to use, copy, modify, merge, publish, distribute, sublicense, and / or sell
//  copies of the Software, and to permit persons to whom the Software is
//  furnished to do so, subject to the following conditions :
//
//  The above copyright notice and this permission notice shall be included in
//  all copies or substantial portions of the Software.
//
//  THE SOFTWARE IS PROVIDED "AS IS", WITHOUT WARRANTY OF ANY KIND, EXPRESS OR
//  IMPLIED, INCLUDING BUT NOT LIMITED TO THE WARRANTIES OF MERCHANTABILITY,
//  FITNESS FOR A PARTICULAR PURPOSE AND NONINFRINGEMENT. IN NO EVENT SHALL THE
//  AUTHORS OR COPYRIGHT HOLDERS BE LIABLE FOR ANY CLAIM, DAMAGES OR OTHER
//  LIABILITY, WHETHER IN AN ACTION OF CONTRACT, TORT OR OTHERWISE, ARISING FROM,
//  OUT OF OR IN CONNECTION WITH THE SOFTWARE OR THE USE OR OTHER DEALINGS IN
//  THE SOFTWARE.
package com.microsoft.identity.client.internal;

import com.microsoft.identity.client.AcquireTokenParameters;

/**
 * Internal class specifically for the Microsoft Intune app (COBO) to app to enable System Browser support on Broker.
 */
public class IntuneAcquireTokenParameters extends AcquireTokenParameters {

    private boolean mBrokerBrowserSupportEnabled;

    private IntuneAcquireTokenParameters(final Builder builder) {
        super(builder);
        mBrokerBrowserSupportEnabled = builder.mBrokerBrowserSupportEnabled;
    }

    public boolean isBrokerBrowserSupportEnabled() {
        return mBrokerBrowserSupportEnabled;
    }


    public static class Builder extends AcquireTokenParameters.Builder {

        private boolean mBrokerBrowserSupportEnabled;

        public IntuneAcquireTokenParameters.Builder brokerBrowserSupportEnabled(boolean brokerBrowserSupportEnabled){
            mBrokerBrowserSupportEnabled = brokerBrowserSupportEnabled;
            return this;
        }

        @Override
<<<<<<< HEAD
        public IntuneAcquireTokenParameters build() {
            return new IntuneAcquireTokenParameters(this);
        }

        @Override
        public AcquireTokenParameters.Builder self() {
            return this;
=======
        public IntuneAcquireTokenParameters.Builder self() {
            return this;
        }

        @Override
        public IntuneAcquireTokenParameters build() {
            return new IntuneAcquireTokenParameters(this);
>>>>>>> 0e5edef2
        }
    }
}<|MERGE_RESOLUTION|>--- conflicted
+++ resolved
@@ -51,15 +51,6 @@
         }
 
         @Override
-<<<<<<< HEAD
-        public IntuneAcquireTokenParameters build() {
-            return new IntuneAcquireTokenParameters(this);
-        }
-
-        @Override
-        public AcquireTokenParameters.Builder self() {
-            return this;
-=======
         public IntuneAcquireTokenParameters.Builder self() {
             return this;
         }
@@ -67,7 +58,6 @@
         @Override
         public IntuneAcquireTokenParameters build() {
             return new IntuneAcquireTokenParameters(this);
->>>>>>> 0e5edef2
         }
     }
 }