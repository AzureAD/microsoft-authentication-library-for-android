//  Copyright (c) Microsoft Corporation.
//  All rights reserved.
//
//  This code is licensed under the MIT License.
//
//  Permission is hereby granted, free of charge, to any person obtaining a copy
//  of this software and associated documentation files(the "Software"), to deal
//  in the Software without restriction, including without limitation the rights
//  to use, copy, modify, merge, publish, distribute, sublicense, and / or sell
//  copies of the Software, and to permit persons to whom the Software is
//  furnished to do so, subject to the following conditions :
//
//  The above copyright notice and this permission notice shall be included in
//  all copies or substantial portions of the Software.
//
//  THE SOFTWARE IS PROVIDED "AS IS", WITHOUT WARRANTY OF ANY KIND, EXPRESS OR
//  IMPLIED, INCLUDING BUT NOT LIMITED TO THE WARRANTIES OF MERCHANTABILITY,
//  FITNESS FOR A PARTICULAR PURPOSE AND NONINFRINGEMENT. IN NO EVENT SHALL THE
//  AUTHORS OR COPYRIGHT HOLDERS BE LIABLE FOR ANY CLAIM, DAMAGES OR OTHER
//  LIABILITY, WHETHER IN AN ACTION OF CONTRACT, TORT OR OTHERWISE, ARISING FROM,
//  OUT OF OR IN CONNECTION WITH THE SOFTWARE OR THE USE OR OTHER DEALINGS IN
//  THE SOFTWARE.
package com.microsoft.identity.client

import com.microsoft.identity.client.exception.MsalClientException
import com.microsoft.identity.client.exception.MsalException
import com.microsoft.identity.client.statemachine.results.ResetPasswordStartResult
import com.microsoft.identity.client.statemachine.results.SignInResult
import com.microsoft.identity.client.statemachine.results.SignInUsingPasswordResult
import com.microsoft.identity.client.statemachine.results.SignUpResult
import com.microsoft.identity.client.statemachine.results.SignUpUsingPasswordResult
import com.microsoft.identity.client.statemachine.states.AccountResult

/**
 * INativeAuthPublicClientApplication provides top level interface that is used by app developers
 * to use Native Auth methods.
 */
interface INativeAuthPublicClientApplication : IPublicClientApplication {
    /**
     * Listener callback for asynchronous initialization of INativeAuthPublicClientApplication object.
     */
    interface INativeAuthApplicationCreatedListener {
        /**
         * Called once an INativeAuthPublicClientApplication is successfully created.
         */
        fun onCreated(application: INativeAuthPublicClientApplication)

        /**
         * Called once INativeAuthPublicClientApplication can't be created.
         */
        fun onError(exception: MsalException)
    }

    /**
     * Retrieve the current signed in account from cache; Kotlin coroutines variant.
     *
     * @return [com.microsoft.identity.client.statemachine.states.AccountResult] if there is a signed in account, null otherwise.
     */
    suspend fun getCurrentAccount(): AccountResult?

    /**
     * Retrieve the current signed in account from cache; Kotlin coroutines variant.
     *
     * @return [com.microsoft.identity.client.statemachine.states.AccountResult] if there is a signed in account, null otherwise.
     */
    fun getCurrentAccount(callback: NativeAuthPublicClientApplication.GetCurrentAccountCallback)

    /**
     * Sign in a user with a given username; Kotlin coroutines variant.
     *
     * @param username username of the account to sign in.
     * @param scopes (Optional) scopes to request during the sign in.
     * @return [com.microsoft.identity.client.statemachine.results.SignInResult] see detailed possible return state under the object.
     * @throws [MsalException] if an account is already signed in.
     */
    suspend fun signIn(username: String, scopes: List<String>? = null): SignInResult

    /**
     * Sign in a user with a given username; callback variant.
     *
     * @param username username of the account to sign in.
     * @param scopes (Optional) scopes to request during the sign in.
     * @param callback [com.microsoft.identity.client.NativeAuthPublicClientApplication.SignInCallback] to receive the result.
     * @return [com.microsoft.identity.client.statemachine.results.SignInResult] see detailed possible return state under the object.
     * @throws [MsalException] if an account is already signed in.
     */
    fun signIn(username: String, scopes: List<String>? = null, callback: NativeAuthPublicClientApplication.SignInCallback)

    /**
     * Sign in the account using username and password; Kotlin coroutines variant.
     *
     * @param username username of the account to sign in.
     * @param password password of the account to sign in.
     * @param scopes (Optional) list of scopes to request.
     * @return [com.microsoft.identity.client.statemachine.results.SignInUsingPasswordResult] see detailed possible return state under the object.
     * @throws MsalClientException if an account is already signed in.
     */
    suspend fun signInUsingPassword(username: String, password: CharArray, scopes: List<String>? = null): SignInUsingPasswordResult

    /**
     * Sign in the account using username and password; callback variant.
     *
     * @param username username of the account to sign in.
     * @param password password of the account to sign in.
     * @param scopes (Optional) list of scopes to request.
     * @param callback [com.microsoft.identity.client.NativeAuthPublicClientApplication.SignInUsingPasswordCallback] to receive the result.
     * @return [com.microsoft.identity.client.statemachine.results.SignInUsingPasswordResult] see detailed possible return state under the object.
     * @throws MsalClientException if an account is already signed in.
     */
    fun signInUsingPassword(username: String, password: CharArray, scopes: List<String>? = null, callback: NativeAuthPublicClientApplication.SignInUsingPasswordCallback)

    /**
<<<<<<< HEAD
     * Reset password for the account starting from a username; Kotlin coroutines variant.
     *
     * @param username username of the account to reset password.
     * @return [com.microsoft.identity.client.statemachine.results.ResetPasswordStartResult] see detailed possible return state under the object.
     * @throws MsalClientException if an account is already signed in.
     */
    suspend fun resetPassword(username: String): ResetPasswordStartResult

    /**
     * Reset password for the account starting from a username; callback variant.
     *
     * @param username username of the account to reset password.
     * @param callback [com.microsoft.identity.client.NativeAuthPublicClientApplication.ResetPasswordCallback] to receive the result.
     * @return [com.microsoft.identity.client.statemachine.results.ResetPasswordStartResult] see detailed possible return state under the object.
     * @throws MsalClientException if an account is already signed in.
     */
    fun resetPassword(username: String, callback: NativeAuthPublicClientApplication.ResetPasswordCallback)
=======
     * Sign up the account starting from a username; Kotlin coroutines variant.
     *
     * @param username username of the account to sign up.
     * @param attributes (Optional) user attributes to be used during account creation.
     * @return [com.microsoft.identity.client.statemachine.results.SignUpResult] see detailed possible return state under the object.
     * @throws MsalClientException if an account is already signed in.
     */
    suspend fun signUp(username: String, attributes: UserAttributes? = null): SignUpResult

    /**
     * Sign up the account starting from a username; callback variant.
     *
     * @param username username of the account to sign up.
     * @param attributes (Optional) user attributes to be used during account creation.
     * @param callback [com.microsoft.identity.client.NativeAuthPublicClientApplication.SignUpCallback] to receive the result.
     * @return [com.microsoft.identity.client.statemachine.results.SignUpResult] see detailed possible return state under the object.
     * @throws MsalClientException if an account is already signed in.
     */
    fun signUp(username: String, attributes: UserAttributes? = null, callback: NativeAuthPublicClientApplication.SignUpCallback)

    /**
     * Sign up the account using username and password. Kotlin coroutines variant.
     *
     * @param username username of the account to sign up.
     * @param password password of the account to sign up.
     * @param attributes (Optional) user attributes to be used during account creation
     * @return [com.microsoft.identity.client.statemachine.results.SignUpUsingPasswordResult] see detailed possible return state under the object.
     * @throws MsalClientException if an account is already signed in.
     */
    suspend fun signUpUsingPassword(username: String, password: CharArray, attributes: UserAttributes? = null): SignUpUsingPasswordResult

    /**
     * Sign up the account using username and password; callback variant.
     *
     * @param username username of the account to sign up.
     * @param password password of the account to sign up.
     * @param attributes (Optional) user attributes to be used during account creation
     * @param callback [com.microsoft.identity.client.NativeAuthPublicClientApplication.SignUpUsingPasswordCallback] to receive the result.
     * @return [com.microsoft.identity.client.statemachine.results.SignUpUsingPasswordResult] see detailed possible return state under the object.
     * @throws MsalClientException if an account is already signed in.
     */
    fun signUpUsingPassword(username: String, password: CharArray, attributes: UserAttributes? = null, callback: NativeAuthPublicClientApplication.SignUpUsingPasswordCallback)
>>>>>>> e48f1993
}<|MERGE_RESOLUTION|>--- conflicted
+++ resolved
@@ -110,25 +110,6 @@
     fun signInUsingPassword(username: String, password: CharArray, scopes: List<String>? = null, callback: NativeAuthPublicClientApplication.SignInUsingPasswordCallback)
 
     /**
-<<<<<<< HEAD
-     * Reset password for the account starting from a username; Kotlin coroutines variant.
-     *
-     * @param username username of the account to reset password.
-     * @return [com.microsoft.identity.client.statemachine.results.ResetPasswordStartResult] see detailed possible return state under the object.
-     * @throws MsalClientException if an account is already signed in.
-     */
-    suspend fun resetPassword(username: String): ResetPasswordStartResult
-
-    /**
-     * Reset password for the account starting from a username; callback variant.
-     *
-     * @param username username of the account to reset password.
-     * @param callback [com.microsoft.identity.client.NativeAuthPublicClientApplication.ResetPasswordCallback] to receive the result.
-     * @return [com.microsoft.identity.client.statemachine.results.ResetPasswordStartResult] see detailed possible return state under the object.
-     * @throws MsalClientException if an account is already signed in.
-     */
-    fun resetPassword(username: String, callback: NativeAuthPublicClientApplication.ResetPasswordCallback)
-=======
      * Sign up the account starting from a username; Kotlin coroutines variant.
      *
      * @param username username of the account to sign up.
@@ -171,5 +152,23 @@
      * @throws MsalClientException if an account is already signed in.
      */
     fun signUpUsingPassword(username: String, password: CharArray, attributes: UserAttributes? = null, callback: NativeAuthPublicClientApplication.SignUpUsingPasswordCallback)
->>>>>>> e48f1993
+
+    /**
+     * Reset password for the account starting from a username; Kotlin coroutines variant.
+     *
+     * @param username username of the account to reset password.
+     * @return [com.microsoft.identity.client.statemachine.results.ResetPasswordStartResult] see detailed possible return state under the object.
+     * @throws MsalClientException if an account is already signed in.
+     */
+    suspend fun resetPassword(username: String): ResetPasswordStartResult
+
+    /**
+     * Reset password for the account starting from a username; callback variant.
+     *
+     * @param username username of the account to reset password.
+     * @param callback [com.microsoft.identity.client.NativeAuthPublicClientApplication.ResetPasswordCallback] to receive the result.
+     * @return [com.microsoft.identity.client.statemachine.results.ResetPasswordStartResult] see detailed possible return state under the object.
+     * @throws MsalClientException if an account is already signed in.
+     */
+    fun resetPassword(username: String, callback: NativeAuthPublicClientApplication.ResetPasswordCallback)
 }