--- conflicted
+++ resolved
@@ -64,10 +64,6 @@
 
 import static com.microsoft.identity.client.EventConstants.ApiId.ACQUIRE_TOKEN_SILENT_ASYNC_WITH_USER;
 import static com.microsoft.identity.client.EventConstants.ApiId.ACQUIRE_TOKEN_SILENT_ASYNC_WITH_USER_AUTHORITY_AND_FORCE_REFRESH;
-import static com.microsoft.identity.client.EventConstants.ApiId.API_ID_ACQUIRE;
-import static com.microsoft.identity.client.EventConstants.ApiId.API_ID_ACQUIRE_WITH_HINT;
-import static com.microsoft.identity.client.EventConstants.ApiId.API_ID_ACQUIRE_WITH_HINT_BEHAVIOR_AND_PARAMETERS;
-import static com.microsoft.identity.client.EventConstants.ApiId.API_ID_ACQUIRE_WITH_USER_BEHAVIOR_AND_PARAMETERS;
 
 /**
  * <p>
@@ -684,33 +680,9 @@
                              final String[] extraScopesToConsent,
                              final String authority,
                              @NonNull final AuthenticationCallback callback) {
-<<<<<<< HEAD
-        /*
-        final String telemetryRequestId = Telemetry.generateNewRequestId();
-        ApiEvent.Builder apiEventBuilder = createApiEventBuilder(telemetryRequestId, API_ID_ACQUIRE_WITH_USER_BEHAVIOR_PARAMETERS_AND_AUTHORITY);
-        */
-
-        MSALAcquireTokenOperationParameters params = new MSALAcquireTokenOperationParameters();
-
-        Authority authorityObject = Authority.getAuthorityFromAuthorityUrl(authority);
-        //TODO: Confirm that is a known authority immediately.
-
-        params.setScopes(Arrays.asList(scopes));
-        params.setClientId(mClientId);
-        params.setRedirectUri(mRedirectUri);
-        params.setActivity(activity);
-        params.setTokenCache(mOauth2TokenCache);
-        params.setExtraQueryStringParameters(extraQueryParams);
-        params.setExtraScopesToConsent(Arrays.asList(extraScopesToConsent));
-        params.setUIBehavior(uiBehavior);
-        params.setAuthority(authorityObject);
-=======
->>>>>>> d4f49f43
-
         MSALAcquireTokenOperationParameters params = getInteractiveOperationParameters(activity, scopes, null, uiBehavior, extraQueryParams, extraScopesToConsent, authority);
         MSALInteractiveTokenCommand command = new MSALInteractiveTokenCommand(mAppContext, params, new LocalMSALController(), callback);
         com.microsoft.identity.client.MSALApiDispatcher.beginInteractive(command);
-
     }
 
     // Silent call APIs.
