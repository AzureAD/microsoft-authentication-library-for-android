//  Copyright (c) Microsoft Corporation.
//  All rights reserved.
//
//  This code is licensed under the MIT License.
//
//  Permission is hereby granted, free of charge, to any person obtaining a copy
//  of this software and associated documentation files(the "Software"), to deal
//  in the Software without restriction, including without limitation the rights
//  to use, copy, modify, merge, publish, distribute, sublicense, and / or sell
//  copies of the Software, and to permit persons to whom the Software is
//  furnished to do so, subject to the following conditions :
//
//  The above copyright notice and this permission notice shall be included in
//  all copies or substantial portions of the Software.
//
//  THE SOFTWARE IS PROVIDED "AS IS", WITHOUT WARRANTY OF ANY KIND, EXPRESS OR
//  IMPLIED, INCLUDING BUT NOT LIMITED TO THE WARRANTIES OF MERCHANTABILITY,
//  FITNESS FOR A PARTICULAR PURPOSE AND NONINFRINGEMENT. IN NO EVENT SHALL THE
//  AUTHORS OR COPYRIGHT HOLDERS BE LIABLE FOR ANY CLAIM, DAMAGES OR OTHER
//  LIABILITY, WHETHER IN AN ACTION OF CONTRACT, TORT OR OTHERWISE, ARISING FROM,
//  OUT OF OR IN CONNECTION WITH THE SOFTWARE OR THE USE OR OTHER DEALINGS IN
//  THE SOFTWARE.

package com.microsoft.identity.client;

import android.app.Activity;
import android.content.Context;
import android.content.pm.PackageManager;
import android.net.Uri;
import android.os.Handler;
import android.os.Looper;
import android.text.TextUtils;
import android.util.Pair;

import androidx.annotation.NonNull;
import androidx.annotation.Nullable;
import androidx.annotation.WorkerThread;

import com.microsoft.identity.client.claims.ClaimsRequest;
import com.microsoft.identity.client.configuration.AccountMode;
import com.microsoft.identity.client.configuration.HttpConfiguration;
import com.microsoft.identity.client.configuration.LoggerConfiguration;
import com.microsoft.identity.client.exception.MsalArgumentException;
import com.microsoft.identity.client.exception.MsalClientException;
import com.microsoft.identity.client.exception.MsalDeclinedScopeException;
import com.microsoft.identity.client.exception.MsalException;
import com.microsoft.identity.client.internal.AsyncResult;
import com.microsoft.identity.client.internal.controllers.BrokerMsalController;
import com.microsoft.identity.client.internal.controllers.MSALControllerFactory;
import com.microsoft.identity.client.internal.controllers.OperationParametersAdapter;
import com.microsoft.identity.common.adal.internal.tokensharing.TokenShareUtility;
import com.microsoft.identity.common.exception.BaseException;
import com.microsoft.identity.common.exception.ServiceException;
import com.microsoft.identity.common.internal.authorities.Authority;
import com.microsoft.identity.common.internal.authorities.AzureActiveDirectoryAuthority;
import com.microsoft.identity.common.internal.authorities.AzureActiveDirectoryB2CAuthority;
import com.microsoft.identity.common.internal.cache.ICacheRecord;
import com.microsoft.identity.common.internal.cache.MsalOAuth2TokenCache;
import com.microsoft.identity.common.internal.cache.SchemaUtil;
import com.microsoft.identity.common.internal.controllers.CommandCallback;
import com.microsoft.identity.common.internal.controllers.CommandDispatcher;
import com.microsoft.identity.common.internal.controllers.ExceptionAdapter;
import com.microsoft.identity.common.internal.controllers.InteractiveTokenCommand;
import com.microsoft.identity.common.internal.controllers.TaskCompletedCallbackWithError;
import com.microsoft.identity.common.internal.controllers.TokenCommand;
import com.microsoft.identity.common.internal.dto.AccountRecord;
import com.microsoft.identity.common.internal.eststelemetry.EstsTelemetry;
import com.microsoft.identity.common.internal.eststelemetry.PublicApiId;
import com.microsoft.identity.common.internal.logging.Logger;
import com.microsoft.identity.common.internal.net.HttpRequest;
import com.microsoft.identity.common.internal.net.cache.HttpCache;
import com.microsoft.identity.common.internal.providers.microsoft.azureactivedirectory.AzureActiveDirectory;
import com.microsoft.identity.common.internal.providers.oauth2.OAuth2TokenCache;
import com.microsoft.identity.common.internal.providers.oauth2.OpenIdProviderConfiguration;
import com.microsoft.identity.common.internal.providers.oauth2.OpenIdProviderConfigurationClient;
import com.microsoft.identity.common.internal.request.AcquireTokenOperationParameters;
import com.microsoft.identity.common.internal.request.AcquireTokenSilentOperationParameters;
import com.microsoft.identity.common.internal.request.ILocalAuthenticationCallback;
import com.microsoft.identity.common.internal.result.ILocalAuthenticationResult;
import com.microsoft.identity.common.internal.result.ResultFuture;
import com.microsoft.identity.msal.BuildConfig;

import java.io.File;
import java.util.ArrayList;
import java.util.Arrays;
import java.util.List;
import java.util.Map;
import java.util.UUID;
import java.util.concurrent.ExecutorService;
import java.util.concurrent.Executors;

import static com.microsoft.identity.client.PublicClientApplicationConfigurationFactory.initializeConfiguration;
import static com.microsoft.identity.client.internal.MsalUtils.throwOnMainThread;
import static com.microsoft.identity.client.internal.MsalUtils.validateNonNullArg;
import static com.microsoft.identity.client.internal.MsalUtils.validateNonNullArgument;
import static com.microsoft.identity.client.internal.controllers.MsalExceptionAdapter.msalExceptionFromBaseException;
import static com.microsoft.identity.client.internal.controllers.OperationParametersAdapter.isAccountHomeTenant;
import static com.microsoft.identity.client.internal.controllers.OperationParametersAdapter.isHomeTenantEquivalent;
import static com.microsoft.identity.client.internal.controllers.OperationParametersAdapter.validateClaimsExistForTenant;
import static com.microsoft.identity.common.exception.ClientException.TOKEN_CACHE_ITEM_NOT_FOUND;
import static com.microsoft.identity.common.exception.ClientException.TOKEN_SHARING_DESERIALIZATION_ERROR;
import static com.microsoft.identity.common.exception.ClientException.TOKEN_SHARING_MSA_PERSISTENCE_ERROR;
import static com.microsoft.identity.common.exception.ErrorStrings.MULTIPLE_ACCOUNT_PCA_INIT_FAIL_ACCOUNT_MODE_ERROR_CODE;
import static com.microsoft.identity.common.exception.ErrorStrings.MULTIPLE_ACCOUNT_PCA_INIT_FAIL_ACCOUNT_MODE_ERROR_MESSAGE;
import static com.microsoft.identity.common.exception.ErrorStrings.MULTIPLE_ACCOUNT_PCA_INIT_FAIL_ON_SHARED_DEVICE_ERROR_CODE;
import static com.microsoft.identity.common.exception.ErrorStrings.MULTIPLE_ACCOUNT_PCA_INIT_FAIL_ON_SHARED_DEVICE_ERROR_MESSAGE;
import static com.microsoft.identity.common.exception.ErrorStrings.MULTIPLE_ACCOUNT_PCA_INIT_FAIL_UNKNOWN_REASON_ERROR_CODE;
import static com.microsoft.identity.common.exception.ErrorStrings.MULTIPLE_ACCOUNT_PCA_INIT_FAIL_UNKNOWN_REASON_ERROR_MESSAGE;
import static com.microsoft.identity.common.exception.ErrorStrings.SINGLE_ACCOUNT_PCA_INIT_FAIL_ACCOUNT_MODE_ERROR_CODE;
import static com.microsoft.identity.common.exception.ErrorStrings.SINGLE_ACCOUNT_PCA_INIT_FAIL_ACCOUNT_MODE_ERROR_MESSAGE;
import static com.microsoft.identity.common.exception.ErrorStrings.SINGLE_ACCOUNT_PCA_INIT_FAIL_UNKNOWN_REASON_ERROR_CODE;
import static com.microsoft.identity.common.exception.ErrorStrings.SINGLE_ACCOUNT_PCA_INIT_FAIL_UNKNOWN_REASON_ERROR_MESSAGE;

/**
 * <p>
 * This is the entry point for developer to create public native applications and make API calls to
 * acquire tokens.
 * <p><b>Client ID:</b> The clientID of your application is a unique identifier which can be
 * obtained from the app registration portal.</p>
 * <p><b>AuthorityMetadata:</b> A URL indicating a directory that MSAL can use to obtain tokens.
 * In Azure AD it is of the form https://<[nstance]/[tenant], where [instance] is the directory
 * host (e.g. https://login.microsoftonline.com) and [tenant] is an identifier within the directory
 * itself (e.g. a domain associated to the tenant, such as contoso.onmicrosoft.com, or the GUID
 * representing the  TenantID property of the directory)
 * <p>
 * For B2C, it is of the form https://[instance]/tfp/[tenant]/[policy] where instance and tenant
 * are same as Azure AD, and [policy] is a string like signup</p>
 * MSAL {@link PublicClientApplication} provides three constructors allowing the client id to be
 * set either via AndroidManifest.xml metadata or using constructor parameters.
 * Similarly, if developer chooses not to use the default authority
 * https://login.microsoftonline.com, an alternate can also be configured using the manifest,
 * constructor parameters, or in acquire token calls.
 * </p>
 * <p>
 * Redirect is auto-generated in the library in the format of msal<client-id>://auth, and it cannot
 * be overridden.
 * </p>
 * <p>
 * Developer <b>MUST</b> have {@link BrowserTabActivity} declared in their manifest, which must
 * have the correct intent-filter configured. If the wrong scheme and host is provided, the sdk
 * will fail the {@link PublicClientApplication} creation.
 * <p>
 * Expected format will be:
 * <pre>
 * &lt;activity
 *     android:name="com.microsoft.identity.client.BrowserTabActivity"&gt;
 *     &lt;intent-filter&gt;
 *         &lt;action android:name="android.intent.action.VIEW" /&gt;
 *         &lt;category android:name="android.intent.category.DEFAULT" /&gt;
 *         &lt;category android:name="android.intent.category.BROWSABLE" /&gt;
 *         &lt;data android:scheme="msal&lt;AppClientId&gt;"
 *              android:host="auth" /&gt;
 *     &lt;/intent-filter&gt;
 * &lt;/activity&gt;
 * </pre>
 * </p>
 * <p>Other Terminology:</p>
 * <p>
 * <p><b>Scopes:</b>Permissions that the developers wants included in the access token received .
 * Not all scopes are guaranteed to be included in the access token returned.
 * </p>
 * <p>
 * <b>Login Hint:</b> Usually an email, to pass to the service at the beginning of the
 * interactive authentication flow.
 * </p>
 * <p>
 * <b>Extra Scopes to Consent:</b>  Permissions you want the user to consent to in the same
 * authentication flow,
 * but won't be included in the returned access token.
 * </p>
 * </p>
 */
public class PublicClientApplication implements IPublicClientApplication, ITokenShare {

    private static final String TAG = PublicClientApplication.class.getSimpleName();
    private static final String INTERNET_PERMISSION = "android.permission.INTERNET";
    private static final String ACCESS_NETWORK_STATE_PERMISSION = "android.permission.ACCESS_NETWORK_STATE";
    private static final ExecutorService sBackgroundExecutor = Executors.newCachedThreadPool();

    private static class NONNULL_CONSTANTS {
        private static final String CONTEXT = "context";
        private static final String LISTENER = "listener";
        private static final String CALLBACK = "callback";
        private static final String CLIENT_ID = "client_id";
        private static final String AUTHORITY = "authority";
        private static final String CONFIG_FILE = "config_file";
        private static final String ACTIVITY = "activity";
        private static final String SCOPES = "scopes";
        private static final String ACCOUNT = "account";

        private static final String NULL_ERROR_SUFFIX = " cannot be null or empty";
    }


    /**
     * Constant used to signal a home account's tenant id should be used when performing cache
     * lookups relative to creating OperationParams.
     */

    private static final String TSL_MSG_FAILED_TO_SAVE
            = "Failed to save FRT - see getCause() for additional Exception info";

    private static final String TSM_MSG_FAILED_TO_RETRIEVE
            = "Failed to retrieve FRT - see getCause() for additional Exception info";

    protected boolean mIsSharedDevice;

    protected PublicClientApplicationConfiguration mPublicClientConfiguration;
    protected TokenShareUtility mTokenShareUtility;

    //region PCA factory methods

    /**
     * {@link PublicClientApplication#create(Context, int, ApplicationCreatedListener)} will read
     * the client id and other configuration settings from the
     * file included in your application resources.
     *
     * @param context              Application's {@link Context}. The sdk requires the application
     *                             context to be passed in
     *                             {@link PublicClientApplication}. Cannot be null.
     *                             <p>
     *                             Note: The {@link Context} should be the application context
     *                             instead of the running activity's context, which could
     *                             potentially make the sdk hold a
     *                             strong reference to the activity, thus preventing correct
     *                             garbage collection and causing bugs.
     *                             </p>
     * @param configFileResourceId The resource ID of the raw file containing the JSON
     *                             configuration for the PublicClientApplication.
     *                             <p>
     *                             For more information on the schema of the MSAL config json,
     *                             please see <a href="https://developer.android.com/guide/topics/resources/providing-resources">Android app resource overview</a>
     *                             and <a href="https://github.com/AzureAD/microsoft-authentication-library-for-android/wiki">MSAL Github Wiki</a>
     *                             </p>
     * @param listener             a callback to be invoked when the object is successfully created.
     *                             Cannot be null.
     * @see PublicClientApplication#create(Context, File, ApplicationCreatedListener)
     * @see PublicClientApplication#create(Context, String, ApplicationCreatedListener)
     * @see PublicClientApplication#create(Context, String, String, ApplicationCreatedListener)
     * @see PublicClientApplication#create(Context, int)
     */
    public static void create(@NonNull final Context context,
                              final int configFileResourceId,
                              @NonNull final ApplicationCreatedListener listener) {
        validateNonNullArgument(context, NONNULL_CONSTANTS.CONTEXT);
        validateNonNullArgument(listener, NONNULL_CONSTANTS.LISTENER);

        create(
                initializeConfiguration(context, configFileResourceId),
                null, // client id
                null, // authority
                listener
        );
    }

    /**
     * {@link PublicClientApplication#create(Context, File, ApplicationCreatedListener)}
     * will read the client id and other configuration settings from the specified file.
     *
     * @param context    Application's {@link Context}. The sdk requires the application context to
     *                   be passed in {@link PublicClientApplication}. Cannot be null.
     *                   <p>
     *                   Note: The {@link Context} should be the application context instead of the
     *                   running activity's context, which could potentially make the sdk hold a
     *                   strong reference to the activity, thus preventing correct garbage
     *                   collection and causing bugs.
     *                   </p>
     * @param configFile The file containing the JSON configuration for the PublicClientApplication.
     *                   Cannot be null.
     *                   <p>
     *                   For more information on the schema of the MSAL configuration file, please
     *                   see <a href="https://developer.android.com/guide/topics/resources/providing-resources">Android app resource overview</a>
     *                   and <a href="https://github.com/AzureAD/microsoft-authentication-library-for-android/wiki">MSAL Github Wiki</a>
     *                   </p>
     * @param listener   a callback to be invoked when the object is successfully created. Cannot be null.
     * @see PublicClientApplication#create(Context, int, ApplicationCreatedListener)
     * @see PublicClientApplication#create(Context, String, ApplicationCreatedListener)
     * @see PublicClientApplication#create(Context, String, String, ApplicationCreatedListener)
     * @see PublicClientApplication#create(Context, int)
     */
    public static void create(@NonNull final Context context,
                              @Nullable final File configFile,
                              @NonNull final ApplicationCreatedListener listener) {
        validateNonNullArgument(context, NONNULL_CONSTANTS.CONTEXT);
        validateNonNullArgument(listener, NONNULL_CONSTANTS.LISTENER);

        create(
                initializeConfiguration(context, configFile),
                null, // client id
                null, // authority
                listener
        );
    }

    /**
     * {@link PublicClientApplication#create(Context, String, ApplicationCreatedListener)} allows
     * the client id to be passed instead of providing through the AndroidManifest metadata.
     * If this constructor is called, the default authority https://login.microsoftonline.com/common
     * will be used.
     *
     * @param context  Application's {@link Context}. The sdk requires the application context to
     *                 be passed in {@link PublicClientApplication}. Cannot be null.
     *                 <p>
     *                 Note: The {@link Context} should be the application context instead of the
     *                 running activity's context, which could potentially make the sdk hold a
     *                 strong reference to the activity, thus preventing correct garbage collection
     *                 and causing bugs.
     *                 </p>
     * @param clientId The application's client id. Cannot be null.
     * @param listener a callback to be invoked when the object is successfully created.
     *                 Cannot be null.
     * @see PublicClientApplication#create(Context, int, ApplicationCreatedListener)
     * @see PublicClientApplication#create(Context, File, ApplicationCreatedListener)
     * @see PublicClientApplication#create(Context, String, String, ApplicationCreatedListener)
     * @see PublicClientApplication#create(Context, int)
     */
    public static void create(@NonNull final Context context,
                              @NonNull final String clientId,
                              @NonNull final ApplicationCreatedListener listener) {
        validateNonNullArgument(context, NONNULL_CONSTANTS.CONTEXT);
        validateNonNullArgument(clientId, NONNULL_CONSTANTS.CLIENT_ID);
        validateNonNullArgument(listener, NONNULL_CONSTANTS.LISTENER);

        create(
                initializeConfiguration(context),
                clientId,
                null, // authority
                listener
        );
    }

    /**
     * {@link PublicClientApplication#create(Context, String, String, ApplicationCreatedListener)}
     * allows the client id and authority to be passed instead of providing them through metadata.
     *
     * @param context   Application's {@link Context}. The sdk requires the application context to
     *                  be passed in
     *                  {@link PublicClientApplication}. Cannot be null.
     *                  <p>
     *                  Note: The {@link Context} should be the application context instead of
     *                  an running activity's context, which could potentially make the sdk hold a
     *                  strong reference to the activity, thus preventing correct garbage
     *                  collection and causing bugs.
     *                  </p>
     * @param clientId  The application client id. Cannot be null.
     * @param authority The default authority to be used for the authority. Cannot be null.
     * @param listener  a callback to be invoked when the object is successfully created.
     *                  Cannot be null.
     * @see PublicClientApplication#create(Context, int, ApplicationCreatedListener)
     * @see PublicClientApplication#create(Context, File, ApplicationCreatedListener)
     * @see PublicClientApplication#create(Context, String, ApplicationCreatedListener)
     * @see PublicClientApplication#create(Context, int)
     */
    public static void create(@NonNull final Context context,
                              @NonNull final String clientId,
                              @NonNull final String authority,
                              @NonNull final ApplicationCreatedListener listener) {
        validateNonNullArgument(context, NONNULL_CONSTANTS.CONTEXT);
        validateNonNullArgument(clientId, NONNULL_CONSTANTS.CLIENT_ID);
        validateNonNullArgument(authority, NONNULL_CONSTANTS.AUTHORITY);
        validateNonNullArgument(listener, NONNULL_CONSTANTS.LISTENER);

        create(
                initializeConfiguration(context),
                clientId,
                authority,
                listener
        );
    }

    /**
     * {@link PublicClientApplication#create(Context, int, ApplicationCreatedListener)}
     * will read the client id and other configuration settings from the file included in your
     * application's resources.
     *
     * @param context              Application's {@link Context}. The sdk requires the application
     *                             context to be passed in
     *                             {@link PublicClientApplication}. Cannot be null.
     *                             <p>
     *                             Note: The {@link Context} should be the application context
     *                             instead of the running activity's context, which could
     *                             potentially make the sdk hold a
     *                             strong reference to the activity, thus preventing correct
     *                             garbage collection and causing bugs.
     *                             </p>
     * @param configFileResourceId The resource ID of the raw file containing the JSON
     *                             configuration for the PublicClientApplication
     *                             <p>
     *                             For more information on the schema of the MSAL config json,
     *                             please see <a href="https://developer.android.com/guide/topics/resources/providing-resources">Android app resource overview</a>
     *                             and <a href="https://github.com/AzureAD/microsoft-authentication-library-for-android/wiki">MSAL Github Wiki</a>
     *                             </p>
     * @return An instance of IPublicClientApplication.
     * @throws IllegalStateException if this function is invoked on the main thread.
     * @see PublicClientApplication#create(Context, int, ApplicationCreatedListener)
     * @see PublicClientApplication#create(Context, File, ApplicationCreatedListener)
     * @see PublicClientApplication#create(Context, String, ApplicationCreatedListener)
     * @see PublicClientApplication#create(Context, String, String, ApplicationCreatedListener)
     */
    @WorkerThread
    @NonNull
    public static IPublicClientApplication create(@NonNull final Context context,
                                                  final int configFileResourceId) throws InterruptedException, MsalException {
        validateNonNullArgument(context, NONNULL_CONSTANTS.CONTEXT);

        return create(initializeConfiguration(context, configFileResourceId));
    }
    //endregion

    //region Multiple Account PCA factory methods.

    /**
     * {@link PublicClientApplication#createMultipleAccountPublicClientApplication(Context, int, IMultipleAccountApplicationCreatedListener)}
     * will read the client id and other configuration settings from the file included in your
     * application's resources.
     *
     * <p><p>This function will pass back an {@link MsalClientException} object if it is unable to
     * return {@link IMultipleAccountPublicClientApplication}.
     * For example, when the device is marked as 'shared'
     * ({@link PublicClientApplication#isSharedDevice()} is set to true) </p></p>
     *
     * @param context              Application's {@link Context}. The sdk requires the application
     *                             context to be passed in {@link PublicClientApplication}.
     *                             Cannot be null.
     *                             <p>
     *                             Note: The {@link Context} should be the application context
     *                             instead of the running activity's context, which could
     *                             potentially make the sdk hold a
     *                             strong reference to the activity, thus preventing correct
     *                             garbage collection and causing bugs.
     *                             </p>
     * @param configFileResourceId The resource ID of the raw file containing the JSON
     *                             configuration for the PublicClientApplication.
     *                             <p>
     *                             For more information on the schema of the MSAL config json,
     *                             please see <a href="https://developer.android.com/guide/topics/resources/providing-resources">Android app resource overview</a>
     *                             and <a href="https://github.com/AzureAD/microsoft-authentication-library-for-android/wiki">MSAL Github Wiki</a>
     *                             </p>
     * @param listener             a callback to be invoked when the object is successfully created. Cannot be null.
     * @see PublicClientApplication#createMultipleAccountPublicClientApplication(Context, File, IMultipleAccountApplicationCreatedListener)
     * @see PublicClientApplication#createMultipleAccountPublicClientApplication(Context, int)
     * @see PublicClientApplication#createMultipleAccountPublicClientApplication(Context, File)
     */
    public static void createMultipleAccountPublicClientApplication(@NonNull final Context context,
                                                                    final int configFileResourceId,
                                                                    @NonNull final IMultipleAccountApplicationCreatedListener listener) {

        validateNonNullArgument(context, NONNULL_CONSTANTS.CONTEXT);
        validateNonNullArgument(listener, NONNULL_CONSTANTS.LISTENER);

        createMultipleAccountPublicClientApplication(
                initializeConfiguration(context, configFileResourceId),
                listener
        );
    }

    /**
     * {@link PublicClientApplication#createMultipleAccountPublicClientApplication(Context, File, IMultipleAccountApplicationCreatedListener)}
     * will read the client id and other configuration settings from the
     * file included in your application resources.
     *
     * <p><p>This function will pass back an {@link MsalClientException} object if it is unable to
     * return {@link IMultipleAccountPublicClientApplication}. For example, when the device is
     * marked as 'shared' ({@link PublicClientApplication#isSharedDevice()} is set to true) </p></p>
     *
     * @param context    Application's {@link Context}. The sdk requires the application context to
     *                   be passed in {@link PublicClientApplication}. Cannot be null.
     *                   <p>
     *                   Note: The {@link Context} should be the application context instead of the
     *                   running activity's context, which could potentially make the sdk hold a
     *                   strong reference to the activity, thus preventing correct garbage
     *                   collection and causing bugs.
     *                   </p>
     * @param configFile The file containing the JSON configuration for the PublicClientApplication.
     *                   Cannot be null.
     *                   <p>
     *                   For more information on the schema of the MSAL config json, please see
     *                   <a href="https://developer.android.com/guide/topics/resources/providing-resources">Android app resource overview</a>
     *                   and <a href="https://github.com/AzureAD/microsoft-authentication-library-for-android/wiki">MSAL Github Wiki</a>
     *                   </p>
     * @param listener   a callback to be invoked when the object is successfully created. Cannot be null.
     * @see PublicClientApplication#createMultipleAccountPublicClientApplication(Context, int, IMultipleAccountApplicationCreatedListener)
     * @see PublicClientApplication#createMultipleAccountPublicClientApplication(Context, int)
     * @see PublicClientApplication#createMultipleAccountPublicClientApplication(Context, File)
     */
    public static void createMultipleAccountPublicClientApplication(@NonNull final Context context,
                                                                    @NonNull final File configFile,
                                                                    @NonNull final IMultipleAccountApplicationCreatedListener listener) {

        validateNonNullArgument(context, NONNULL_CONSTANTS.CONTEXT);
        validateNonNullArgument(listener, NONNULL_CONSTANTS.LISTENER);

        createMultipleAccountPublicClientApplication(
                initializeConfiguration(context, configFile),
                listener
        );
    }

    /**
     * {@link PublicClientApplication#createMultipleAccountPublicClientApplication(Context, int)}
     * will read the client id and other configuration settings from the file included in your
     * application's resources.
     *
     * <p><p>This function will pass back an {@link MsalClientException} object if it is unable to
     * return {@link IMultipleAccountPublicClientApplication}. For example, when the device is
     * marked as 'shared' ({@link PublicClientApplication#isSharedDevice()} is set to true) </p></p>
     *
     * @param context              Application's {@link Context}. The sdk requires the application
     *                             context to be passed in
     *                             {@link PublicClientApplication}. Cannot be null.
     *                             <p>
     *                             Note: The {@link Context} should be the application context
     *                             instead of the running activity's context, which could
     *                             potentially make the sdk hold a
     *                             strong reference to the activity, thus preventing correct
     *                             garbage collection and causing bugs.
     *                             </p>
     * @param configFileResourceId The resource ID of the raw file containing the JSON
     *                             configuration for the PublicClientApplication.
     *                             <p>
     *                             For more information on the schema of the MSAL config json,
     *                             please see <a href="https://developer.android.com/guide/topics/resources/providing-resources">Android app resource overview</a>
     *                             and <a href="https://github.com/AzureAD/microsoft-authentication-library-for-android/wiki">MSAL Github Wiki</a>
     *                             </p>
     * @return An instance of IMultipleAccountPublicClientApplication.
     * @throws IllegalStateException if this function is invoked on the main thread.
     * @see PublicClientApplication#createMultipleAccountPublicClientApplication(Context, int, IMultipleAccountApplicationCreatedListener)
     * @see PublicClientApplication#createMultipleAccountPublicClientApplication(Context, File, IMultipleAccountApplicationCreatedListener)
     * @see PublicClientApplication#createMultipleAccountPublicClientApplication(Context, File)
     */
    @WorkerThread
    @NonNull
    public static IMultipleAccountPublicClientApplication createMultipleAccountPublicClientApplication(@NonNull final Context context,
                                                                                                       @NonNull final int configFileResourceId) throws MsalException, InterruptedException {
        validateNonNullArgument(context, NONNULL_CONSTANTS.CONTEXT);

        return createMultipleAccountPublicClientApplication(
                initializeConfiguration(context, configFileResourceId)
        );
    }

    /**
     * {@link PublicClientApplication#createMultipleAccountPublicClientApplication(Context, File)}
     * will read the client id and other configuration settings from the
     * file included in your application resources.
     *
     * <p><p>This function will pass back an {@link MsalClientException} object if it is unable
     * to return {@link IMultipleAccountPublicClientApplication}. For example, when the device is
     * marked as 'shared' ({@link PublicClientApplication#isSharedDevice()} is set to true) </p></p>
     *
     * @param context    Application's {@link Context}. The sdk requires the application context
     *                   to be passed in {@link PublicClientApplication}. Cannot be null.
     *                   <p>
     *                   Note: The {@link Context} should be the application context instead of
     *                   the running activity's context, which could potentially make the sdk hold a
     *                   strong reference to the activity, thus preventing correct garbage
     *                   collection and causing bugs.
     *                   </p>
     * @param configFile The file containing the JSON configuration for the PublicClientApplication.
     *                   Cannot be null.
     *                   <p>
     *                   For more information on the schema of the MSAL configuration file, please
     *                   see <a href="https://developer.android.com/guide/topics/resources/providing-resources">Android app resource overview</a>
     *                   and <a href="https://github.com/AzureAD/microsoft-authentication-library-for-android/wiki">MSAL Github Wiki</a>
     *                   </p>
     * @throws IllegalStateException if this function is invoked on the main thread.
     * @see PublicClientApplication#createMultipleAccountPublicClientApplication(Context, int, IMultipleAccountApplicationCreatedListener)
     * @see PublicClientApplication#createMultipleAccountPublicClientApplication(Context, File, IMultipleAccountApplicationCreatedListener)
     * @see PublicClientApplication#createMultipleAccountPublicClientApplication(Context, int)
     */
    @WorkerThread
    @NonNull
    public static IMultipleAccountPublicClientApplication createMultipleAccountPublicClientApplication(@NonNull final Context context,
                                                                                                       @NonNull final File configFile) throws InterruptedException, MsalException {
        validateNonNullArgument(context, NONNULL_CONSTANTS.CONTEXT);
        validateNonNullArgument(configFile, "configFile");

        return createMultipleAccountPublicClientApplication(
                initializeConfiguration(context, configFile)
        );
    }

    //endregion

    //region Single Account PCA factory methods.

    /**
     * {@link PublicClientApplication#createSingleAccountPublicClientApplication(Context, int, ISingleAccountApplicationCreatedListener)}
     * will read the client id and other configuration settings from the file included in your
     * application's resources.
     *
     * <p><p>This function will pass back an {@link MsalClientException} object if it is unable to
     * return {@link ISingleAccountApplicationCreatedListener}. For example, AccountMode in
     * configuration is not set to single. </p></p>
     *
     * @param context              Application's {@link Context}. The sdk requires the application
     *                             context to be passed in {@link PublicClientApplication}.
     *                             Cannot be null.
     *                             <p>
     *                             Note: The {@link Context} should be the application context
     *                             instead of the running activity's context, which could
     *                             potentially make the sdk hold a
     *                             strong reference to the activity, thus preventing correct
     *                             garbage collection and causing bugs.
     *                             </p>
     * @param configFileResourceId The resource ID of the raw file containing the JSON
     *                             configuration for the PublicClientApplication.
     *                             <p>
     *                             For more information on the schema of the MSAL config json,
     *                             please see <a href="https://developer.android.com/guide/topics/resources/providing-resources">Android app resource overview</a>
     *                             and <a href="https://github.com/AzureAD/microsoft-authentication-library-for-android/wiki">MSAL Github Wiki</a>
     *                             </p>
     * @param listener             a callback to be invoked when the object is successfully created.
     *                             Cannot be null.
     * @see PublicClientApplication#createSingleAccountPublicClientApplication(Context, File, ISingleAccountApplicationCreatedListener)
     * @see PublicClientApplication#createSingleAccountPublicClientApplication(Context, int)
     * @see PublicClientApplication#createSingleAccountPublicClientApplication(Context, File)
     */
    public static void createSingleAccountPublicClientApplication(@NonNull final Context context,
                                                                  final int configFileResourceId,
                                                                  @NonNull final ISingleAccountApplicationCreatedListener listener) {

        validateNonNullArgument(context, NONNULL_CONSTANTS.CONTEXT);
        validateNonNullArgument(listener, NONNULL_CONSTANTS.LISTENER);

        createSingleAccountPublicClientApplication(
                initializeConfiguration(context, configFileResourceId),
                listener
        );
    }

    /**
     * {@link PublicClientApplication#createSingleAccountPublicClientApplication(Context, int, ISingleAccountApplicationCreatedListener)}
     * will read the client id and other configuration settings from the file included in your
     * application resources.
     *
     * <p><p>This function will pass back an {@link MsalClientException} object if it is unable to
     * return {@link ISingleAccountApplicationCreatedListener}. For example, AccountMode in
     * configuration is not set to single. </p></p>
     *
     * @param context    Application's {@link Context}. The sdk requires the application context
     *                   to be passed in {@link PublicClientApplication}. Cannot be null.
     *                   <p>
     *                   Note: The {@link Context} should be the application context instead of the
     *                   running activity's context, which could potentially make the sdk hold a
     *                   strong reference to the activity, thus preventing correct garbage
     *                   collection and causing bugs.
     *                   </p>
     * @param configFile The file containing the JSON configuration for the PublicClientApplication.
     *                   Cannot be null.
     *                   <p>
     *                   For more information on the schema of the MSAL configuration file, please
     *                   see <a href="https://developer.android.com/guide/topics/resources/providing-resources">Android app resource overview</a>
     *                   and <a href="https://github.com/AzureAD/microsoft-authentication-library-for-android/wiki">MSAL Github Wiki</a>
     *                   </p>
     * @param listener   a callback to be invoked when the object is successfully created. Cannot be null.
     * @see PublicClientApplication#createSingleAccountPublicClientApplication(Context, int, ISingleAccountApplicationCreatedListener)
     * @see PublicClientApplication#createSingleAccountPublicClientApplication(Context, int)
     * @see PublicClientApplication#createSingleAccountPublicClientApplication(Context, File)
     */
    public static void createSingleAccountPublicClientApplication(@NonNull final Context context,
                                                                  @NonNull final File configFile,
                                                                  @NonNull final ISingleAccountApplicationCreatedListener listener) {

        validateNonNullArgument(context, NONNULL_CONSTANTS.CONTEXT);
        validateNonNullArgument(configFile, NONNULL_CONSTANTS.CONFIG_FILE);
        validateNonNullArgument(listener, NONNULL_CONSTANTS.LISTENER);

        createSingleAccountPublicClientApplication(
                initializeConfiguration(context, configFile),
                listener
        );
    }

    /**
     * {@link PublicClientApplication#createSingleAccountPublicClientApplication(Context, int)}
     * will read the client id and other configuration settings from the file included in your
     * application's resources.
     *
     * <p><p>This function will pass back an {@link MsalClientException} object if it is unable
     * to return {@link ISingleAccountApplicationCreatedListener}. For example, AccountMode in
     * configuration is not set to single. </p></p>
     *
     * @param context              Application's {@link Context}. The sdk requires the application
     *                             context to be passed in {@link PublicClientApplication}.
     *                             Cannot be null.
     *                             <p>
     *                             Note: The {@link Context} should be the application context
     *                             instead of the running activity's context, which could
     *                             potentially make the sdk hold a strong reference to the activity,
     *                             thus preventing correct garbage collection and causing bugs.
     *                             </p>
     * @param configFileResourceId The resource ID of the raw file containing the JSON configuration
     *                             for the PublicClientApplication.
     *                             <p>
     *                             For more information on the schema of the MSAL config json,
     *                             please see <a href="https://developer.android.com/guide/topics/resources/providing-resources">Android app resource overview</a>
     *                             and <a href="https://github.com/AzureAD/microsoft-authentication-library-for-android/wiki">MSAL Github Wiki</a>
     *                             </p>
     * @return An instance of ISingleAccountPublicClientApplication.
     * @throws IllegalStateException if this function is invoked on the main thread.
     * @see PublicClientApplication#createSingleAccountPublicClientApplication(Context, File, ISingleAccountApplicationCreatedListener)
     * @see PublicClientApplication#createSingleAccountPublicClientApplication(Context, int, ISingleAccountApplicationCreatedListener)
     * @see PublicClientApplication#createSingleAccountPublicClientApplication(Context, File)
     */
    @WorkerThread
    @NonNull
    public static ISingleAccountPublicClientApplication createSingleAccountPublicClientApplication(
            @NonNull final Context context,
            final int configFileResourceId) throws InterruptedException, MsalException {
        validateNonNullArgument(context, NONNULL_CONSTANTS.CONTEXT);

        return createSingleAccountPublicClientApplication(
                initializeConfiguration(context, configFileResourceId)
        );
    }

    /**
     * {@link PublicClientApplication#createSingleAccountPublicClientApplication(Context, int)}
     * will read the client id and other configuration settings from the file included in your
     * applications resources.
     *
     * <p><p>This function will pass back an {@link MsalClientException} object if it is unable
     * to return {@link ISingleAccountApplicationCreatedListener}. For example, AccountMode in
     * configuration is not set to single. </p></p>
     *
     * @param context    Application's {@link Context}. The sdk requires the application context
     *                   to be passed in {@link PublicClientApplication}. Cannot be null.
     *                   <p>
     *                   Note: The {@link Context} should be the application context instead of
     *                   the running activity's context, which could potentially make the sdk hold a
     *                   strong reference to the activity, thus preventing correct garbage
     *                   collection and causing bugs.
     *                   </p>
     * @param configFile The file containing the JSON configuration for the PublicClientApplication.
     *                   Cannot be null.
     *                   <p>
     *                   For more information on the schema of the MSAL configuration file,
     *                   please see <a href="https://developer.android.com/guide/topics/resources/providing-resources">Android app resource overview</a>
     *                   and <a href="https://github.com/AzureAD/microsoft-authentication-library-for-android/wiki">MSAL Github Wiki</a>
     *                   </p>
     * @return An instance of ISingleAccountPublicClientApplication.
     * @throws IllegalStateException if this function is invoked on the main thread.
     * @see PublicClientApplication#createSingleAccountPublicClientApplication(Context, File, ISingleAccountApplicationCreatedListener)
     * @see PublicClientApplication#createSingleAccountPublicClientApplication(Context, int, ISingleAccountApplicationCreatedListener)
     * @see PublicClientApplication#createSingleAccountPublicClientApplication(Context, int)
     */
    @WorkerThread
    @NonNull
    public static ISingleAccountPublicClientApplication createSingleAccountPublicClientApplication(
            @NonNull final Context context,
            @Nullable final File configFile) throws InterruptedException, MsalException {
        validateNonNullArgument(context, NONNULL_CONSTANTS.CONTEXT);

        return createSingleAccountPublicClientApplication(
                initializeConfiguration(context, configFile)
        );
    }
    //endregion

    //region internal factory methods.
    @WorkerThread
    private static IPublicClientApplication create(
            @NonNull final PublicClientApplicationConfiguration configuration)
            throws MsalException, InterruptedException {
        validateNonNullArgument(configuration, "configuration");

        throwOnMainThread("createPublicClientApplication");

        final ResultFuture<AsyncResult<IPublicClientApplication>> future = new ResultFuture<>();
        create(configuration,
                null, // client id
                null, // authority
                new ApplicationCreatedListener() {
                    @Override
                    public void onCreated(final IPublicClientApplication application) {
                        future.setResult(new AsyncResult<>(application, null));
                    }

                    @Override
                    public void onError(final MsalException exception) {
                        future.setResult(new AsyncResult<IPublicClientApplication>(null, exception));
                    }
                }
        );

        //Blocking Call
        AsyncResult<IPublicClientApplication> result = future.get();

        if (!result.getSuccess()) {
            //Exception thrown
            MsalException ex = result.getException();
            throw ex;
        }

        return result.getResult();
    }

    @WorkerThread
    private static IMultipleAccountPublicClientApplication createMultipleAccountPublicClientApplication(
            @NonNull final PublicClientApplicationConfiguration configuration)
            throws InterruptedException, MsalException {
        if (configuration.mAccountMode != AccountMode.MULTIPLE) {
            throw new MsalClientException(
                    MULTIPLE_ACCOUNT_PCA_INIT_FAIL_ACCOUNT_MODE_ERROR_CODE,
                    MULTIPLE_ACCOUNT_PCA_INIT_FAIL_ACCOUNT_MODE_ERROR_MESSAGE
            );
        }

        final IPublicClientApplication application = create(configuration);

        if (application instanceof IMultipleAccountPublicClientApplication) {
            return (IMultipleAccountPublicClientApplication) application;
        } else {
            if (configuration.mAccountMode == AccountMode.MULTIPLE && application.isSharedDevice()) {
                throw new MsalClientException(
                        MULTIPLE_ACCOUNT_PCA_INIT_FAIL_ON_SHARED_DEVICE_ERROR_CODE,
                        MULTIPLE_ACCOUNT_PCA_INIT_FAIL_ON_SHARED_DEVICE_ERROR_MESSAGE
                );
            }

            throw new MsalClientException(
                    MULTIPLE_ACCOUNT_PCA_INIT_FAIL_UNKNOWN_REASON_ERROR_CODE,
                    MULTIPLE_ACCOUNT_PCA_INIT_FAIL_UNKNOWN_REASON_ERROR_MESSAGE
            );
        }
    }

    @WorkerThread
    private static ISingleAccountPublicClientApplication createSingleAccountPublicClientApplication(
            @Nullable final PublicClientApplicationConfiguration configuration)
            throws InterruptedException, MsalException {
        final IPublicClientApplication application = create(configuration);

        if (application instanceof ISingleAccountPublicClientApplication) {
            return (ISingleAccountPublicClientApplication) application;
        } else {
            if (configuration.mAccountMode != AccountMode.SINGLE) {
                throw new MsalClientException(
                        SINGLE_ACCOUNT_PCA_INIT_FAIL_ACCOUNT_MODE_ERROR_CODE,
                        SINGLE_ACCOUNT_PCA_INIT_FAIL_ACCOUNT_MODE_ERROR_MESSAGE
                );
            }
            throw new MsalClientException(
                    SINGLE_ACCOUNT_PCA_INIT_FAIL_UNKNOWN_REASON_ERROR_CODE,
                    SINGLE_ACCOUNT_PCA_INIT_FAIL_UNKNOWN_REASON_ERROR_MESSAGE
            );
        }
    }

    private static void create(@NonNull final PublicClientApplicationConfiguration config,
                               @Nullable final String clientId,
                               @Nullable final String authority,
                               @NonNull final ApplicationCreatedListener listener) {
        new BrokerMsalController().getBrokerDeviceMode(config, new BrokerDeviceModeCallback() {
            @Override
            public void onGetMode(boolean isSharedDevice) {
                if (config.getAccountMode() == AccountMode.SINGLE || isSharedDevice) {
                    listener.onCreated(
                            new SingleAccountPublicClientApplication(
                                    config,
                                    clientId,
                                    authority,
                                    isSharedDevice
                            )
                    );
                } else {
                    listener.onCreated(
                            new MultipleAccountPublicClientApplication(
                                    config,
                                    clientId,
                                    authority
                            )
                    );
                }
            }

            @Override
            public void onError(MsalException exception) {
                listener.onError(exception);
            }
        });
    }

    private static void createMultipleAccountPublicClientApplication(
            @NonNull final PublicClientApplicationConfiguration configuration,
            @NonNull final IMultipleAccountApplicationCreatedListener listener) {
        create(configuration,
                null,
                null,
                new ApplicationCreatedListener() {
                    @Override
                    public void onCreated(@NonNull final IPublicClientApplication application) {
                        if (application instanceof IMultipleAccountPublicClientApplication) {
                            listener.onCreated((IMultipleAccountPublicClientApplication) application);
                        } else {
                            if (application.getConfiguration().mAccountMode == AccountMode.MULTIPLE
                                    && application.isSharedDevice()) {
                                listener.onError(
                                        new MsalClientException(
                                                MULTIPLE_ACCOUNT_PCA_INIT_FAIL_ON_SHARED_DEVICE_ERROR_CODE,
                                                MULTIPLE_ACCOUNT_PCA_INIT_FAIL_ON_SHARED_DEVICE_ERROR_MESSAGE
                                        )
                                );
                                return;
                            }
                            listener.onError(
                                    new MsalClientException(
                                            MULTIPLE_ACCOUNT_PCA_INIT_FAIL_UNKNOWN_REASON_ERROR_CODE,
                                            MULTIPLE_ACCOUNT_PCA_INIT_FAIL_UNKNOWN_REASON_ERROR_MESSAGE
                                    )
                            );
                        }
                    }

                    @Override
                    public void onError(final MsalException exception) {
                        listener.onError(exception);
                    }
                }
        );
    }

    private static void createSingleAccountPublicClientApplication(
            @NonNull final PublicClientApplicationConfiguration configuration,
            @NonNull final ISingleAccountApplicationCreatedListener listener) {
        create(
                configuration,
                null, // client id
                null, // authority
                new ApplicationCreatedListener() {
                    @Override
                    public void onCreated(final IPublicClientApplication application) {
                        if (application instanceof ISingleAccountPublicClientApplication) {
                            listener.onCreated((ISingleAccountPublicClientApplication) application);
                        } else {
                            if (application.getConfiguration().mAccountMode != AccountMode.SINGLE) {
                                listener.onError(
                                        new MsalClientException(
                                                SINGLE_ACCOUNT_PCA_INIT_FAIL_ACCOUNT_MODE_ERROR_CODE,
                                                SINGLE_ACCOUNT_PCA_INIT_FAIL_ACCOUNT_MODE_ERROR_MESSAGE
                                        )
                                );
                                return;
                            }
                            listener.onError(
                                    new MsalClientException(
                                            SINGLE_ACCOUNT_PCA_INIT_FAIL_UNKNOWN_REASON_ERROR_CODE,
                                            SINGLE_ACCOUNT_PCA_INIT_FAIL_UNKNOWN_REASON_ERROR_MESSAGE
                                    )
                            );
                        }
                    }

                    @Override
                    public void onError(final MsalException exception) {
                        listener.onError(exception);
                    }
                }
        );
    }
    //endregion

    protected PublicClientApplication(@NonNull final PublicClientApplicationConfiguration configFile,
                                      @Nullable final String clientId,
                                      @Nullable final String authority) {

        mPublicClientConfiguration = configFile;

        if (clientId != null) {
            mPublicClientConfiguration.mClientId = clientId;
        }

        if (authority != null) {
            mPublicClientConfiguration.getAuthorities().clear();

            Authority authorityObject = Authority.getAuthorityFromAuthorityUrl(authority);
            authorityObject.setDefault(true);
            mPublicClientConfiguration.getAuthorities().add(authorityObject);
        }

        initializeApplication();
    }

    private void initializeApplication() {
        final String methodName = ":initializeApplication";

        final Context context = mPublicClientConfiguration.getAppContext();
        setupServerSideTelemetry(context);
        setupTelemetry(context, mPublicClientConfiguration);

        AzureActiveDirectory.setEnvironment(mPublicClientConfiguration.getEnvironment());
        Authority.addKnownAuthorities(mPublicClientConfiguration.getAuthorities());

        initializeHttpSettings(mPublicClientConfiguration.getHttpConfiguration());
        initializeLoggerSettings(mPublicClientConfiguration.getLoggerConfiguration());

        initializeTokenSharingLibrary();

        mPublicClientConfiguration.checkIntentFilterAddedToAppManifestForBrokerFlow();

        // Since network request is sent from the sdk, if calling app doesn't declare the internet
        // permission in the manifest, we cannot make the network call.
        checkInternetPermission();

        // Init HTTP cache
        HttpCache.initialize(context.getCacheDir());

        com.microsoft.identity.common.internal.logging.Logger.info(
                TAG + methodName,
                "Create new public client application."
        );
    }

    private void initializeLoggerSettings(@Nullable final LoggerConfiguration loggerConfig) {
        if (null != loggerConfig) {
            final com.microsoft.identity.client.Logger.LogLevel configLogLevel = loggerConfig.getLogLevel();
            final boolean configPiiState = loggerConfig.isPiiEnabled();
            final boolean configLogcatState = loggerConfig.isLogcatEnabled();

            final com.microsoft.identity.client.Logger logger = com.microsoft.identity.client.Logger.getInstance();

            if (null != configLogLevel) {
                logger.setLogLevel(configLogLevel);
            }

            logger.setEnablePII(configPiiState);
            logger.setEnableLogcatLog(configLogcatState);
        }
    }

    private void initializeHttpSettings(@Nullable final HttpConfiguration httpConfiguration) {
        final String methodName = ":initializeHttpSettings";

        if (null == httpConfiguration) {
            Logger.info(
                    TAG + methodName,
                    "HttpConfiguration not provided - using defaults."
            );

            return;
        }

        final int readTimeout = httpConfiguration.getReadTimeout();
        final int connectTimeout = httpConfiguration.getConnectTimeout();

        // Configured values must be >= 0

        if (readTimeout >= 0) {
            HttpRequest.READ_TIMEOUT = readTimeout;
        }

        if (connectTimeout >= 0) {
            HttpRequest.CONNECT_TIMEOUT = connectTimeout;
        }
    }

    private void initializeTokenSharingLibrary() {
        if (mPublicClientConfiguration.getOAuth2TokenCache() instanceof MsalOAuth2TokenCache) {
            mTokenShareUtility = new TokenShareUtility(
                    mPublicClientConfiguration.getClientId(),
                    mPublicClientConfiguration.getRedirectUri(),
                    mPublicClientConfiguration.getDefaultAuthority().getAuthorityURL().toString(),
                    (MsalOAuth2TokenCache) mPublicClientConfiguration.getOAuth2TokenCache()
            );
        } else {
            throw new IllegalStateException("TSL support mandates use of the MsalOAuth2TokenCache");
        }
    }

    private void setupServerSideTelemetry(Context context) {
        EstsTelemetry.initializeEstsTelemetryCache(context);
        com.microsoft.identity.common.internal.logging.Logger.verbose(
                TAG,
                "Server side telemetry cache has been initialized properly."
        );
    }

    private void setupTelemetry(@NonNull final Context context,
                                @NonNull final PublicClientApplicationConfiguration developerConfig) {
        if (null != developerConfig.getTelemetryConfiguration()) {
            com.microsoft.identity.common.internal.logging.Logger.verbose(
                    TAG,
                    "Telemetry configuration is set. Telemetry is enabled."
            );
        } else {
            com.microsoft.identity.common.internal.logging.Logger.verbose(
                    TAG,
                    "Telemetry configuration is null. Telemetry is disabled."
            );
        }

        new com.microsoft.identity.common.internal.telemetry.Telemetry.Builder()
                .withContext(context)
                .defaultConfiguration(developerConfig.getTelemetryConfiguration())
                .build();
    }

    @Override
    public String getOrgIdFamilyRefreshToken(@NonNull final String identifier) throws MsalClientException {
        validateNonNullArgument(identifier, "identifier");
        validateBrokerNotInUse();

        try {
            return mTokenShareUtility.getOrgIdFamilyRefreshToken(identifier);
        } catch (final Exception e) {
            throw new MsalClientException(
                    TOKEN_CACHE_ITEM_NOT_FOUND,
                    TSM_MSG_FAILED_TO_RETRIEVE,
                    e
            );
        }
    }

    @Override
    public void saveOrgIdFamilyRefreshToken(@NonNull final String ssoStateSerializerBlob) throws MsalClientException {
        validateNonNullArgument(ssoStateSerializerBlob, "SsoStateSerializerBlob");
        validateBrokerNotInUse();

        try {
            mTokenShareUtility.saveOrgIdFamilyRefreshToken(ssoStateSerializerBlob);
        } catch (final Exception e) {
            throw new MsalClientException(
                    TOKEN_SHARING_DESERIALIZATION_ERROR,
                    TSL_MSG_FAILED_TO_SAVE,
                    e
            );
        }
    }

    @Override
    public String getMsaFamilyRefreshToken(@NonNull final String identifier) throws MsalClientException {
        validateNonNullArgument(identifier, "identifier");
        validateBrokerNotInUse();

        try {
            return mTokenShareUtility.getMsaFamilyRefreshToken(identifier);
        } catch (final Exception e) {
            throw new MsalClientException(
                    TOKEN_CACHE_ITEM_NOT_FOUND,
                    TSM_MSG_FAILED_TO_RETRIEVE,
                    e
            );
        }
    }

    @Override
    public void saveMsaFamilyRefreshToken(@NonNull final String refreshToken) throws MsalClientException {
        validateNonNullArgument(refreshToken, "refreshToken");
        validateBrokerNotInUse();

        try {
            mTokenShareUtility.saveMsaFamilyRefreshToken(refreshToken);
        } catch (final Exception e) {
            throw new MsalClientException(
                    TOKEN_SHARING_MSA_PERSISTENCE_ERROR,
                    TSL_MSG_FAILED_TO_SAVE,
                    e
            );
        }
    }

    private void validateBrokerNotInUse() throws MsalClientException {
        if (MSALControllerFactory.brokerEligible(
                mPublicClientConfiguration.getAppContext(),
                mPublicClientConfiguration.getDefaultAuthority(),
                mPublicClientConfiguration
        )) {
            throw new MsalClientException(
                    "Cannot perform this action - broker is enabled."
            );
        }
    }

    /**
     * Listener callback for asynchronous loading of MSAL mode retrieval.
     */
    public interface BrokerDeviceModeCallback {
        /**
         * Called once MSAL mode is retrieved from Broker.
         * If Broker is not installed, this will fall back to the BROKER_ACCOUNT_MODE_MULTIPLE_ACCOUNT mode.
         */
        void onGetMode(final boolean isSharedDevice);

        /**
         * Called once MSAL mode can't be retrieved from Broker.
         */
        void onError(final MsalException exception);
    }

    /**
     * @return The current version for the sdk.
     */
    public static String getSdkVersion() {
        return BuildConfig.VERSION_NAME;
    }

    @Override
    public PublicClientApplicationConfiguration getConfiguration() {
        return mPublicClientConfiguration;
    }

    @Override
    public boolean isSharedDevice() {
        return mIsSharedDevice;
    }

    @Override
    public void acquireToken(@NonNull final Activity activity,
                             @NonNull final String[] scopes,
                             @NonNull final AuthenticationCallback callback) {
        acquireToken(
                activity,
                scopes,
                null, // account
                null, // uiBehavior
                null, // extraQueryParams
                null, // extraScopes
                null, // authority
                callback,
                null, // loginHint
                null // claimsRequest
        );
    }

    protected void acquireToken(@NonNull final Activity activity,
                                @NonNull final String[] scopes,
                                @Nullable final IAccount account,
                                @Nullable final Prompt uiBehavior,
                                @Nullable final List<Pair<String, String>> extraQueryParameters,
                                @Nullable final String[] extraScopesToConsent,
                                @Nullable final String authority,
                                @NonNull final AuthenticationCallback callback,
                                @Nullable final String loginHint,
                                @Nullable final ClaimsRequest claimsRequest) {

        validateNonNullArgument(activity, NONNULL_CONSTANTS.ACTIVITY);
        validateNonNullArgument(scopes, NONNULL_CONSTANTS.SCOPES);
        validateNonNullArgument(callback, NONNULL_CONSTANTS.CALLBACK);


        AcquireTokenParameters.Builder builder = new AcquireTokenParameters.Builder();
        AcquireTokenParameters acquireTokenParameters = builder.startAuthorizationFromActivity(activity)
                .forAccount(account)
                .withScopes(Arrays.asList(scopes))
                .withPrompt(uiBehavior)
                .withAuthorizationQueryStringParameters(extraQueryParameters)
                .withOtherScopesToAuthorize(
                        Arrays.asList(
                                null == extraScopesToConsent
                                        ? new String[]{}
                                        : extraScopesToConsent
                        )
                )
                .fromAuthority(authority)
                .withCallback(callback)
                .withLoginHint(loginHint)
                .withClaims(claimsRequest)
                .build();


        acquireToken(acquireTokenParameters);
    }

    protected void validateAcquireTokenParameters(AcquireTokenParameters parameters) throws MsalArgumentException {
        final Activity activity = parameters.getActivity();
        final List scopes = parameters.getScopes();
        final AuthenticationCallback callback = parameters.getCallback();

        validateNonNullArg(activity, NONNULL_CONSTANTS.ACTIVITY);
        validateNonNullArg(scopes, NONNULL_CONSTANTS.SCOPES);
        validateNonNullArg(callback, NONNULL_CONSTANTS.CALLBACK);
    }

    protected void validateAcquireTokenSilentParameters(AcquireTokenSilentParameters parameters) throws MsalArgumentException {
        final String authority = parameters.getAuthority();
        final IAccount account = parameters.getAccount();
        final List scopes = parameters.getScopes();
        final SilentAuthenticationCallback callback = parameters.getCallback();
        validateNonNullArg(authority, NONNULL_CONSTANTS.AUTHORITY);
        validateNonNullArg(account, NONNULL_CONSTANTS.ACCOUNT);
        validateNonNullArg(callback, NONNULL_CONSTANTS.CALLBACK);
        validateNonNullArg(scopes, NONNULL_CONSTANTS.SCOPES);
    }

    @Override
    public void acquireToken(@NonNull final AcquireTokenParameters acquireTokenParameters) {
        // In order to support use of named tenants (such as contoso.onmicrosoft.com), we need
        // to be able to query OpenId Provider Configuration Metadata - for this reason, we will
        // build-up the acquireTokenOperationParams on a background thread.
        sBackgroundExecutor.submit(new Runnable() {
            @Override
            public void run() {
                final CommandCallback localAuthenticationCallback =
                        getCommandCallback(
                                acquireTokenParameters.getCallback(),
                                acquireTokenParameters
                        );
                try {
                    validateAcquireTokenParameters(acquireTokenParameters);

                    acquireTokenParameters.setAccountRecord(
                            selectAccountRecordForTokenRequest(
                                    mPublicClientConfiguration,
                                    acquireTokenParameters
                            )
                    );

                    final AcquireTokenOperationParameters params = OperationParametersAdapter.
                            createAcquireTokenOperationParameters(
                                    acquireTokenParameters,
                                    mPublicClientConfiguration,
                                    mPublicClientConfiguration.getOAuth2TokenCache()
                            );


                    final InteractiveTokenCommand command = new InteractiveTokenCommand(
                            params,
                            MSALControllerFactory.getAcquireTokenController(
                                    mPublicClientConfiguration.getAppContext(),
                                    params.getAuthority(),
                                    mPublicClientConfiguration
                            ),
                            localAuthenticationCallback
                    );

<<<<<<< HEAD
                    command.setPublicApiId(PublicApiId.LOCAL_ACQUIRE_TOKEN_INTERACTIVE);
                    ApiDispatcher.beginInteractive(command);
=======
                    CommandDispatcher.beginInteractive(command);
>>>>>>> 1763b1cc
                } catch (final Exception exception) {
                    // convert exception to BaseException
                    final BaseException baseException = ExceptionAdapter.baseExceptionFromException(exception);
                    // If there is an Exception, post it to the main thread...
                    final Handler handler = new Handler(Looper.getMainLooper());
                    handler.post(new Runnable() {
                        @Override
                        public void run() {
                            localAuthenticationCallback.onError(baseException);
                        }
                    });
                }
            }
        });
    }

    protected void acquireTokenSilent(@NonNull final String[] scopes,
                                      @NonNull final IAccount account,
                                      @NonNull final String authority,
                                      final boolean forceRefresh,
                                      @Nullable final ClaimsRequest claimsRequest,
                                      @NonNull final SilentAuthenticationCallback callback) {
        validateNonNullArgument(account, NONNULL_CONSTANTS.ACCOUNT);
        validateNonNullArgument(callback, NONNULL_CONSTANTS.CALLBACK);

        AcquireTokenSilentParameters.Builder builder = new AcquireTokenSilentParameters.Builder();
        AcquireTokenSilentParameters acquireTokenSilentParameters =
                builder.withScopes(Arrays.asList(scopes))
                        .forAccount(account)
                        .fromAuthority(authority)
                        .forceRefresh(forceRefresh)
                        .withClaims(claimsRequest)
                        .withCallback(callback)
                        .build();

        acquireTokenSilentAsync(acquireTokenSilentParameters);
    }

    @Override
    public void acquireTokenSilentAsync(
            @NonNull final AcquireTokenSilentParameters acquireTokenSilentParameters) {
        sBackgroundExecutor.submit(new Runnable() {
            @Override
            public void run() {
<<<<<<< HEAD

                final ILocalAuthenticationCallback callback = getLocalAuthenticationCallback(
=======
                final CommandCallback callback = getCommandCallback(
>>>>>>> 1763b1cc
                        acquireTokenSilentParameters.getCallback(),
                        acquireTokenSilentParameters
                );

                try {
                    validateAcquireTokenSilentParameters(acquireTokenSilentParameters);

                    acquireTokenSilentParameters.setAccountRecord(
                            selectAccountRecordForTokenRequest(
                                    mPublicClientConfiguration,
                                    acquireTokenSilentParameters
                            )
                    );

                    final AcquireTokenSilentOperationParameters params =
                            OperationParametersAdapter.createAcquireTokenSilentOperationParameters(
                                    acquireTokenSilentParameters,
                                    mPublicClientConfiguration,
                                    mPublicClientConfiguration.getOAuth2TokenCache()
                            );


                    final TokenCommand silentTokenCommand = new TokenCommand(
                            params,
                            MSALControllerFactory.getAcquireTokenSilentControllers(
                                    mPublicClientConfiguration.getAppContext(),
                                    params.getAuthority(),
                                    mPublicClientConfiguration
                            ),
                            callback
                    );

<<<<<<< HEAD
                    silentTokenCommand.setPublicApiId(PublicApiId.LOCAL_ACQUIRE_TOKEN_SILENT);
                    ApiDispatcher.submitSilent(silentTokenCommand);
=======
                    CommandDispatcher.submitSilent(silentTokenCommand);
>>>>>>> 1763b1cc
                } catch (final Exception exception) {
                    // convert exception to BaseException
                    final BaseException baseException = ExceptionAdapter.baseExceptionFromException(exception);

                    // There was an error, shuttle it back to the main thread...
                    new Handler(Looper.getMainLooper()).post(new Runnable() {
                        @Override
                        public void run() {
                            callback.onError(baseException);
                        }
                    });
                }
            }
        });
    }


    private AccountRecord selectAccountRecordForTokenRequest(
            @NonNull final PublicClientApplicationConfiguration pcaConfig,
            @NonNull final TokenParameters tokenParameters)
            throws ServiceException, MsalClientException {
        // If not authority was provided in the request, fallback to the default authority...
        if (TextUtils.isEmpty(tokenParameters.getAuthority())) {
            tokenParameters.setAuthority(
                    pcaConfig
                            .getDefaultAuthority()
                            .getAuthorityUri()
                            .toString()
            );
        }

        if (null == tokenParameters.getAccount()) {
            return null; // No account was set!
        }

        // The root account we'll be fetching tokens for...
        final IAccount rootAccount = tokenParameters.getAccount();
        final MultiTenantAccount multiTenantAccount = (MultiTenantAccount) rootAccount;
        final String requestAuthority = tokenParameters.getAuthority();
        final Authority authority = Authority.getAuthorityFromAuthorityUrl(requestAuthority);

        if (authority instanceof AzureActiveDirectoryB2CAuthority) {
            // use home account - b2c is not compatible with broker, so no need to construct
            // the account used in the request...
            return AccountAdapter.getAccountInternal(
                    mPublicClientConfiguration.getClientId(),
                    mPublicClientConfiguration.getOAuth2TokenCache(),
                    multiTenantAccount.getHomeAccountId(),
                    multiTenantAccount.getTenantId()
            );
        } else if (authority instanceof AzureActiveDirectoryAuthority) {
            final AzureActiveDirectoryAuthority aadAuthority = (AzureActiveDirectoryAuthority) authority;

            // Although the below call implies the returned value will be a tenantId, this isn't
            // strictly true: it can also be an alias such as 'common', 'consumers', or
            // 'organizations'. Additionally, if the developer has used a named tenant it could end
            // up being something like <tenant_name>.onmicrosoft.com
            //
            // If the tenant is a GUID, we need to choose the account/profile that corresponds to it
            //
            // If the tenant is named 'common', 'consumers', or 'organizations' we need to use the
            // home account
            //
            // If the account is named like <tenant_name>.onmicrosoft.com we need to query the OpenId
            // Provider Configuration Metadata in order to get the tenant id. Once we have the
            // tenant id, we must then select the appropriate home or profile.
            String tenantIdNameOrAlias = aadAuthority.getAudience().getTenantId();

            // The AccountRecord we'll use to request a token...
            final AccountRecord accountRecord = new AccountRecord();
            accountRecord.setEnvironment(multiTenantAccount.getEnvironment());
            accountRecord.setHomeAccountId(multiTenantAccount.getHomeAccountId());

            final boolean isUuid = isUuid(tenantIdNameOrAlias);

            if (!isUuid && !isHomeTenantEquivalent(tenantIdNameOrAlias)) {
                final OpenIdProviderConfiguration providerConfiguration =
                        loadOpenIdProviderConfigurationMetadata(requestAuthority);

                final String issuer = providerConfiguration.getIssuer();
                final Uri issuerUri = Uri.parse(issuer);
                final List<String> paths = issuerUri.getPathSegments();

                if (paths.isEmpty()) {
                    final String errMsg = "OpenId Metadata did not contain a path to the tenant";

                    com.microsoft.identity.common.internal.logging.Logger.error(
                            TAG,
                            errMsg,
                            null
                    );

                    throw new MsalClientException(errMsg);
                }

                tenantIdNameOrAlias = paths.get(0);
            }

            final IAccount accountForRequest;

            if (isHomeTenantEquivalent(tenantIdNameOrAlias)
                    || isAccountHomeTenant(multiTenantAccount.getClaims(), tenantIdNameOrAlias)) {
                accountForRequest = multiTenantAccount;
            } else {
                accountForRequest = multiTenantAccount.getTenantProfiles().get(tenantIdNameOrAlias);
            }

            if (null == accountForRequest) { // We did not find a profile to use
                final boolean isSilent = tokenParameters instanceof AcquireTokenSilentParameters;

                if (isSilent) {
                    validateClaimsExistForTenant(tenantIdNameOrAlias, null);
                } else {
                    // We didn't find an Account but the request is interactive so we'll
                    // return null and let the user sort it out.
                    return null;
                }
            }

            accountRecord.setLocalAccountId(accountForRequest.getId());
            accountRecord.setUsername(accountForRequest.getUsername());

            return accountRecord;
        } else {
            // Unrecognized authority type
            throw new UnsupportedOperationException(
                    "Unsupported Authority type: "
                            + authority
                            .getClass()
                            .getSimpleName()
            );
        }
    }

    private OpenIdProviderConfiguration loadOpenIdProviderConfigurationMetadata(
            @NonNull final String requestAuthority) throws ServiceException {
        final String methodName = ":loadOpenIdProviderConfigurationMetadata";

        com.microsoft.identity.common.internal.logging.Logger.info(
                TAG + methodName,
                "Loading OpenId Provider Metadata..."
        );

        final OpenIdProviderConfigurationClient client =
                new OpenIdProviderConfigurationClient(requestAuthority);

        return client.loadOpenIdProviderConfiguration();
    }

    private static boolean isUuid(@NonNull final String tenantIdNameOrAlias) {
        try {
            UUID.fromString(tenantIdNameOrAlias);
            return true;
        } catch (final IllegalArgumentException e) {
            return false;
        }
    }

    @Override
    public IAuthenticationResult acquireTokenSilent(
            @NonNull final AcquireTokenSilentParameters acquireTokenSilentParameters)
            throws InterruptedException, MsalException {
        if (acquireTokenSilentParameters.getCallback() != null) {
            throw new IllegalArgumentException("Do not provide callback for synchronous methods");
        }

        final ResultFuture<AsyncResult<IAuthenticationResult>> future = new ResultFuture<>();

        acquireTokenSilentParameters.setCallback(new SilentAuthenticationCallback() {
            @Override
            public void onSuccess(IAuthenticationResult authenticationResult) {
                future.setResult(new AsyncResult<>(authenticationResult, null));
            }

            @Override
            public void onError(MsalException exception) {
                future.setResult(new AsyncResult<IAuthenticationResult>(null, exception));
            }
        });

        acquireTokenSilentAsync(acquireTokenSilentParameters);

        AsyncResult<IAuthenticationResult> result = future.get();

        if (result.getSuccess()) {
            return result.getResult();
        } else {
            throw result.getException();
        }
    }

    private void checkInternetPermission() {
        final PackageManager packageManager = mPublicClientConfiguration.getAppContext().getPackageManager();

        if (packageManager.checkPermission(INTERNET_PERMISSION, mPublicClientConfiguration.getAppContext().getPackageName())
                != PackageManager.PERMISSION_GRANTED
                || packageManager.checkPermission(ACCESS_NETWORK_STATE_PERMISSION, mPublicClientConfiguration.getAppContext().getPackageName())
                != PackageManager.PERMISSION_GRANTED) {
            throw new IllegalStateException("android.permission.Internet or android.permission.ACCESS_NETWORK_STATE is missing");
        }
    }

    static CommandCallback<List<ICacheRecord>, BaseException> getLoadAccountsCallback(
            final LoadAccountsCallback loadAccountsCallback) {
        return new CommandCallback<List<ICacheRecord>, BaseException>() {
            @Override
            public void onTaskCompleted(final List<ICacheRecord> result) {
                if (null == result) {
                    loadAccountsCallback.onTaskCompleted(null);
                } else {
                    loadAccountsCallback.onTaskCompleted(
                            AccountAdapter.adapt(result)
                    );
                }
            }

            @Override
            public void onError(final BaseException exception) {
                loadAccountsCallback.onError(msalExceptionFromBaseException(exception));
            }

            @Override
            public void onCancel(){
                //Do nothing
            }

        };
    }


    protected CommandCallback getCommandCallback(
            @NonNull final SilentAuthenticationCallback authenticationCallback,
            @NonNull final TokenParameters tokenParameters) {

        return new CommandCallback<ILocalAuthenticationResult, BaseException>() {

            @Override
            public void onTaskCompleted(ILocalAuthenticationResult localAuthenticationResult) {

                postAuthResult(localAuthenticationResult, tokenParameters, authenticationCallback);
            }

            @Override
            public void onError(BaseException exception) {
                MsalException msalException = msalExceptionFromBaseException(exception);
                if (authenticationCallback == null) {
                    throw new IllegalStateException(NONNULL_CONSTANTS.CALLBACK + NONNULL_CONSTANTS.NULL_ERROR_SUFFIX);
                } else {
                    authenticationCallback.onError(msalException);
                }
            }

            @Override
            public void onCancel() {
                if (authenticationCallback instanceof AuthenticationCallback) {
                    ((AuthenticationCallback) authenticationCallback).onCancel();
                } else {
                    throw new IllegalStateException("Silent requests cannot be cancelled.");
                }
            }
        };
    }

    /**
     * Helper method to post authentication result.
     */
    protected void postAuthResult(@NonNull final ILocalAuthenticationResult localAuthenticationResult,
                                  @NonNull final TokenParameters requestParameters,
                                  @NonNull final SilentAuthenticationCallback authenticationCallback) {

        if (authenticationCallback == null) {
            throw new IllegalStateException(NONNULL_CONSTANTS.CALLBACK + NONNULL_CONSTANTS.NULL_ERROR_SUFFIX);
        }

        // Check if any of the requested scopes are declined by the server, if yes throw a MsalDeclinedScope exception
        final List<String> declinedScopes = AuthenticationResultAdapter.getDeclinedScopes(
                Arrays.asList(localAuthenticationResult.getScope()),
                requestParameters.getScopes()
        );

        if (!declinedScopes.isEmpty()) {
            final MsalDeclinedScopeException declinedScopeException =
                    AuthenticationResultAdapter.declinedScopeExceptionFromResult(
                            localAuthenticationResult,
                            declinedScopes,
                            requestParameters
                    );
            authenticationCallback.onError(declinedScopeException);
        } else {
            IAuthenticationResult authenticationResult = AuthenticationResultAdapter.adapt(localAuthenticationResult);
            authenticationCallback.onSuccess(authenticationResult);
        }
    }

    private OAuth2TokenCache<?, ?, ?> getOAuth2TokenCache() {
        return MsalOAuth2TokenCache.create(mPublicClientConfiguration.getAppContext());
    }

    protected class AccountMatcher {

        private final AccountMatcher[] mDelegateMatchers;

        AccountMatcher() {
            // Intentionally blank...
            mDelegateMatchers = new AccountMatcher[]{};
        }

        AccountMatcher(@NonNull final AccountMatcher... delegateMatchers) {
            mDelegateMatchers = delegateMatchers;
        }

        boolean matches(@NonNull final String identifier,
                        @NonNull final IAccount account) {
            boolean matches = false;

            for (final AccountMatcher matcher : mDelegateMatchers) {
                matches = matcher.matches(identifier, account);

                if (matches) {
                    break;
                }
            }

            return matches;
        }
    }

    protected AccountMatcher homeAccountMatcher = new AccountMatcher() {
        @Override
        boolean matches(@NonNull final String homeAccountId,
                        @NonNull final IAccount account) {
            return homeAccountId.contains(account.getId());
        }
    };

    protected AccountMatcher localAccountMatcher = new AccountMatcher() {
        @Override
        boolean matches(@NonNull final String localAccountId,
                        @NonNull final IAccount account) {
            // First, inspect the root account...
            if (localAccountId.contains(account.getId())) {
                return true;
            } else if (account instanceof MultiTenantAccount) {
                // We need to look at the profiles...
                final MultiTenantAccount multiTenantAccount = (MultiTenantAccount) account;
                final Map<String, ITenantProfile> tenantProfiles = multiTenantAccount.getTenantProfiles();

                if (null != tenantProfiles && !tenantProfiles.isEmpty()) {
                    for (final Map.Entry<String, ITenantProfile> profileEntry : tenantProfiles.entrySet()) {
                        if (localAccountId.contains(profileEntry.getValue().getId())) {
                            return true;
                        }
                    }
                }
            }

            return false;
        }
    };

    protected AccountMatcher usernameMatcher = new AccountMatcher() {
        @Override
        boolean matches(@NonNull final String username,
                        @NonNull final IAccount account) {
            // Put all of the IdToken we can inspect in a List...
            final List<IClaimable> thingsWithClaims
                    = new ArrayList<>();

            if (null != account.getClaims()) {
                thingsWithClaims.add(account);
            }

            if (account instanceof MultiTenantAccount) {
                final MultiTenantAccount multiTenantAccount = (MultiTenantAccount) account;
                final Map<String, ITenantProfile> profiles = multiTenantAccount.getTenantProfiles();

                for (final Map.Entry<String, ITenantProfile> profileEntry : profiles.entrySet()) {
                    if (null != profileEntry.getValue().getClaims()) {
                        thingsWithClaims.add(profileEntry.getValue());
                    }
                }
            }

            for (final IClaimable thingWithClaims : thingsWithClaims) {
                if (null != thingWithClaims.getClaims()
                        && username.equalsIgnoreCase(
                        SchemaUtil.getDisplayableId(
                                thingWithClaims.getClaims()
                        )
                )) {
                    return true;
                }
            }

            return false;
        }
    };

    protected IAuthenticationResult acquireTokenSilentSync(@NonNull final String[] scopes,
                                                           @NonNull final String authority,
                                                           @NonNull final IAccount account,
                                                           final boolean forceRefresh) throws MsalException, InterruptedException {

        throwOnMainThread("acquireTokenSilent");

        final ResultFuture<AsyncResult<IAuthenticationResult>> future = new ResultFuture<>();

        acquireTokenSilent(
                scopes,
                account,
                authority, // authority
                forceRefresh, // forceRefresh
                null, // claimsRequest
                new SilentAuthenticationCallback() {
                    @Override
                    public void onSuccess(IAuthenticationResult authenticationResult) {
                        future.setResult(new AsyncResult<>(authenticationResult, null));
                    }

                    @Override
                    public void onError(MsalException exception) {
                        future.setResult(new AsyncResult<IAuthenticationResult>(null, exception));
                    }
                }
        );

        final AsyncResult<IAuthenticationResult> result = future.get();

        if (result.getSuccess()) {
            return result.getResult();
        } else {
            throw result.getException();
        }
    }
}<|MERGE_RESOLUTION|>--- conflicted
+++ resolved
@@ -1324,12 +1324,8 @@
                             localAuthenticationCallback
                     );
 
-<<<<<<< HEAD
                     command.setPublicApiId(PublicApiId.LOCAL_ACQUIRE_TOKEN_INTERACTIVE);
-                    ApiDispatcher.beginInteractive(command);
-=======
                     CommandDispatcher.beginInteractive(command);
->>>>>>> 1763b1cc
                 } catch (final Exception exception) {
                     // convert exception to BaseException
                     final BaseException baseException = ExceptionAdapter.baseExceptionFromException(exception);
@@ -1374,12 +1370,7 @@
         sBackgroundExecutor.submit(new Runnable() {
             @Override
             public void run() {
-<<<<<<< HEAD
-
-                final ILocalAuthenticationCallback callback = getLocalAuthenticationCallback(
-=======
                 final CommandCallback callback = getCommandCallback(
->>>>>>> 1763b1cc
                         acquireTokenSilentParameters.getCallback(),
                         acquireTokenSilentParameters
                 );
@@ -1412,12 +1403,8 @@
                             callback
                     );
 
-<<<<<<< HEAD
                     silentTokenCommand.setPublicApiId(PublicApiId.LOCAL_ACQUIRE_TOKEN_SILENT);
-                    ApiDispatcher.submitSilent(silentTokenCommand);
-=======
                     CommandDispatcher.submitSilent(silentTokenCommand);
->>>>>>> 1763b1cc
                 } catch (final Exception exception) {
                     // convert exception to BaseException
                     final BaseException baseException = ExceptionAdapter.baseExceptionFromException(exception);
