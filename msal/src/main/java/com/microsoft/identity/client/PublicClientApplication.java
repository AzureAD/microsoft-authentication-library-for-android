--- conflicted
+++ resolved
@@ -1567,7 +1567,6 @@
     public IAuthenticationResult acquireTokenSilent(
             @NonNull final AcquireTokenSilentParameters acquireTokenSilentParameters)
             throws InterruptedException, MsalException {
-<<<<<<< HEAD
         return acquireTokenSilentInternal(acquireTokenSilentParameters);
     }
 
@@ -1575,8 +1574,6 @@
             @NonNull final AcquireTokenSilentParameters acquireTokenSilentParameters)
             throws InterruptedException, MsalException {
 
-=======
->>>>>>> ceee82a0
         if (acquireTokenSilentParameters.getCallback() != null) {
             throw new IllegalArgumentException("Do not provide callback for synchronous methods");
         }
