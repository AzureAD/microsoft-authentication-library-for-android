--- conflicted
+++ resolved
@@ -27,6 +27,8 @@
 import android.content.Context;
 import android.content.Intent;
 import android.content.pm.PackageManager;
+import android.os.Handler;
+import android.os.Looper;
 import android.support.annotation.NonNull;
 import android.support.annotation.Nullable;
 import android.support.annotation.VisibleForTesting;
@@ -40,6 +42,7 @@
 import com.microsoft.identity.client.exception.MsalException;
 import com.microsoft.identity.client.internal.MsalUtils;
 import com.microsoft.identity.client.internal.configuration.LogLevelDeserializer;
+import com.microsoft.identity.client.internal.controllers.BrokerMsalController;
 import com.microsoft.identity.client.internal.controllers.MSALControllerFactory;
 import com.microsoft.identity.client.internal.controllers.MsalExceptionAdapter;
 import com.microsoft.identity.client.internal.controllers.OperationParametersAdapter;
@@ -55,25 +58,23 @@
 import com.microsoft.identity.common.internal.cache.CacheKeyValueDelegate;
 import com.microsoft.identity.common.internal.cache.IAccountCredentialCache;
 import com.microsoft.identity.common.internal.cache.ICacheKeyValueDelegate;
+import com.microsoft.identity.common.internal.cache.IShareSingleSignOnState;
 import com.microsoft.identity.common.internal.cache.ISharedPreferencesFileManager;
 import com.microsoft.identity.common.internal.cache.MicrosoftStsAccountCredentialAdapter;
 import com.microsoft.identity.common.internal.cache.MsalOAuth2TokenCache;
 import com.microsoft.identity.common.internal.cache.SharedPreferencesAccountCredentialCache;
 import com.microsoft.identity.common.internal.cache.SharedPreferencesFileManager;
 import com.microsoft.identity.common.internal.controllers.ApiDispatcher;
-import com.microsoft.identity.common.internal.controllers.TaskCompletedCallbackWithError;
 import com.microsoft.identity.common.internal.controllers.InteractiveTokenCommand;
 import com.microsoft.identity.common.internal.controllers.LoadAccountCommand;
 import com.microsoft.identity.common.internal.controllers.RemoveAccountCommand;
+import com.microsoft.identity.common.internal.controllers.TaskCompletedCallbackWithError;
 import com.microsoft.identity.common.internal.controllers.TokenCommand;
 import com.microsoft.identity.common.internal.dto.AccountRecord;
-<<<<<<< HEAD
-=======
 import com.microsoft.identity.common.internal.migration.AdalMigrationAdapter;
 import com.microsoft.identity.common.internal.migration.TokenMigrationCallback;
 import com.microsoft.identity.common.internal.migration.TokenMigrationUtility;
 import com.microsoft.identity.common.internal.net.cache.HttpCache;
->>>>>>> 3df66eed
 import com.microsoft.identity.common.internal.providers.microsoft.MicrosoftAccount;
 import com.microsoft.identity.common.internal.providers.microsoft.MicrosoftRefreshToken;
 import com.microsoft.identity.common.internal.providers.microsoft.azureactivedirectory.AzureActiveDirectory;
@@ -95,8 +96,11 @@
 import java.io.FileNotFoundException;
 import java.io.IOException;
 import java.io.InputStream;
+import java.util.ArrayList;
 import java.util.Arrays;
+import java.util.HashMap;
 import java.util.List;
+import java.util.Map;
 
 import static com.microsoft.identity.common.internal.cache.SharedPreferencesAccountCredentialCache.DEFAULT_ACCOUNT_CREDENTIAL_SHARED_PREFERENCES;
 
@@ -379,7 +383,6 @@
     /**
      * Listener callback for asynchronous initialization of IPublicClientApplication object.
      */
-<<<<<<< HEAD
     public interface ApplicationCreatedListener {
         /**
          * Called once an IPublicClientApplication is successfully created.
@@ -413,15 +416,12 @@
      */
     public static String getSdkVersion() {
         return BuildConfig.VERSION_NAME;
-=======
-    public static String getSdkVersion() {
-        return BuildConfig.VERSION_NAME;
     }
 
     /**
      * Returns the PublicClientConfiguration for this instance of PublicClientApplication
      * Configuration is based on the defaults established for MSAl and can be overridden by creating the
-     * PublicClientApplication using {@link PublicClientApplication#PublicClientApplication(Context, int)}
+     * PublicClientApplication using {@link PublicClientApplication#PublicClientApplication(Context, PublicClientApplicationConfiguration)}
      *
      * @return
      */
@@ -657,25 +657,21 @@
             );
             callback.onError(e);
         }
->>>>>>> 3df66eed
-    }
-
-    /**
-     * Returns the PublicClientConfiguration for this instance of PublicClientApplication
-     * Configuration is based on the defaults established for MSAl and can be overridden by creating the
-     * PublicClientApplication using {@link PublicClientApplication#create(Context, int, ApplicationCreatedListener)}
-     *
-     * @return
-     */
-<<<<<<< HEAD
-    PublicClientApplicationConfiguration getConfiguration() {
-        return mPublicClientConfiguration;
     }
 
     @Nullable
     protected static String getRealm(@NonNull IAccount account) {
         String realm = null;
-=======
+
+        if (null != account.getAccountIdentifier() // This is an AAD account w/ tenant info
+                && account.getAccountIdentifier() instanceof AzureActiveDirectoryAccountIdentifier) {
+            final AzureActiveDirectoryAccountIdentifier identifier = (AzureActiveDirectoryAccountIdentifier) account.getAccountIdentifier();
+            realm = identifier.getTenantIdentifier();
+        }
+
+        return realm;
+    }
+
     public void removeAccount(@Nullable final IAccount account, final RemoveAccountCallback callback) {
         ApiDispatcher.initializeDiagnosticContext();
         //create the parameter
@@ -713,7 +709,6 @@
                         ),
                         callback
                 );
->>>>>>> 3df66eed
 
                 ApiDispatcher.removeAccount(command);
             }
@@ -932,7 +927,7 @@
         }
     }
 
-    private AccountRecord getAccountRecord(@Nullable final IAccount account) {
+    protected AccountRecord getAccountRecord(@Nullable final IAccount account) {
         if (account != null) {
             return AccountAdapter.getAccountInternal(
                     mPublicClientConfiguration.getClientId(),
@@ -1192,7 +1187,7 @@
         );
     }
 
-    private static TaskCompletedCallbackWithError<List<AccountRecord>, Exception> getLoadAccountsCallback (
+    static TaskCompletedCallbackWithError<List<AccountRecord>, Exception> getLoadAccountsCallback(
             final LoadAccountCallback loadAccountsCallback) {
         return new TaskCompletedCallbackWithError<List<AccountRecord>, Exception>() {
             @Override
