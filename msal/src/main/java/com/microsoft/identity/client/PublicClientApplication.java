--- conflicted
+++ resolved
@@ -1219,14 +1219,11 @@
                                 @NonNull final AuthenticationCallback callback,
                                 @Nullable final String loginHint,
                                 @Nullable final ClaimsRequest claimsRequest) {
-<<<<<<< HEAD
-        validateNonNullArgument(activity, "Activity");
-        validateNonNullArgument(scopes, "Scopes");
-        validateNonNullArgument(callback, "Callback");
-=======
+
         validateNonNullArgument(activity, NONNULL_CONSTANTS.ACTIVITY);
+        validateNonNullArgument(scopes, NONNULL_CONSTANTS.SCOPES);
         validateNonNullArgument(callback, NONNULL_CONSTANTS.CALLBACK);
->>>>>>> 2efa69e0
+
 
         AcquireTokenParameters.Builder builder = new AcquireTokenParameters.Builder();
         AcquireTokenParameters acquireTokenParameters = builder.startAuthorizationFromActivity(activity)
