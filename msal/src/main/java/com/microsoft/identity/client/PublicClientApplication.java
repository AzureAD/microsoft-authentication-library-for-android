--- conflicted
+++ resolved
@@ -976,16 +976,12 @@
                         ? Arrays.asList(extraScopesToConsent)
                         : new ArrayList<String>()
         );
-<<<<<<< HEAD
-        params.setUIBehavior(uiBehavior);
         params.setAppContext(mAppContext);
         if (null != mPublicClientConfiguration.getAuthorizationAgent()) {
             params.setAuthorizationAgent(mPublicClientConfiguration.getAuthorizationAgent());
         } else {
             params.setAuthorizationAgent(AuthorizationAgent.DEFAULT);
         }
-=======
->>>>>>> 8d9d1b62
 
         if(uiBehavior == null){
             params.setUIBehavior(uiBehavior.SELECT_ACCOUNT);
