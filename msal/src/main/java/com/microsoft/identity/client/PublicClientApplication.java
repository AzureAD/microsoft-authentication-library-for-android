--- conflicted
+++ resolved
@@ -156,32 +156,24 @@
      *                             strong reference to the activity, thus preventing correct garbage collection and causing bugs.
      *                             </p>
      * @param configFileResourceId The resource ID of the raw file containing the JSON configuration for the PublicClientApplication
+     * @param listener             a callback to be invoked when the object is successfully created.
+     *                             <p>
+     *                             For more information on the schema of the MSAL config json please
+     * @param listener             a callback to be invoked when the object is successfully created.
      * @see <a href="https://developer.android.com/guide/topics/resources/providing-resources">Android app resource overview</a>
-     *
-     * @param listener a callback to be invoked when the object is successfully created.
-     * <p>
-     * For more information on the schema of the MSAL config json please
      * @see <a href="https://github.com/AzureAD/microsoft-authentication-library-for-android/wiki">MSAL Github Wiki</a>
-     * @param listener a callback to be invoked when the object is successfully created.
      */
     public static void create(@NonNull final Context context,
                               final int configFileResourceId,
-                              @NonNull final ApplicationCreatedListener listener){
+                              @NonNull final ApplicationCreatedListener listener) {
         if (context == null) {
             throw new IllegalArgumentException("context is null.");
         }
 
-<<<<<<< HEAD
-        final PublicClientApplicationConfiguration developerConfig = loadConfiguration(context, configFileResourceId);
-        setupConfiguration(context, developerConfig);
-        initializeApplication();
-        AzureActiveDirectory.setEnvironment(mPublicClientConfiguration.getEnvironment());
-        Authority.addKnownAuthorities(mPublicClientConfiguration.getAuthorities());
-=======
         create(context,
-            loadConfiguration(context, configFileResourceId),
-            listener);
->>>>>>> 1e2cad66
+                loadConfiguration(context, configFileResourceId),
+                listener
+        );
     }
 
     /**
@@ -195,36 +187,18 @@
      *                   strong reference to the activity, thus preventing correct garbage collection and causing bugs.
      *                   </p>
      * @param configFile The file containing the JSON configuration for the PublicClientApplication
+     * @param listener   a callback to be invoked when the object is successfully created.
      * @see <a href="https://developer.android.com/guide/topics/resources/providing-resources">Android app resource overview</a>
      * <p>
      * For more information on the schema of the MSAL config json please
      * @see <a href="https://github.com/AzureAD/microsoft-authentication-library-for-android/wiki">MSAL Github Wiki</a>
-     * @param listener a callback to be invoked when the object is successfully created.
      */
-<<<<<<< HEAD
-    public PublicClientApplication(@NonNull final Context context,
-                                   @NonNull final File configFile) {
-        if (null == context) {
-            throw new IllegalArgumentException("context is null.");
-        }
-
-        if (null == configFile) {
-            throw new IllegalArgumentException("config is null.");
-        }
-
-        final PublicClientApplicationConfiguration developerConfig = loadConfiguration(configFile);
-        setupConfiguration(context, developerConfig);
-        initializeApplication();
-        AzureActiveDirectory.setEnvironment(mPublicClientConfiguration.getEnvironment());
-        Authority.addKnownAuthorities(mPublicClientConfiguration.getAuthorities());
-=======
     public static void create(@NonNull final Context context,
                               final File configFile,
-                              @NonNull final ApplicationCreatedListener listener){
+                              @NonNull final ApplicationCreatedListener listener) {
         create(context,
-            loadConfiguration(configFile),
-            listener);
->>>>>>> 1e2cad66
+                loadConfiguration(configFile),
+                listener);
     }
 
     /**
@@ -295,13 +269,8 @@
             throw new IllegalArgumentException("client id is empty or null");
         }
 
-<<<<<<< HEAD
         if (TextUtils.isEmpty(authority)) {
             throw new IllegalArgumentException("authority is empty or null");
-=======
-        if (authority == null) {
-            throw new IllegalArgumentException("authority is null");
->>>>>>> 1e2cad66
         }
 
         new BrokerMsalController().getBrokerDeviceMode(context, new BrokerDeviceModeCallback() {
@@ -323,14 +292,14 @@
 
     private static void create(@NonNull final Context context,
                                final PublicClientApplicationConfiguration developerConfig,
-                               @NonNull final ApplicationCreatedListener listener){
+                               @NonNull final ApplicationCreatedListener listener) {
         new BrokerMsalController().getBrokerDeviceMode(context, new BrokerDeviceModeCallback() {
             @Override
             public void onGetMode(boolean isSharedDevice) {
                 if (isSharedDevice) {
                     listener.onCreated(new SingleAccountPublicClientApplication(context, developerConfig));
                 } else {
-                    listener.onCreated(new MultipleAccountPublicClientApplication(context,  developerConfig));
+                    listener.onCreated(new MultipleAccountPublicClientApplication(context, developerConfig));
                 }
             }
 
@@ -350,7 +319,7 @@
 
     protected PublicClientApplication(@NonNull final Context context,
                                       @NonNull final String clientId) {
-        this(context, (PublicClientApplicationConfiguration)null);
+        this(context, (PublicClientApplicationConfiguration) null);
         mPublicClientConfiguration.mClientId = clientId;
         initializeApplication();
     }
@@ -362,11 +331,6 @@
         this(context, clientId);
 
         mPublicClientConfiguration.getAuthorities().clear();
-<<<<<<< HEAD
-        Authority authorityObject = Authority.getAuthorityFromAuthorityUrl(authority);
-        authorityObject.setDefault(true);
-        mPublicClientConfiguration.getAuthorities().add(authorityObject);
-=======
 
         if (authority != null) {
             Authority authorityObject = Authority.getAuthorityFromAuthorityUrl(authority);
@@ -374,9 +338,7 @@
             mPublicClientConfiguration.getAuthorities().add(authorityObject);
         }
 
->>>>>>> 1e2cad66
         Authority.addKnownAuthorities(mPublicClientConfiguration.getAuthorities());
-        initializeApplication();
     }
 
     private void initializeApplication() {
@@ -815,15 +777,12 @@
     private void setupConfiguration(@NonNull Context context,
                                     @Nullable PublicClientApplicationConfiguration developerConfig) {
         final PublicClientApplicationConfiguration defaultConfig = loadDefaultConfiguration(context);
-<<<<<<< HEAD
-        defaultConfig.mergeConfiguration(developerConfig);
-        defaultConfig.validateConfiguration();
-=======
+
         if (developerConfig != null) {
             defaultConfig.mergeConfiguration(developerConfig);
-        }
-
->>>>>>> 1e2cad66
+            defaultConfig.validateConfiguration();
+        }
+
         mPublicClientConfiguration = defaultConfig;
         mPublicClientConfiguration.setAppContext(context);
         mPublicClientConfiguration.setOAuth2TokenCache(getOAuth2TokenCache());
