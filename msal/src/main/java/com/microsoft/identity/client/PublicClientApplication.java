//  Copyright (c) Microsoft Corporation.
//  All rights reserved.
//
//  This code is licensed under the MIT License.
//
//  Permission is hereby granted, free of charge, to any person obtaining a copy
//  of this software and associated documentation files(the "Software"), to deal
//  in the Software without restriction, including without limitation the rights
//  to use, copy, modify, merge, publish, distribute, sublicense, and / or sell
//  copies of the Software, and to permit persons to whom the Software is
//  furnished to do so, subject to the following conditions :
//
//  The above copyright notice and this permission notice shall be included in
//  all copies or substantial portions of the Software.
//
//  THE SOFTWARE IS PROVIDED "AS IS", WITHOUT WARRANTY OF ANY KIND, EXPRESS OR
//  IMPLIED, INCLUDING BUT NOT LIMITED TO THE WARRANTIES OF MERCHANTABILITY,
//  FITNESS FOR A PARTICULAR PURPOSE AND NONINFRINGEMENT. IN NO EVENT SHALL THE
//  AUTHORS OR COPYRIGHT HOLDERS BE LIABLE FOR ANY CLAIM, DAMAGES OR OTHER
//  LIABILITY, WHETHER IN AN ACTION OF CONTRACT, TORT OR OTHERWISE, ARISING FROM,
//  OUT OF OR IN CONNECTION WITH THE SOFTWARE OR THE USE OR OTHER DEALINGS IN
//  THE SOFTWARE.

package com.microsoft.identity.client;

import android.app.Activity;
import android.content.Context;
import android.content.Intent;
import android.content.pm.ApplicationInfo;
import android.content.pm.PackageManager;
import android.support.annotation.NonNull;

import java.util.Arrays;
import java.util.HashSet;
import java.util.List;
import java.util.Set;
import java.util.UUID;

import static com.microsoft.identity.client.EventConstants.ApiId.ACQUIRE_TOKEN_SILENT_ASYNC_WITH_USER;
import static com.microsoft.identity.client.EventConstants.ApiId.ACQUIRE_TOKEN_SILENT_ASYNC_WITH_USER_AUTHORITY_AND_FORCE_REFRESH;
import static com.microsoft.identity.client.EventConstants.ApiId.API_ID_ACQUIRE;
import static com.microsoft.identity.client.EventConstants.ApiId.API_ID_ACQUIRE_WITH_HINT;
import static com.microsoft.identity.client.EventConstants.ApiId.API_ID_ACQUIRE_WITH_HINT_BEHAVIOR_AND_PARAMETERS;
import static com.microsoft.identity.client.EventConstants.ApiId.API_ID_ACQUIRE_WITH_HINT_BEHAVIOR_PARAMETERS_AND_AUTHORITY;

/**
 * Entry point for developer to create the public native application, and make API call to get token.
 * MSAL {@link PublicClientApplication} provides three constructors, developer can choose to set client id in manifest
 * metadata or using constructor. If developer chooses to not use the default authority, it could also be set via constructor
 * or manifest metadata.
 */
public final class PublicClientApplication {
    private static final String TAG = PublicClientApplication.class.getSimpleName();

    private static final String CLIENT_ID_META_DATA = "com.microsoft.identity.client.ClientId";
    private static final String AUTHORITY_META_DATA = "com.microsoft.identity.client.Authority";
    private static final String INTERNET_PERMISSION = "android.permission.INTERNET";
    private static final String ACCESS_NETWORK_STATE_PERMISSION = "android.permission.ACCESS_NETWORK_STATE";
    private static final String DEFAULT_AUTHORITY = "https://login.microsoftonline.com/common/";

    private final Context mAppContext;
    private final TokenCache mTokenCache;

    private String mAuthorityString;
    private String mClientId;
    private String mComponent;
    private String mRedirectUri;

    private boolean mValidateAuthority = true;

    /**
     * {@link PublicClientApplication#PublicClientApplication(Context)} will read the client id (which must be set) from manifest, and if authority
     * is not set, default authority(https://login.microsoftonline.com/common) will be used.
     * <p>
     *      Client id <b>MUST</b> be set in the manifest as the meta data({@link IllegalArgumentException} will be thrown
     *      if client id is not provided), name for client id in the metadata is: "com.microsoft.identity.client.ClientId"
     *      Redirect uri <b>MUST</b> be set in the manifest as the meta data({@link IllegalArgumentException} will be thrown
     *      if client id is not provided), name for redirect uri in metadata is: "com.microsoft.identity.client.RedirectUri"
     *      Authority can be set in the meta data, if not provided, the sdk will use the default authority.
     * </p>
     *
     * @param context Application's {@link Context}. The sdk requires the application context to be passed in
     *                {@link PublicClientApplication}. Cannot be null. @note: The {@link Context} should be the application
     *                context instead of an running activity's context, which could potentially make the sdk hold a strong reference on
     *                the activity, thus preventing correct garbage collection and causing bugs.
     */
    public PublicClientApplication(@NonNull final Context context) {
        if (context == null) {
            throw new IllegalArgumentException("context is null.");
        }

        mAppContext = context;
        loadMetaDataFromManifest();

        mTokenCache = new TokenCache(mAppContext);

        initializeApplication();
    }

    /**
     * Developer can choose {@link PublicClientApplication#PublicClientApplication(Context, String)} to provide client id instead of
     * providing client id through metadata. If this constructor is called, default authority(https://login.microsoftonline.com/common)
     * will be used.
     * @param context Application's {@link Context}. The sdk requires the application context to be passed in
     *                {@link PublicClientApplication}. Cannot be null. @note: The {@link Context} should be the application
     *                context instead of an running activity's context, which could potentially make the sdk hold a strong reference on
     *                the activity, thus preventing correct garbage collection and causing bugs.
     * @param clientId The application client id.
     */
    public PublicClientApplication(@NonNull final Context context, @NonNull final String clientId) {
        if (context == null) {
            throw new IllegalArgumentException("Context is null");
        }

        if (MSALUtils.isEmpty(clientId)) {
            throw new IllegalArgumentException("client id is empty or null");
        }

        mAppContext = context;
        mTokenCache = new TokenCache(mAppContext);
        mClientId = clientId;
        mAuthorityString = DEFAULT_AUTHORITY;

        initializeApplication();
    }

    /**
     * Developer can choose {@link PublicClientApplication#PublicClientApplication(Context, String, String)} to provide client id and authority instead of
     * providing them through metadata.
     *
     * @param context Application's {@link Context}. The sdk requires the application context to be passed in
     *                {@link PublicClientApplication}. Cannot be null. @note: The {@link Context} should be the application
     *                context instead of an running activity's context, which could potentially make the sdk hold a strong reference on
     *                the activity, thus preventing correct garbage collection and causing bugs.
     * @param clientId The application client id.
     * @param authority The default authority to be used for the authority.
     */
    public PublicClientApplication(@NonNull final Context context, @NonNull final String clientId, @NonNull final String authority) {
        this(context, clientId);

        if (MSALUtils.isEmpty(authority)) {
            throw new IllegalArgumentException("authority is empty or null");
        }

        mAuthorityString = authority;
    }

    private void initializeApplication() {
        // Init Events with defaults (application-wide)
        DefaultEvent.initializeDefaults(
                Defaults.forApplication(mAppContext, mClientId)
        );
        mRedirectUri = createRedirectUri(mClientId);
        validateInputParameters();

        // Since network request is sent from the sdk, if calling app doesn't declare the internet permission in the
        // manifest, we cannot make the network call.
        checkInternetPermission();
        Logger.info(TAG, null, "Create new public client application.");
    }


    /**
     * @return The current version for the sdk.
     */
    public static String getSdkVersion() {
        return "1.0.0";
    }

    /**
     * Authority validation is turned on by default. If developer wants to turn off the authority validation, use the
     * {@link PublicClientApplication#setValidateAuthority(boolean)} to set it as false.
     * @param validateAuthority True if to turn on authority validation, false otherwise. (By default, authority
     *                          validation is turned on.)
     */
    public void setValidateAuthority(final boolean validateAuthority) {
        mValidateAuthority = validateAuthority;
    }

    /**
     * App developer can specify the string identifier to identify the component that consumes MSAL.
     * This is intended for libraries that consume MSAL that are embedded in apps that might also be using MSAL
     * as well, so for logging or telemetry app or library developers will be able to differentiate MSAL usage
     * by the app from MSAL usage by component libraries.
     * @param component The component identifier string passed into MSAL when creating the application object
     */
    public void setComponent(final String component) {
        mComponent = component;
    }

    /**
     * Returns the list of signed in users for the application.
     * @return Immutable List of all the signed in users.
     * @throws MsalClientException If failed to retrieve users from the cache.
     */
    public List<User> getUsers() throws MsalClientException {
        final String telemetryRequestId = Telemetry.generateNewRequestId();
        final ApiEvent.Builder apiEventBuilder = new ApiEvent.Builder(telemetryRequestId);
        Telemetry.getInstance().startEvent(telemetryRequestId, apiEventBuilder.getEventName());

        List<User> users = mTokenCache.getUsers(Authority.createAuthority(mAuthorityString, mValidateAuthority).getAuthorityHost(), mClientId, new RequestContext(UUID.randomUUID(), mComponent, telemetryRequestId));

        apiEventBuilder.setApiCallWasSuccessful(true);
        stopTelemetryEventAndFlush(apiEventBuilder.build());
        return users;
    }

    /**
     * Returns the specific user that is matching the provided user identifier.
     * @param userIdentifier The unique identifier for a user across tenant.
     * @return The user matching the provided user identifier.
     * @throws MsalClientException If failed to retrieve users from the cache.
     */
    public User getUser(final String userIdentifier) throws MsalClientException {
        if (MSALUtils.isEmpty(userIdentifier)) {
            throw new IllegalArgumentException("Empty or null userIdentifier");
        }

        final List<User> users = getUsers();
        for (final User user : users) {
            if (user.getUserIdentifier().equals(userIdentifier)) {
                return user;
            }
        }

        return null;
    }

    /**
     * The sdk requires calling app to pass in the {@link Activity} which <b> MUST </b> call this method to get the auth
     * code handled back correctly.
     * @param requestCode The request code for interactive request.
     * @param resultCode The result code for the request to get auth code.
     * @param data {@link Intent} either contains the url with auth code as query string or the errors.
     */
    public void handleInteractiveRequestRedirect(int requestCode, int resultCode, final Intent data) {
        InteractiveRequest.onActivityResult(requestCode, resultCode, data);
    }

    // Interactive APIs. Will launch the web UI.
    /**
     * Acquire token interactively, will pop-up webUI. Interactive flow will skip the cache lookup.
     * Default value for {@link UIBehavior} is {@link UIBehavior#SELECT_ACCOUNT}.
     * @param activity Non-null {@link Activity} that will be used as the parent activity for launching the {@link AuthenticationActivity}.
     *                 All the apps doing interactive request are required to call the
     *                 {@link PublicClientApplication#handleInteractiveRequestRedirect(int, int, Intent)} within the calling
     *                 activity {@link Activity#onActivityResult(int, int, Intent)}.
     * @param scopes An Non-null array of scopes to acquire token for.
     * @param callback The {@link AuthenticationCallback} to receive the result back.
     *                 1) If user cancels the flow by pressing the device back button, the result will be sent
     *                 back via {@link AuthenticationCallback#onCancel()}.
     *                 2) If the sdk successfully receives the token back, result will be sent back via
     *                 {@link AuthenticationCallback#onSuccess(AuthenticationResult)}
     *                 3) All the other errors will be sent back via
     *                 {@link AuthenticationCallback#onError(MsalException)}.
     */
    public void acquireToken(@NonNull final Activity activity, @NonNull final String[] scopes, @NonNull final AuthenticationCallback callback) {
<<<<<<< HEAD
        acquireTokenInteractive(activity, scopes, "", UIBehavior.SELECT_ACCOUNT, "", null, "", null, callback);
=======
        final String telemetryRequestId = Telemetry.generateNewRequestId();
        ApiEvent.Builder apiEventBuilder = createApiEventBuilder(telemetryRequestId, API_ID_ACQUIRE);

        acquireTokenInteractive(activity, scopes, "", UIBehavior.SELECT_ACCOUNT, "", null, "",
                wrapCallbackForTelemetryIntercept(apiEventBuilder, callback), telemetryRequestId, apiEventBuilder);
>>>>>>> c4f7b2b4
    }

    /**
     * Acquire token interactively, will pop-up webUI. Interactive flow will skip the cache lookup.
     * Default value for {@link UIBehavior} is {@link UIBehavior#SELECT_ACCOUNT}.
     * @param activity Non-null {@link Activity} that will be used as the parent activity for launching the {@link AuthenticationActivity}.
     *                 All the apps doing interactive request are required to call the
     *                 {@link PublicClientApplication#handleInteractiveRequestRedirect(int, int, Intent)} within the calling
     *                 activity {@link Activity#onActivityResult(int, int, Intent)}.
     * @param scopes An Non-null array of scopes to acquire the token for.
     * @param loginHint Optional. If provided, will be used as the query parameter sent for authenticating the user,
     *                  which will have the UPN pre-populated.
     * @param callback The Non-null {@link AuthenticationCallback} to receive the result back.
     *                 1) If user cancels the flow by pressing the device back button, the result will be sent
     *                 back via {@link AuthenticationCallback#onCancel()}.
     *                 2) If the sdk successfully receives the token back, result will be sent back via
     *                 {@link AuthenticationCallback#onSuccess(AuthenticationResult)}
     *                 3) All the other errors will be sent back via
     *                 {@link AuthenticationCallback#onError(MsalException)}.
     */
    public void acquireToken(@NonNull final Activity activity, @NonNull final String[] scopes, final String loginHint,
                             @NonNull final AuthenticationCallback callback) {
<<<<<<< HEAD
        acquireTokenInteractive(activity, scopes, loginHint, UIBehavior.SELECT_ACCOUNT, "", null, "", null, callback);
=======
        final String telemetryRequestId = Telemetry.generateNewRequestId();
        ApiEvent.Builder apiEventBuilder = createApiEventBuilder(telemetryRequestId, API_ID_ACQUIRE_WITH_HINT);

        acquireTokenInteractive(activity, scopes, loginHint, UIBehavior.SELECT_ACCOUNT, "", null, "",
                wrapCallbackForTelemetryIntercept(apiEventBuilder, callback), telemetryRequestId, apiEventBuilder);
>>>>>>> c4f7b2b4
    }

    /**
     * Acquire token interactively, will pop-up webUI. Interactive flow will skip the cache lookup.
     * Default value for {@link UIBehavior} is {@link UIBehavior#SELECT_ACCOUNT}.
     * @param activity Non-null {@link Activity} that will be used as the parent activity for launching the {@link AuthenticationActivity}.
     *                 All the apps doing interactive request are required to call the
     *                 {@link PublicClientApplication#handleInteractiveRequestRedirect(int, int, Intent)} within the calling
     *                 activity {@link Activity#onActivityResult(int, int, Intent)}.
     * @param scopes An Non-null array of scopes to acquire the token for.
     * @param loginHint Optional. If provided, will be used as the query parameter sent for authenticating the user,
     *                  which will have the UPN pre-populated.
     * @param uiBehavior The {@link UIBehavior} for prompting behavior. By default, the sdk use {@link UIBehavior#SELECT_ACCOUNT}.
     * @param extraQueryParameter Optional. The extra query parameter sent to authorize endpoint.
     * @param callback The Non-null {@link AuthenticationCallback} to receive the result back.
     *                 1) If user cancels the flow by pressing the device back button, the result will be sent
     *                 back via {@link AuthenticationCallback#onCancel()}.
     *                 2) If the sdk successfully receives the token back, result will be sent back via
     *                 {@link AuthenticationCallback#onSuccess(AuthenticationResult)}
     *                 3) All the other errors will be sent back via
     *                 {@link AuthenticationCallback#onError(MsalException)}.
     */
    public void acquireToken(@NonNull final Activity activity, @NonNull final String[] scopes, final String loginHint, final UIBehavior uiBehavior,
<<<<<<< HEAD
                             final String extraQueryParameter, @NonNull final AuthenticationCallback callback) {
        acquireTokenInteractive(activity, scopes, loginHint, uiBehavior, extraQueryParameter, null, "", null, callback);
    }

    /**
     * Acquire token interactively, will pop-up webUI. Interactive flow will skip the cache lookup.
     * Default value for {@link UIBehavior} is {@link UIBehavior#SELECT_ACCOUNT}.
     * @param activity Non-null {@link Activity} that will be used as the parent activity for launching the {@link AuthenticationActivity}.
     *                 All the apps doing interactive request are required to call the
     *                 {@link PublicClientApplication#handleInteractiveRequestRedirect(int, int, Intent)} within the calling
     *                 activity {@link Activity#onActivityResult(int, int, Intent)}.
     * @param scopes An Non-null array of scopes to acquire the token for.
     * @param user Optional. If provided, will be used to force the session continuation, if user tries to sign in with a different user,
     *             error will be returned.
     * @param uiBehavior The {@link UIBehavior} for prompting behavior. By default, the sdk use {@link UIBehavior#SELECT_ACCOUNT}.
     * @param extraQueryParameter Optional. The extra query parameter sent to authorize endpoint.
     * @param callback The Non-null {@link AuthenticationCallback} to receive the result back.
     *                 1) If user cancels the flow by pressing the device back button, the result will be sent
     *                 back via {@link AuthenticationCallback#onCancel()}.
     *                 2) If the sdk successfully receives the token back, result will be sent back via
     *                 {@link AuthenticationCallback#onSuccess(AuthenticationResult)}
     *                 3) All the other errors will be sent back via
     *                 {@link AuthenticationCallback#onError(MsalException)}.
     */
    public void acquireToken(@NonNull final Activity activity, @NonNull final String[] scopes, final User user, final UIBehavior uiBehavior,
                             final String extraQueryParameter, @NonNull final AuthenticationCallback callback) {
        acquireTokenInteractive(activity, scopes, "", uiBehavior, extraQueryParameter, null, "", user, callback);
=======
                             final String extraQueryParams, @NonNull final AuthenticationCallback callback) {
        final String telemetryRequestId = Telemetry.generateNewRequestId();
        ApiEvent.Builder apiEventBuilder = createApiEventBuilder(telemetryRequestId, API_ID_ACQUIRE_WITH_HINT_BEHAVIOR_AND_PARAMETERS);

        acquireTokenInteractive(activity, scopes, loginHint, uiBehavior == null ? UIBehavior.SELECT_ACCOUNT : uiBehavior,
                extraQueryParams, null, "", wrapCallbackForTelemetryIntercept(apiEventBuilder, callback), telemetryRequestId, apiEventBuilder);
>>>>>>> c4f7b2b4
    }

    /**
     * Acquire token interactively, will pop-up webUI. Interactive flow will skip the cache lookup.
     * Default value for {@link UIBehavior} is {@link UIBehavior#SELECT_ACCOUNT}.
     * @param activity Non-null {@link Activity} that will be used as the parent activity for launching the {@link AuthenticationActivity}.
     *                 All the apps doing interactive request are required to call the
     *                 {@link PublicClientApplication#handleInteractiveRequestRedirect(int, int, Intent)} within the calling
     *                 activity {@link Activity#onActivityResult(int, int, Intent)}.
     * @param scopes An Non-null array of scopes to acquire the token for.
     * @param loginHint Optional. If provided, will be used as the query parameter sent for authenticating the user,
     *                  which will have the UPN pre-populated.
     * @param uiBehavior The {@link UIBehavior} for prompting behavior. By default, the sdk use {@link UIBehavior#SELECT_ACCOUNT}.
     * @param extraQueryParams Optional. The extra query parameter sent to authorize endpoint.
     * @param additionalScope Optional. The additional scope to consent for.
     * @param authority Should be set if developer wants to get token for a different authority url.
     * @param callback The Non-null {@link AuthenticationCallback} to receive the result back.
     *                 1) If user cancels the flow by pressing the device back button, the result will be sent
     *                 back via {@link AuthenticationCallback#onCancel()}.
     *                 2) If the sdk successfully receives the token back, result will be sent back via
     *                 {@link AuthenticationCallback#onSuccess(AuthenticationResult)}
     *                 3) All the other errors will be sent back via
     *                 {@link AuthenticationCallback#onError(MsalException)}.
     */
    public void acquireToken(@NonNull final Activity activity, @NonNull final String[] scopes, final String loginHint, final UIBehavior uiBehavior,
                             final String extraQueryParams, final String[] additionalScope, final String authority,
                             @NonNull final AuthenticationCallback callback) {
<<<<<<< HEAD
        acquireTokenInteractive(activity, scopes, loginHint, uiBehavior == null ? UIBehavior.SELECT_ACCOUNT : uiBehavior,
                extraQueryParams, additionalScope, authority, null, callback);
    }

    /**
     * Acquire token interactively, will pop-up webUI. Interactive flow will skip the cache lookup.
     * Default value for {@link UIBehavior} is {@link UIBehavior#SELECT_ACCOUNT}.
     * @param activity Non-null {@link Activity} that will be used as the parent activity for launching the {@link AuthenticationActivity}.
     *                 All the apps doing interactive request are required to call the
     *                 {@link PublicClientApplication#handleInteractiveRequestRedirect(int, int, Intent)} within the calling
     *                 activity {@link Activity#onActivityResult(int, int, Intent)}.
     * @param scopes An Non-null array of scopes to acquire the token for.
     * @param user Optional. If provided, will be used to force the session continuation, if user tries to sign in with a different user, error
     *             will be returned.
     * @param uiBehavior The {@link UIBehavior} for prompting behavior. By default, the sdk use {@link UIBehavior#SELECT_ACCOUNT}.
     * @param extraQueryParams Optional. The extra query parameter sent to authorize endpoint.
     * @param additionalScope Optional. The additional scope to consent for.
     * @param authority Should be set if developer wants to get token for a different authority url.
     * @param callback The Non-null {@link AuthenticationCallback} to receive the result back.
     *                 1) If user cancels the flow by pressing the device back button, the result will be sent
     *                 back via {@link AuthenticationCallback#onCancel()}.
     *                 2) If the sdk successfully receives the token back, result will be sent back via
     *                 {@link AuthenticationCallback#onSuccess(AuthenticationResult)}
     *                 3) All the other errors will be sent back via
     *                 {@link AuthenticationCallback#onError(MsalException)}.
     */
    public void acquireToken(@NonNull final Activity activity, @NonNull final String[] scopes, final User user, final UIBehavior uiBehavior,
                             final String extraQueryParams, final String[] additionalScope, final String authority,
                             @NonNull final AuthenticationCallback callback) {
        acquireTokenInteractive(activity, scopes, "", uiBehavior == null ? UIBehavior.SELECT_ACCOUNT : uiBehavior, extraQueryParams, additionalScope,
                authority, user, callback);
=======
        final String telemetryRequestId = Telemetry.generateNewRequestId();
        ApiEvent.Builder apiEventBuilder = createApiEventBuilder(telemetryRequestId, API_ID_ACQUIRE_WITH_HINT_BEHAVIOR_PARAMETERS_AND_AUTHORITY);

        acquireTokenInteractive(activity, scopes, loginHint, uiBehavior == null ? UIBehavior.SELECT_ACCOUNT : uiBehavior,
                extraQueryParams, additionalScope, authority, wrapCallbackForTelemetryIntercept(apiEventBuilder, callback), telemetryRequestId, apiEventBuilder);
>>>>>>> c4f7b2b4
    }

    // Silent call APIs.
    /**
     * Perform acquire token silent call. If there is a valid AT in the cache, the sdk will return the silent AT; If
     * no valid AT exists, the sdk will try to find a RT and use the RT to get a new access token. If RT does not exist
     * or it fails to use RT for a new AT, exception will be sent back via callback.
     * @param scopes The Non-null array of scopes to silently get the token for.
     * @param user {@link User} represents the user to silently be signed in.
     * @param callback {@link AuthenticationCallback} that is used to send the result back. The success result will be
     *                                               sent back via {@link AuthenticationCallback#onSuccess(AuthenticationResult)}.
     *                                               Failure case will be sent back via {
     *                                               @link AuthenticationCallback#onError(MsalException)}.
     */
    public void acquireTokenSilentAsync(@NonNull final String[] scopes, @NonNull final User user,
                                        @NonNull final AuthenticationCallback callback) {
        final String telemetryRequestId = Telemetry.generateNewRequestId();
        ApiEvent.Builder apiEventBuilder = createApiEventBuilder(telemetryRequestId, ACQUIRE_TOKEN_SILENT_ASYNC_WITH_USER);

        acquireTokenSilent(scopes, user, "", false, wrapCallbackForTelemetryIntercept(apiEventBuilder, callback), telemetryRequestId, apiEventBuilder);
    }

    /**
     * Perform acquire token silent call. If there is a valid AT in the cache, the sdk will return the silent AT; If
     * no valid AT exists, the sdk will try to find a RT and use the RT to get a new access token. If RT does not exist
     * or it fails to use RT for a new AT, exception will be sent back via callback.
     * @param scopes The Non-null array of scopes to silently get the token for.
     * @param user {@link User} represents the user to silently be signed in.
     * @param authority (Optional) The alternate authority to get the token for. If not set, will use the default authority.
     * @param forceRefresh True if the request is forced to refresh, false otherwise.
     * @param callback {@link AuthenticationCallback} that is used to send the result back. The success result will be
     *                                               sent back via {@link AuthenticationCallback#onSuccess(AuthenticationResult)}.
     *                                               Failure case will be sent back via {
     *                                               @link AuthenticationCallback#onError(MsalException)}.
     */
    public void acquireTokenSilentAsync(@NonNull final String[] scopes, @NonNull final User user, final String authority,
                                        final boolean forceRefresh,
                                        @NonNull final AuthenticationCallback callback) {
        final String telemetryRequestId = Telemetry.generateNewRequestId();
        ApiEvent.Builder apiEventBuilder = createApiEventBuilder(telemetryRequestId, ACQUIRE_TOKEN_SILENT_ASYNC_WITH_USER_AUTHORITY_AND_FORCE_REFRESH);

        acquireTokenSilent(scopes, user, authority, forceRefresh, wrapCallbackForTelemetryIntercept(apiEventBuilder, callback), telemetryRequestId, apiEventBuilder);
    }


    /**
     * Deletes all matching tokens (AT & RT) for the supplied {@link User} instance from the application cache.
     * @param user the {@link User} whose tokens should be deleted.
     */
    public void remove(final User user) {
        final String telemetryRequestId = Telemetry.generateNewRequestId();
        final ApiEvent.Builder apiEventBuilder = new ApiEvent.Builder(telemetryRequestId);
        Telemetry.getInstance().startEvent(telemetryRequestId, EventConstants.EventName.API_EVENT);

        final RequestContext requestContext = new RequestContext(UUID.randomUUID(), mComponent, telemetryRequestId);
        mTokenCache.deleteRefreshTokenByUser(user, requestContext);
        mTokenCache.deleteAccessTokenByUser(user, requestContext);

        apiEventBuilder.setApiCallWasSuccessful(true);
        stopTelemetryEventAndFlush(apiEventBuilder.build());
    }

    /**
     * Keep this method internal only to make it easy for MS apps to do serialize/deserialize on the family tokens.
     * @return The {@link TokenCache} that is used to persist token items for the running app.
     */
    TokenCache getTokenCache() {
        return mTokenCache;
    }

    private void loadMetaDataFromManifest() {
        final ApplicationInfo applicationInfo = MSALUtils.getApplicationInfo(mAppContext);
        if (applicationInfo == null || applicationInfo.metaData == null) {
            throw new IllegalArgumentException("No meta-data exists");
        }

        // read authority from manifest.
        final String authority = applicationInfo.metaData.getString(AUTHORITY_META_DATA);
        if (!MSALUtils.isEmpty(authority)) {
            mAuthorityString = authority;
        } else {
            mAuthorityString = DEFAULT_AUTHORITY;
        }

        // read client id from manifest
        final String clientId = applicationInfo.metaData.getString(CLIENT_ID_META_DATA);
        if (MSALUtils.isEmpty(clientId)) {
            throw new IllegalArgumentException("client id missing from manifest");
        }
        mClientId = clientId;

        // TODO: Comment out for now. As discussed, redirect should be computed during runtime, developer needs to put
//        final String redirectUri = applicationInfo.metaData.getString(REDIRECT_META_DATA);
//        if (!MSALUtils.isEmpty(redirectUri)) {
//            mRedirectUri = redirectUri;
//        }
    }

    // TODO: if no more input validation is needed, this could be moved back to the constructor.
    private void validateInputParameters() {
        if (!MSALUtils.hasCustomTabRedirectActivity(mAppContext, mRedirectUri)) {
            throw new IllegalStateException("App doesn't have the correct configuration for "
                    + BrowserTabActivity.class.getSimpleName() + ".");
        }
    }

    private void checkInternetPermission() {
        final PackageManager packageManager = mAppContext.getPackageManager();
        if (packageManager.checkPermission(INTERNET_PERMISSION, mAppContext.getPackageName())
                != PackageManager.PERMISSION_GRANTED
                || packageManager.checkPermission(ACCESS_NETWORK_STATE_PERMISSION, mAppContext.getPackageName())
                != PackageManager.PERMISSION_GRANTED) {
            throw new IllegalStateException("android.permission.Internet or android.permission.ACCESS_NETWORK_STATE is missing");
        }
    }

    /**
     * Redirect uri will the in the format of msauth-clientid://appPackageName.
     * The sdk will comupte the redirect when the PublicClientApplication is initialized.
     */
    private String createRedirectUri(final String clientId) {
        return "msauth-" + clientId + "://" + mAppContext.getPackageName();
    }


    private void acquireTokenInteractive(final Activity activity, final String[] scopes, final String loginHint, final UIBehavior uiBehavior,
                                         final String extraQueryParams, final String[] additionalScope,
<<<<<<< HEAD
                                         final String authority, final User user, final AuthenticationCallback callback) {
=======
                                         final String authority, final AuthenticationCallback callback,
                                         final String telemetryRequestId, final ApiEvent.Builder apiEventBuilder) {
>>>>>>> c4f7b2b4
        if (callback == null) {
            throw new IllegalArgumentException("callback is null");
        }

        final AuthenticationRequestParameters requestParameters = getRequestParameters(authority, scopes, loginHint,
<<<<<<< HEAD
                extraQueryParams, uiBehavior, user);
=======
                extraQueryParams, uiBehavior, telemetryRequestId);

        // add properties to our telemetry data
        apiEventBuilder
                .setAuthorityType(requestParameters.getAuthority().mAuthorityType)
                .setLoginHint(loginHint)
                .setUiBehavior(uiBehavior.name())
                .setCorrelationId(requestParameters.getRequestContext().getCorrelationId());
>>>>>>> c4f7b2b4

        Logger.info(TAG, requestParameters.getRequestContext(), "Preparing a new interactive request");
        final BaseRequest request = new InteractiveRequest(activity, requestParameters, additionalScope);
        request.getToken(callback);
    }

    private void acquireTokenSilent(final String[] scopes, final User user, final String authority,
                                    final boolean forceRefresh,
                                    final AuthenticationCallback callback,
                                    final String telemetryRequestId,
                                    final ApiEvent.Builder apiEventBuilder) {
        if (callback == null) {
            throw new IllegalArgumentException("callback is null");
        }

        final Authority authorityForRequest = MSALUtils.isEmpty(authority) ? Authority.createAuthority(mAuthorityString, mValidateAuthority)
                : Authority.createAuthority(authority, mValidateAuthority);
        // set correlation if not developer didn't set it.
        final RequestContext requestContext = new RequestContext(UUID.randomUUID(), mComponent, telemetryRequestId);
        final Set<String> scopesAsSet = new HashSet<>(Arrays.asList(scopes));
        final AuthenticationRequestParameters requestParameters = AuthenticationRequestParameters.create(authorityForRequest, mTokenCache,
                scopesAsSet, mClientId, requestContext);

        // add properties to our telemetry data
        apiEventBuilder
                .setAuthorityType(requestParameters.getAuthority().mAuthorityType)
                .setLoginHint(requestParameters.getLoginHint())
                .setCorrelationId(requestParameters.getRequestContext().getCorrelationId());

        if (null != requestParameters.getUiBehavior()) {
            apiEventBuilder.setUiBehavior(requestParameters.getUiBehavior().name());
        }

        Logger.info(TAG, requestContext, "Preparing a new silent request");
        final SilentRequest request = new SilentRequest(mAppContext, requestParameters, forceRefresh, user);
        request.setIsAuthorityProvided(!MSALUtils.isEmpty(authority));
        request.getToken(callback);
    }

    private AuthenticationRequestParameters getRequestParameters(final String authority, final String[] scopes,
                                                                 final String loginHint, final String extraQueryParam,
<<<<<<< HEAD
                                                                 final UIBehavior uiBehavior, final User user) {
=======
                                                                 final UIBehavior uiBehavior, final String telemetryRequestId) {
>>>>>>> c4f7b2b4
        final Authority authorityForRequest = MSALUtils.isEmpty(authority) ? Authority.createAuthority(mAuthorityString, mValidateAuthority)
                : Authority.createAuthority(authority, mValidateAuthority);
        // set correlation if not developer didn't set it.
        final UUID correlationId = UUID.randomUUID();
        final Set<String> scopesAsSet = new HashSet<>(Arrays.asList(scopes));

        return AuthenticationRequestParameters.create(authorityForRequest, mTokenCache, scopesAsSet, mClientId,
<<<<<<< HEAD
                mRedirectUri, loginHint, extraQueryParam, uiBehavior, user, new RequestContext(correlationId, mComponent));
=======
                mRedirectUri, loginHint, extraQueryParam, uiBehavior, new RequestContext(correlationId, mComponent, telemetryRequestId));
    }

    private ApiEvent.Builder createApiEventBuilder(final String telemetryRequestId, final String apiId) {
        // Create the ApiEvent.Builder
        ApiEvent.Builder eventBuilder =
                new ApiEvent.Builder(telemetryRequestId)
                        .setApiId(apiId)
                        .setAuthority(mAuthorityString);

        // Start the Event on our Telemetry instance
        Telemetry.getInstance().startEvent(telemetryRequestId, EventConstants.EventName.API_EVENT);

        // Return the Builder
        return eventBuilder;
    }

    /**
     * Wraps {@link AuthenticationCallback} instances to bind Telemetry actions.
     *
     * @param eventBinding           the {@link com.microsoft.identity.client.ApiEvent.Builder}
     *                               monitoring this request.
     * @param authenticationCallback the original consuming callback
     * @return the wrapped {@link AuthenticationCallback} instance
     */
    private AuthenticationCallback wrapCallbackForTelemetryIntercept(
            final ApiEvent.Builder eventBinding, final AuthenticationCallback authenticationCallback) {
        if (null == authenticationCallback) {
            throw new IllegalArgumentException("callback is null");
        }
        return new AuthenticationCallback() {
            @Override
            public void onSuccess(final AuthenticationResult authenticationResult) {
                eventBinding.setApiCallWasSuccessful(true);
                stopTelemetryEventAndFlush(eventBinding.build());
                authenticationCallback.onSuccess(authenticationResult);
            }

            @Override
            public void onError(final MsalException exception) {
                eventBinding.setApiCallWasSuccessful(false);
                stopTelemetryEventAndFlush(eventBinding.build());
                authenticationCallback.onError(exception);
            }

            @Override
            public void onCancel() {
                stopTelemetryEventAndFlush(eventBinding.build());
                authenticationCallback.onCancel();
            }
        };
    }

    @SuppressWarnings("PMD.UnusedPrivateMethod")
    private void stopTelemetryEventAndFlush(final ApiEvent event) {
        Telemetry.getInstance().stopEvent(event.getRequestId(), event.getEventName(), event);
        Telemetry.getInstance().flush(event.getRequestId());
>>>>>>> c4f7b2b4
    }
}<|MERGE_RESOLUTION|>--- conflicted
+++ resolved
@@ -42,6 +42,8 @@
 import static com.microsoft.identity.client.EventConstants.ApiId.API_ID_ACQUIRE_WITH_HINT;
 import static com.microsoft.identity.client.EventConstants.ApiId.API_ID_ACQUIRE_WITH_HINT_BEHAVIOR_AND_PARAMETERS;
 import static com.microsoft.identity.client.EventConstants.ApiId.API_ID_ACQUIRE_WITH_HINT_BEHAVIOR_PARAMETERS_AND_AUTHORITY;
+import static com.microsoft.identity.client.EventConstants.ApiId.API_ID_ACQUIRE_WITH_USER_BEHAVIOR_AND_PARAMETERS;
+import static com.microsoft.identity.client.EventConstants.ApiId.API_ID_ACQUIRE_WITH_USER_BEHAVIOR_PARAMETERS_AND_AUTHORITY;
 
 /**
  * Entry point for developer to create the public native application, and make API call to get token.
@@ -255,15 +257,11 @@
      *                 {@link AuthenticationCallback#onError(MsalException)}.
      */
     public void acquireToken(@NonNull final Activity activity, @NonNull final String[] scopes, @NonNull final AuthenticationCallback callback) {
-<<<<<<< HEAD
-        acquireTokenInteractive(activity, scopes, "", UIBehavior.SELECT_ACCOUNT, "", null, "", null, callback);
-=======
         final String telemetryRequestId = Telemetry.generateNewRequestId();
         ApiEvent.Builder apiEventBuilder = createApiEventBuilder(telemetryRequestId, API_ID_ACQUIRE);
 
-        acquireTokenInteractive(activity, scopes, "", UIBehavior.SELECT_ACCOUNT, "", null, "",
+        acquireTokenInteractive(activity, scopes, "", UIBehavior.SELECT_ACCOUNT, "", null, "", null,
                 wrapCallbackForTelemetryIntercept(apiEventBuilder, callback), telemetryRequestId, apiEventBuilder);
->>>>>>> c4f7b2b4
     }
 
     /**
@@ -286,15 +284,11 @@
      */
     public void acquireToken(@NonNull final Activity activity, @NonNull final String[] scopes, final String loginHint,
                              @NonNull final AuthenticationCallback callback) {
-<<<<<<< HEAD
-        acquireTokenInteractive(activity, scopes, loginHint, UIBehavior.SELECT_ACCOUNT, "", null, "", null, callback);
-=======
         final String telemetryRequestId = Telemetry.generateNewRequestId();
         ApiEvent.Builder apiEventBuilder = createApiEventBuilder(telemetryRequestId, API_ID_ACQUIRE_WITH_HINT);
 
-        acquireTokenInteractive(activity, scopes, loginHint, UIBehavior.SELECT_ACCOUNT, "", null, "",
+        acquireTokenInteractive(activity, scopes, loginHint, UIBehavior.SELECT_ACCOUNT, "", null, "", null,
                 wrapCallbackForTelemetryIntercept(apiEventBuilder, callback), telemetryRequestId, apiEventBuilder);
->>>>>>> c4f7b2b4
     }
 
     /**
@@ -308,7 +302,7 @@
      * @param loginHint Optional. If provided, will be used as the query parameter sent for authenticating the user,
      *                  which will have the UPN pre-populated.
      * @param uiBehavior The {@link UIBehavior} for prompting behavior. By default, the sdk use {@link UIBehavior#SELECT_ACCOUNT}.
-     * @param extraQueryParameter Optional. The extra query parameter sent to authorize endpoint.
+     * @param extraQueryParameters Optional. The extra query parameters sent to authorize endpoint.
      * @param callback The Non-null {@link AuthenticationCallback} to receive the result back.
      *                 1) If user cancels the flow by pressing the device back button, the result will be sent
      *                 back via {@link AuthenticationCallback#onCancel()}.
@@ -318,9 +312,12 @@
      *                 {@link AuthenticationCallback#onError(MsalException)}.
      */
     public void acquireToken(@NonNull final Activity activity, @NonNull final String[] scopes, final String loginHint, final UIBehavior uiBehavior,
-<<<<<<< HEAD
-                             final String extraQueryParameter, @NonNull final AuthenticationCallback callback) {
-        acquireTokenInteractive(activity, scopes, loginHint, uiBehavior, extraQueryParameter, null, "", null, callback);
+                             final String extraQueryParameters, @NonNull final AuthenticationCallback callback) {
+        final String telemetryRequestId = Telemetry.generateNewRequestId();
+        ApiEvent.Builder apiEventBuilder = createApiEventBuilder(telemetryRequestId, API_ID_ACQUIRE_WITH_HINT_BEHAVIOR_AND_PARAMETERS);
+
+        acquireTokenInteractive(activity, scopes, loginHint, uiBehavior == null ? UIBehavior.SELECT_ACCOUNT : uiBehavior,
+                extraQueryParameters, null, "", null, wrapCallbackForTelemetryIntercept(apiEventBuilder, callback), telemetryRequestId, apiEventBuilder);
     }
 
     /**
@@ -345,15 +342,11 @@
      */
     public void acquireToken(@NonNull final Activity activity, @NonNull final String[] scopes, final User user, final UIBehavior uiBehavior,
                              final String extraQueryParameter, @NonNull final AuthenticationCallback callback) {
-        acquireTokenInteractive(activity, scopes, "", uiBehavior, extraQueryParameter, null, "", user, callback);
-=======
-                             final String extraQueryParams, @NonNull final AuthenticationCallback callback) {
-        final String telemetryRequestId = Telemetry.generateNewRequestId();
-        ApiEvent.Builder apiEventBuilder = createApiEventBuilder(telemetryRequestId, API_ID_ACQUIRE_WITH_HINT_BEHAVIOR_AND_PARAMETERS);
-
-        acquireTokenInteractive(activity, scopes, loginHint, uiBehavior == null ? UIBehavior.SELECT_ACCOUNT : uiBehavior,
-                extraQueryParams, null, "", wrapCallbackForTelemetryIntercept(apiEventBuilder, callback), telemetryRequestId, apiEventBuilder);
->>>>>>> c4f7b2b4
+        final String telemetryRequestId = Telemetry.generateNewRequestId();
+        ApiEvent.Builder apiEventBuilder = createApiEventBuilder(telemetryRequestId, API_ID_ACQUIRE_WITH_USER_BEHAVIOR_AND_PARAMETERS);
+
+        acquireTokenInteractive(activity, scopes, "", uiBehavior, extraQueryParameter, null, "", user, wrapCallbackForTelemetryIntercept(
+                apiEventBuilder, callback), telemetryRequestId, apiEventBuilder);
     }
 
     /**
@@ -381,9 +374,11 @@
     public void acquireToken(@NonNull final Activity activity, @NonNull final String[] scopes, final String loginHint, final UIBehavior uiBehavior,
                              final String extraQueryParams, final String[] additionalScope, final String authority,
                              @NonNull final AuthenticationCallback callback) {
-<<<<<<< HEAD
+        final String telemetryRequestId = Telemetry.generateNewRequestId();
+        ApiEvent.Builder apiEventBuilder = createApiEventBuilder(telemetryRequestId, API_ID_ACQUIRE_WITH_HINT_BEHAVIOR_PARAMETERS_AND_AUTHORITY);
+
         acquireTokenInteractive(activity, scopes, loginHint, uiBehavior == null ? UIBehavior.SELECT_ACCOUNT : uiBehavior,
-                extraQueryParams, additionalScope, authority, null, callback);
+                extraQueryParams, additionalScope, authority, null, wrapCallbackForTelemetryIntercept(apiEventBuilder, callback), telemetryRequestId, apiEventBuilder);
     }
 
     /**
@@ -411,15 +406,11 @@
     public void acquireToken(@NonNull final Activity activity, @NonNull final String[] scopes, final User user, final UIBehavior uiBehavior,
                              final String extraQueryParams, final String[] additionalScope, final String authority,
                              @NonNull final AuthenticationCallback callback) {
+        final String telemetryRequestId = Telemetry.generateNewRequestId();
+        ApiEvent.Builder apiEventBuilder = createApiEventBuilder(telemetryRequestId, API_ID_ACQUIRE_WITH_USER_BEHAVIOR_PARAMETERS_AND_AUTHORITY);
+
         acquireTokenInteractive(activity, scopes, "", uiBehavior == null ? UIBehavior.SELECT_ACCOUNT : uiBehavior, extraQueryParams, additionalScope,
-                authority, user, callback);
-=======
-        final String telemetryRequestId = Telemetry.generateNewRequestId();
-        ApiEvent.Builder apiEventBuilder = createApiEventBuilder(telemetryRequestId, API_ID_ACQUIRE_WITH_HINT_BEHAVIOR_PARAMETERS_AND_AUTHORITY);
-
-        acquireTokenInteractive(activity, scopes, loginHint, uiBehavior == null ? UIBehavior.SELECT_ACCOUNT : uiBehavior,
-                extraQueryParams, additionalScope, authority, wrapCallbackForTelemetryIntercept(apiEventBuilder, callback), telemetryRequestId, apiEventBuilder);
->>>>>>> c4f7b2b4
+                authority, user, wrapCallbackForTelemetryIntercept(apiEventBuilder, callback), telemetryRequestId, apiEventBuilder);
     }
 
     // Silent call APIs.
@@ -547,21 +538,14 @@
 
     private void acquireTokenInteractive(final Activity activity, final String[] scopes, final String loginHint, final UIBehavior uiBehavior,
                                          final String extraQueryParams, final String[] additionalScope,
-<<<<<<< HEAD
-                                         final String authority, final User user, final AuthenticationCallback callback) {
-=======
-                                         final String authority, final AuthenticationCallback callback,
+                                         final String authority, final User user, final AuthenticationCallback callback,
                                          final String telemetryRequestId, final ApiEvent.Builder apiEventBuilder) {
->>>>>>> c4f7b2b4
         if (callback == null) {
             throw new IllegalArgumentException("callback is null");
         }
 
         final AuthenticationRequestParameters requestParameters = getRequestParameters(authority, scopes, loginHint,
-<<<<<<< HEAD
-                extraQueryParams, uiBehavior, user);
-=======
-                extraQueryParams, uiBehavior, telemetryRequestId);
+                extraQueryParams, uiBehavior, user, telemetryRequestId);
 
         // add properties to our telemetry data
         apiEventBuilder
@@ -569,7 +553,6 @@
                 .setLoginHint(loginHint)
                 .setUiBehavior(uiBehavior.name())
                 .setCorrelationId(requestParameters.getRequestContext().getCorrelationId());
->>>>>>> c4f7b2b4
 
         Logger.info(TAG, requestParameters.getRequestContext(), "Preparing a new interactive request");
         final BaseRequest request = new InteractiveRequest(activity, requestParameters, additionalScope);
@@ -611,11 +594,7 @@
 
     private AuthenticationRequestParameters getRequestParameters(final String authority, final String[] scopes,
                                                                  final String loginHint, final String extraQueryParam,
-<<<<<<< HEAD
-                                                                 final UIBehavior uiBehavior, final User user) {
-=======
-                                                                 final UIBehavior uiBehavior, final String telemetryRequestId) {
->>>>>>> c4f7b2b4
+                                                                 final UIBehavior uiBehavior, final User user, final String telemetryRequestId) {
         final Authority authorityForRequest = MSALUtils.isEmpty(authority) ? Authority.createAuthority(mAuthorityString, mValidateAuthority)
                 : Authority.createAuthority(authority, mValidateAuthority);
         // set correlation if not developer didn't set it.
@@ -623,10 +602,7 @@
         final Set<String> scopesAsSet = new HashSet<>(Arrays.asList(scopes));
 
         return AuthenticationRequestParameters.create(authorityForRequest, mTokenCache, scopesAsSet, mClientId,
-<<<<<<< HEAD
-                mRedirectUri, loginHint, extraQueryParam, uiBehavior, user, new RequestContext(correlationId, mComponent));
-=======
-                mRedirectUri, loginHint, extraQueryParam, uiBehavior, new RequestContext(correlationId, mComponent, telemetryRequestId));
+                mRedirectUri, loginHint, extraQueryParam, uiBehavior, user, new RequestContext(correlationId, mComponent, telemetryRequestId));
     }
 
     private ApiEvent.Builder createApiEventBuilder(final String telemetryRequestId, final String apiId) {
@@ -683,6 +659,5 @@
     private void stopTelemetryEventAndFlush(final ApiEvent event) {
         Telemetry.getInstance().stopEvent(event.getRequestId(), event.getEventName(), event);
         Telemetry.getInstance().flush(event.getRequestId());
->>>>>>> c4f7b2b4
     }
 }