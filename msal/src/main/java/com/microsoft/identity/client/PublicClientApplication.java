//  Copyright (c) Microsoft Corporation.
//  All rights reserved.
//
//  This code is licensed under the MIT License.
//
//  Permission is hereby granted, free of charge, to any person obtaining a copy
//  of this software and associated documentation files(the "Software"), to deal
//  in the Software without restriction, including without limitation the rights
//  to use, copy, modify, merge, publish, distribute, sublicense, and / or sell
//  copies of the Software, and to permit persons to whom the Software is
//  furnished to do so, subject to the following conditions :
//
//  The above copyright notice and this permission notice shall be included in
//  all copies or substantial portions of the Software.
//
//  THE SOFTWARE IS PROVIDED "AS IS", WITHOUT WARRANTY OF ANY KIND, EXPRESS OR
//  IMPLIED, INCLUDING BUT NOT LIMITED TO THE WARRANTIES OF MERCHANTABILITY,
//  FITNESS FOR A PARTICULAR PURPOSE AND NONINFRINGEMENT. IN NO EVENT SHALL THE
//  AUTHORS OR COPYRIGHT HOLDERS BE LIABLE FOR ANY CLAIM, DAMAGES OR OTHER
//  LIABILITY, WHETHER IN AN ACTION OF CONTRACT, TORT OR OTHERWISE, ARISING FROM,
//  OUT OF OR IN CONNECTION WITH THE SOFTWARE OR THE USE OR OTHER DEALINGS IN
//  THE SOFTWARE.

package com.microsoft.identity.client;

import android.app.Activity;
import android.content.Context;
import android.content.Intent;
import android.content.pm.ApplicationInfo;
import android.content.pm.PackageManager;
import android.support.annotation.NonNull;
import android.support.annotation.Nullable;
import android.support.annotation.VisibleForTesting;

import com.google.gson.Gson;
import com.google.gson.GsonBuilder;
import com.microsoft.identity.client.authorities.Authority;
import com.microsoft.identity.client.authorities.AzureActiveDirectoryAudience;
import com.microsoft.identity.client.controllers.LocalMSALController;
import com.microsoft.identity.client.controllers.MSALAcquireTokenOperationParameters;
import com.microsoft.identity.client.controllers.MSALAcquireTokenSilentOperationParameters;
import com.microsoft.identity.client.controllers.MSALInteractiveTokenCommand;
import com.microsoft.identity.client.controllers.MSALTokenCommand;
import com.microsoft.identity.client.internal.configuration.AuthorityDeserializer;
import com.microsoft.identity.client.internal.configuration.AzureActiveDirectoryAudienceDeserializer;
import com.microsoft.identity.client.internal.configuration.LogLevelDeserializer;
import com.microsoft.identity.common.adal.internal.AuthenticationConstants;
import com.microsoft.identity.common.internal.dto.Account;
import com.microsoft.identity.common.internal.logging.DiagnosticContext;
import com.microsoft.identity.common.internal.providers.oauth2.OAuth2TokenCache;
import com.microsoft.identity.common.internal.util.StringUtil;
import com.microsoft.identity.msal.BuildConfig;
import com.microsoft.identity.msal.R;

import java.io.IOException;
import java.io.InputStream;
import java.net.URL;
import java.util.ArrayList;
import java.util.Arrays;
import java.util.Collections;
import java.util.List;
import java.util.Set;
import java.util.UUID;

import static com.microsoft.identity.client.EventConstants.ApiId.ACQUIRE_TOKEN_SILENT_ASYNC_WITH_USER;
import static com.microsoft.identity.client.EventConstants.ApiId.ACQUIRE_TOKEN_SILENT_ASYNC_WITH_USER_AUTHORITY_AND_FORCE_REFRESH;
<<<<<<< HEAD
//import static com.microsoft.identity.client.EventConstants.ApiId.API_ID_ACQUIRE_WITH_HINT_BEHAVIOR_PARAMETERS_AND_AUTHORITY;

//import static com.microsoft.identity.client.EventConstants.ApiId.API_ID_ACQUIRE_WITH_USER_BEHAVIOR_PARAMETERS_AND_AUTHORITY;
=======
>>>>>>> 4772f0e8

/**
 * <p>
 * This is the entry point for developer to create public native applications and make API calls to acquire tokens.
 * <p><b>Client ID:</b> The clientID of your application is a unique identifier which can be obtained from the app registration portal.</p>
 * <p><b>AuthorityMetadata:</b> A URL indicating a directory that MSAL can use to obtain tokens. In Azure AD
 * it is of the form https://<[nstance]/[tenant], where [instance] is the directory host (e.g. https://login.microsoftonline.com)
 * and [tenant] is an identifier within the directory itself (e.g. a domain associated to the
 * tenant, such as contoso.onmicrosoft.com, or the GUID representing the  TenantID property of the directory)
 * For B2C, it is of the form https://[instance]/tfp/[tenant]/[policy] where instance and tenant are same as Azure AD, and [policy] is a string like signup</p>
 * MSAL {@link PublicClientApplication} provides three constructors allowing the client id to be set either via AndroidManifest.xml metadata or using constructor parameters.
 * Similarly, if developer chooses not to use the default authority https://login.microsoftonline.com, an alternate can also be configured using the manifest, constructor parameters, or in acquire token calls.
 * </p>
 * <p>
 * Redirect is auto-generated in the library in the format of msal<client-id>://auth, and it cannot be overridden.
 * </p>
 * <p>
 * Developer <b>MUST</b> have {@link BrowserTabActivity} declared in their manifest, which must have the correct intent-filter configured. If the wrong scheme and host is provided, the sdk will fail the {@link PublicClientApplication} creation.
 * <p>
 * Expected format will be:
 * <pre>
 * &lt;activity
 *     android:name="com.microsoft.identity.client.BrowserTabActivity"&gt;
 *     &lt;intent-filter&gt;
 *         &lt;action android:name="android.intent.action.VIEW" /&gt;
 *         &lt;category android:name="android.intent.category.DEFAULT" /&gt;
 *         &lt;category android:name="android.intent.category.BROWSABLE" /&gt;
 *         &lt;data android:scheme="msal&lt;AppClientId&gt;"
 *              android:host="auth" /&gt;
 *     &lt;/intent-filter&gt;
 * &lt;/activity&gt;
 * </pre>
 * </p>
 * <p>Other Terminology:</p>
 * <p>
 * <p><b>Scopes:</b>Permissions that the developers wants included in the access token received . Not all scopes are
 * guaranteed to be included in the access token returned.
 * </p>
 * <p>
 * <b>Login Hint:</b> Usually an email, to pass to the service at the beginning of the interactive authentication flow.
 * </p>
 * <p>
 * <b>Extra Scopes to Consent:</b>  Permissions you want the user to consent to in the same authentication flow,
 * but won't be included in the returned access token.
 * </p>
 * </p>
 */
public final class PublicClientApplication {
    private static final String TAG = PublicClientApplication.class.getSimpleName();

    private static final String CLIENT_ID_META_DATA = "com.microsoft.identity.client.ClientId";
    private static final String AUTHORITY_META_DATA = "com.microsoft.identity.client.AuthorityMetadata";
    //private static final String CONFIGURATION = "com.microsoft.identity.client.Configuration";
    private static final String INTERNET_PERMISSION = "android.permission.INTERNET";
    private static final String ACCESS_NETWORK_STATE_PERMISSION = "android.permission.ACCESS_NETWORK_STATE";
    private static final String DEFAULT_AUTHORITY = "https://login.microsoftonline.com/common/";

    private final Context mAppContext;
    private final TokenCache mTokenCache;
    private final OAuth2TokenCache mOauth2TokenCache;

    /**
     * The authority the application will use to obtain tokens.
     */
    private String mAuthorityString;

    /**
     * The client ID of the application. This should come from the app developer portal.
     */
    private String mClientId;

    /**
     * Unique String identifier used in logging/telemetry callbacks to identify.
     * component in the application using MSAL
     */
    private String mComponent;

    /**
     * The redirect URI for the application.
     */
    private String mRedirectUri;

    /**
     * When set to true (default), MSAL will compare the application's authority against well-known URL
     * templates representing well-formed authorities. It is useful when the authority is obtained at
     * run time to prevent MSAL from displaying authentication prompts from malicious pages.
     */
    private boolean mValidateAuthority = true;
    private String mSliceParameters = "";

    private PublicClientApplicationConfiguration mPublicClientConfiguration;

    private Boolean mInitialized = false;

    /**
     * @param context Application's {@link Context}. The sdk requires the application context to be passed in
     *                {@link PublicClientApplication}. Cannot be null.
     *                <p>
     *                Note: The {@link Context} should be the application context instead of the running activity's context, which could potentially make the sdk hold a
     *                strong reference to the activity, thus preventing correct garbage collection and causing bugs.
     *                </p>
     * @deprecated This constructor has been replaced with one that leverages a configuration file.
     * <p> Use {@link PublicClientApplication#PublicClientApplication(Context, int)}</p> instead.
     * <p>
     * <p>
     * {@link PublicClientApplication#PublicClientApplication(Context)} will read the client id (which must be set) from manifest, and if authority
     * is not set, default authority(https://login.microsoftonline.com/common) will be used.
     * <p>
     * Client id <b>MUST</b> be set in the manifest as the meta data({@link IllegalArgumentException} will be thrown
     * if client id is not provided), name for client id in the metadata is: "com.microsoft.identity.client.ClientId".
     * <p>
     * Redirect uri <b>MUST</b> be set in the manifest as the meta data({@link IllegalArgumentException} will be thrown
     * if client id is not provided), name for redirect uri in metadata is: "com.microsoft.identity.client.RedirectUri".
     * <p>
     * AuthorityMetadata can be set in the meta data, if not provided, the sdk will use the default authority https://login.microsoftonline.com/common.
     * </p>
     */
    @Deprecated
    public PublicClientApplication(@NonNull final Context context) {
        if (context == null) {
            throw new IllegalArgumentException("context is null.");
        }

        mAppContext = context;
        mTokenCache = new TokenCache(mAppContext);
        mOauth2TokenCache = mTokenCache.getOAuth2TokenCache();

        //This order matters for now...
        setupConfiguration();
        loadMetaDataFromManifest();
        initializeApplication();
        Authority.addKnownAuthorities(mPublicClientConfiguration.getAuthorities());
    }

    /**
     * {@link PublicClientApplication#PublicClientApplication(Context, int)} will read the client id and other configuration settings from the
     * file included in your applications resources.
     * <p>
     * For more information on adding configuration files to your applications resources please
     *
     * @param context              Application's {@link Context}. The sdk requires the application context to be passed in
     *                             {@link PublicClientApplication}. Cannot be null.
     *                             <p>
     *                             Note: The {@link Context} should be the application context instead of the running activity's context, which could potentially make the sdk hold a
     *                             strong reference to the activity, thus preventing correct garbage collection and causing bugs.
     *                             </p>
     * @param configFileResourceId The resource ID of the raw file containing the JSON configuration for the PublicClientApplication
     * @see <a href="https://developer.android.com/guide/topics/resources/providing-resources">Android app resource overview</a>
     * <p>
     * For more information on the schema of the MSAL config json please
     * @see <a href="https://github.com/AzureAD/microsoft-authentication-library-for-android/wiki">MSAL Github Wiki</a>
     */
    public PublicClientApplication(@NonNull final Context context, final int configFileResourceId) {
        if (context == null) {
            throw new IllegalArgumentException("context is null.");
        }

        mAppContext = context;
        mTokenCache = new TokenCache(mAppContext);
        mOauth2TokenCache = mTokenCache.getOAuth2TokenCache();
        setupConfiguration(configFileResourceId);
        Authority.addKnownAuthorities(mPublicClientConfiguration.getAuthorities());
    }


    /**
     * {@link PublicClientApplication#PublicClientApplication(Context, String)} allows the client id to be passed instead of
     * providing through the AndroidManifest metadata. If this constructor is called, the default authority https://login.microsoftonline.com/common will be used.
     *
     * @param context  Application's {@link Context}. The sdk requires the application context to be passed in
     *                 {@link PublicClientApplication}. Cannot be null.
     *                 <p>
     *                 Note: The {@link Context} should be the application context instead of the running activity's context, which could potentially make the sdk hold a
     *                 strong reference to the activity, thus preventing correct garbage collection and causing bugs.
     *                 </p>
     * @param clientId The application's client id.
     */
    public PublicClientApplication(@NonNull final Context context, @NonNull final String clientId) {
        if (context == null) {
            throw new IllegalArgumentException("Context is null");
        }

        if (MsalUtils.isEmpty(clientId)) {
            throw new IllegalArgumentException("client id is empty or null");
        }

        mAppContext = context;
        mTokenCache = new TokenCache(mAppContext);
        mOauth2TokenCache = mTokenCache.getOAuth2TokenCache();
        mClientId = clientId;
        setupConfiguration();
        initializeApplication();
        mAuthorityString = DEFAULT_AUTHORITY;
        Authority.addKnownAuthorities(mPublicClientConfiguration.getAuthorities());
    }

    /**
     * {@link PublicClientApplication#PublicClientApplication(Context, String, String)} allows the client id and authority to be passed instead of
     * providing them through metadata.
     *
     * @param context   Application's {@link Context}. The sdk requires the application context to be passed in
     *                  {@link PublicClientApplication}. Cannot be null.
     *                  <p>
     *                  Note: The {@link Context} should be the application context instead of an running activity's context, which could potentially make the sdk hold a
     *                  strong reference to the activity, thus preventing correct garbage collection and causing bugs.
     *                  </p>
     * @param clientId  The application client id.
     * @param authority The default authority to be used for the authority.
     */
    public PublicClientApplication(@NonNull final Context context, @NonNull final String clientId, @NonNull final String authority) {
        this(context, clientId);

        if (MsalUtils.isEmpty(authority)) {
            throw new IllegalArgumentException("authority is empty or null");
        }

        mAuthorityString = authority;
        mPublicClientConfiguration.getAuthorities().clear();
        mPublicClientConfiguration.getAuthorities().add(Authority.getAuthorityFromAuthorityUrl(authority));

<<<<<<< HEAD
        Authority.addKnownAuthorities(mPublicClientConfiguration.getAuthorities());
    }

=======
>>>>>>> 4772f0e8
    private void initializeApplication() {
        // Init Events with defaults (application-wide)
        DefaultEvent.initializeDefaults(
                Defaults.forApplication(mAppContext, mClientId)
        );

        mRedirectUri = createRedirectUri(mClientId);
        checkIntentFilterAddedToAppManifest();

        // Since network request is sent from the sdk, if calling app doesn't declare the internet permission in the
        // manifest, we cannot make the network call.
        checkInternetPermission();
        Logger.info(TAG, null, "Create new public client application.");

<<<<<<< HEAD
        mInitialized = true;
    }

=======
>>>>>>> 4772f0e8
    /**
     * @return The current version for the sdk.
     */
    public static String getSdkVersion() {
        return BuildConfig.VERSION_NAME;
    }

    /**
     * @param validateAuthority True if authority validation is on, false otherwise. By default, authority
     *                          validation is turned on.
     * @deprecated The use of this property setter is no longer required.  Authorities will be considered valid
     * if they are asserted by the developer via configuration or if Microsoft recognizes the cloud within which the authority exists.
     * <p>
     * This setter no longer controls MSAL behavior.
     * <p>
     * By Default, authority validation is turned on. To turn on authority validation, set
     * {@link PublicClientApplication#setValidateAuthority(boolean)} to false.
     */
    @Deprecated
    public void setValidateAuthority(final boolean validateAuthority) {
        mValidateAuthority = validateAuthority;
    }

    /**
     * Returns the PublicClientConfiguration for this instance of PublicClientApplication
     * Configuration is based on the defaults established for MSAl and can be overridden by creating the
     * PublicClientApplication using {@link PublicClientApplication#PublicClientApplication(Context, int)}
     *
     * @return
     */
    public PublicClientApplicationConfiguration getConfiguration() {
        return mPublicClientConfiguration;
    }

    /**
     * Specify the string identifier to identify the component that consumes MSAL.
     * This is intended for libraries that consume MSAL which are embedded in apps that might also be using MSAL
     * as well. This allows logging, telemetry apps, or library developers to differentiate MSAL usage
     * from the app to MSAL usage by component libraries.
     *
     * @param component The component identifier string passed into MSAL when creating the application object
     */
    public void setComponent(final String component) {
        mComponent = component;
    }

    /**
     * @param sliceParameters The custom query parameters(for dogfood testing) sent to token and authorize endpoint.
     * @deprecated If you're a Micorosft developer who needs to target a specific slice please refer to the AAD Onboarding documentation for instruction on how to do so.
     * <p>
     * Custom query parameters which maybe sent to the STS for dogfood testing. This parameter should not be set by developers as it may
     * have adverse effect on the application.
     */
    @Deprecated
    public void setSliceParameters(final String sliceParameters) {
        mSliceParameters = sliceParameters;
    }

    /**
     * Returns a List of {@link IAccount} objects for which this application has RefreshTokens.
     *
     * @return An immutable List of IAccount objects - empty if no IAccounts exist.
     */
    public List<IAccount> getAccounts() {
        final List<IAccount> accountsToReturn = new ArrayList<>();

        // Grab the Accounts from the common cache
        final List<Account> accountsInCache = mOauth2TokenCache.getAccounts(
                MsalUtils.getUrl(mAuthorityString).getHost(),
                mClientId
        );

        // Adapt them to the MSAL model
        for (final Account account : accountsInCache) {
            accountsToReturn.add(AccountAdapter.adapt(account));
        }

        return Collections.unmodifiableList(accountsToReturn);
    }

    /**
     * Returns the IAccount object matching the supplied home_account_id.
     *
     * @param homeAccountIdentifier The home_account_id of the sought IAccount.
     * @return The IAccount stored in the cache or null, if no such matching entry exists.
     */
    public IAccount getAccount(final String homeAccountIdentifier) {
        final Account accountToReturn;

        if (!StringUtil.isEmpty(homeAccountIdentifier)) {
            accountToReturn = mOauth2TokenCache.getAccount(
                    MsalUtils.getUrl(mAuthorityString).getHost(),
                    mClientId,
                    homeAccountIdentifier
            );
        } else {
            com.microsoft.identity.common.internal.logging.Logger.warn(
                    TAG,
                    "homeAccountIdentifier was null or empty -- invalid criteria"
            );
            accountToReturn = null;
        }

        return null == accountToReturn ? null : AccountAdapter.adapt(accountToReturn);
    }

    /**
     * Removes the Account and Credentials (tokens) for the supplied IAccount.
     *
     * @param account The IAccount whose entry and associated tokens should be removed.
     * @return True, if the account was removed. False otherwise.
     */
    public boolean removeAccount(final IAccount account) {
        if (null == account
                || null == account.getHomeAccountIdentifier()
                || StringUtil.isEmpty(account.getHomeAccountIdentifier().getIdentifier())) {
            com.microsoft.identity.common.internal.logging.Logger.warn(
                    TAG,
                    "Requisite IAccount or IAccount fields were null. Insufficient criteria to remove IAccount."
            );

            return false;
        }

        return mOauth2TokenCache.removeAccount(
                MsalUtils.getUrl(mAuthorityString).getHost(),
                mClientId,
                account.getHomeAccountIdentifier().getIdentifier()
        );
    }

    /**
     * Returns the list of {@link User}s we have tokens in the cache.
     *
     * @return Immutable List of {@link User}.
     * @throws MsalClientException If failed to retrieve users from the cache.
     */
    @Deprecated
    public List<User> getUsers() throws MsalClientException {
        final String telemetryRequestId = Telemetry.generateNewRequestId();
        final ApiEvent.Builder apiEventBuilder = new ApiEvent.Builder(telemetryRequestId);
        final URL authorityURL = MsalUtils.getUrl(mAuthorityString);
        apiEventBuilder.setAuthority(authorityURL.getProtocol() + "://" + authorityURL.getHost());
        Telemetry.getInstance().startEvent(telemetryRequestId, apiEventBuilder);

        final UUID correlationId = UUID.randomUUID();
        initializeDiagnosticContext(correlationId.toString());

        List<User> users = mTokenCache.getUsers(
                AuthorityMetadata.getAuthorityHost(mAuthorityString, mValidateAuthority),
                mClientId,
                new RequestContext(
                        correlationId,
                        mComponent,
                        telemetryRequestId
                )
        );

        apiEventBuilder.setApiCallWasSuccessful(true);
        stopTelemetryEventAndFlush(apiEventBuilder);
        return users;
    }

    /**
     * Returns the {@link User} that is matching the provided user identifier.
     *
     * @param userIdentifier The unique identifier for a {@link User} across tenant.
     * @return The {@link User} matching the provided user identifier.
     * @throws MsalClientException If failed to retrieve users from the cache.
     */
    @Deprecated
    public User getUser(final String userIdentifier) throws MsalClientException {
        if (MsalUtils.isEmpty(userIdentifier)) {
            throw new IllegalArgumentException("Empty or null userIdentifier");
        }

        final List<User> users = getUsers();
        for (final User user : users) {
            if (user.getUserIdentifier().equals(userIdentifier)) {
                return user;
            }
        }

        return null;
    }

    /**
     * MSAL requires the calling app to pass an {@link Activity} which <b> MUST </b> call this method to get the auth
     * code passed back correctly.
     *
     * @param requestCode The request code for interactive request.
     * @param resultCode  The result code for the request to get auth code.
     * @param data        {@link Intent} either contains the url with auth code as query string or the errors.
     */
    public void handleInteractiveRequestRedirect(int requestCode, int resultCode, final Intent data) {
        com.microsoft.identity.client.MSALApiDispatcher.completeInteractive(requestCode, resultCode, data);
    }

    // Interactive APIs. Will launch the system browser with web UI.

    /**
     * Acquire token interactively, will pop-up webUI. Interactive flow will skip the cache lookup.
     * Default value for {@link UiBehavior} is {@link UiBehavior#SELECT_ACCOUNT}.
     *
     * @param activity Non-null {@link Activity} that is used as the parent activity for launching the {@link AuthenticationActivity}.
     *                 All apps doing an interactive request are required to call the
     *                 {@link PublicClientApplication#handleInteractiveRequestRedirect(int, int, Intent)} within the calling
     *                 activity {@link Activity#onActivityResult(int, int, Intent)}.
     * @param scopes   The non-null array of scopes to be requested for the access token.
     *                 MSAL always sends the scopes 'openid profile offline_access'.  Do not include any of these scopes in the scope parameter.
     * @param callback The {@link AuthenticationCallback} to receive the result back.
     *                 1) If user cancels the flow by pressing the device back button, the result will be sent
     *                 back via {@link AuthenticationCallback#onCancel()}.
     *                 2) If the sdk successfully receives the token back, result will be sent back via
     *                 {@link AuthenticationCallback#onSuccess(AuthenticationResult)}
     *                 3) All the other errors will be sent back via
     *                 {@link AuthenticationCallback#onError(MsalException)}.
     */
    public void acquireToken(@NonNull final Activity activity, @NonNull final String[] scopes, @NonNull final AuthenticationCallback callback) {

        MSALAcquireTokenOperationParameters params = getInteractiveOperationParameters(activity, scopes, null, null, null, null, null);
        MSALInteractiveTokenCommand command = new MSALInteractiveTokenCommand(mAppContext, params, new LocalMSALController(), callback);
        com.microsoft.identity.client.MSALApiDispatcher.beginInteractive(command);
    }

    /**
     * Acquire token interactively, will pop-up webUI. Interactive flow will skip the cache lookup.
     * Default value for {@link UiBehavior} is {@link UiBehavior#SELECT_ACCOUNT}.
     *
     * @param activity  Non-null {@link Activity} that will be used as the parent activity for launching the {@link AuthenticationActivity}.
     *                  All the apps doing interactive request are required to call the
     *                  {@link PublicClientApplication#handleInteractiveRequestRedirect(int, int, Intent)} within the calling
     *                  activity {@link Activity#onActivityResult(int, int, Intent)}.
     * @param scopes    The non-null array of scopes to be requested for the access token.
     *                  MSAL always sends the scopes 'openid profile offline_access'.  Do not include any of these scopes in the scope parameter.
     * @param loginHint Optional. If provided, will be used as the query parameter sent for authenticating the user,
     *                  which will have the UPN pre-populated.
     * @param callback  The Non-null {@link AuthenticationCallback} to receive the result back.
     *                  1) If user cancels the flow by pressing the device back button, the result will be sent
     *                  back via {@link AuthenticationCallback#onCancel()}.
     *                  2) If the sdk successfully receives the token back, result will be sent back via
     *                  {@link AuthenticationCallback#onSuccess(AuthenticationResult)}
     *                  3) All the other errors will be sent back via
     *                  {@link AuthenticationCallback#onError(MsalException)}.
     */
    public void acquireToken(@NonNull final Activity activity, @NonNull final String[] scopes, final String loginHint,
                             @NonNull final AuthenticationCallback callback) {
        MSALAcquireTokenOperationParameters params = getInteractiveOperationParameters(activity, scopes, loginHint, null, null, null, null);
        MSALInteractiveTokenCommand command = new MSALInteractiveTokenCommand(mAppContext, params, new LocalMSALController(), callback);
        com.microsoft.identity.client.MSALApiDispatcher.beginInteractive(command);
    }

    /**
     * Acquire token interactively, will pop-up webUI. Interactive flow will skip the cache lookup.
     * Default value for {@link UiBehavior} is {@link UiBehavior#SELECT_ACCOUNT}.
     *
     * @param activity             Non-null {@link Activity} that will be used as the parent activity for launching the {@link AuthenticationActivity}.
     *                             All the apps doing interactive request are required to call the
     *                             {@link PublicClientApplication#handleInteractiveRequestRedirect(int, int, Intent)} within the calling
     *                             activity {@link Activity#onActivityResult(int, int, Intent)}.
     * @param scopes               The non-null array of scopes to be requested for the access token.
     *                             MSAL always sends the scopes 'openid profile offline_access'.  Do not include any of these scopes in the scope parameter.
     * @param loginHint            Optional. If provided, will be used as the query parameter sent for authenticating the user,
     *                             which will have the UPN pre-populated.
     * @param uiBehavior           The {@link UiBehavior} for prompting behavior. By default, the sdk use {@link UiBehavior#SELECT_ACCOUNT}.
     * @param extraQueryParameters Optional. The extra query parameters sent to authorize endpoint.
     * @param callback             The Non-null {@link AuthenticationCallback} to receive the result back.
     *                             1) If user cancels the flow by pressing the device back button, the result will be sent
     *                             back via {@link AuthenticationCallback#onCancel()}.
     *                             2) If the sdk successfully receives the token back, result will be sent back via
     *                             {@link AuthenticationCallback#onSuccess(AuthenticationResult)}
     *                             3) All the other errors will be sent back via
     *                             {@link AuthenticationCallback#onError(MsalException)}.
     */
    public void acquireToken(@NonNull final Activity activity, @NonNull final String[] scopes, final String loginHint, final UiBehavior uiBehavior,
                             final String extraQueryParameters, @NonNull final AuthenticationCallback callback) {
        MSALAcquireTokenOperationParameters params = getInteractiveOperationParameters(activity, scopes, loginHint, uiBehavior, extraQueryParameters, null, null);
        MSALInteractiveTokenCommand command = new MSALInteractiveTokenCommand(mAppContext, params, new LocalMSALController(), callback);
        com.microsoft.identity.client.MSALApiDispatcher.beginInteractive(command);
    }

    /**
     * Acquire token interactively, will pop-up webUI. Interactive flow will skip the cache lookup.
     * Default value for {@link UiBehavior} is {@link UiBehavior#SELECT_ACCOUNT}.
     *
     * @param activity            Non-null {@link Activity} that will be used as the parent activity for launching the {@link AuthenticationActivity}.
     *                            All the apps doing interactive request are required to call the
     *                            {@link PublicClientApplication#handleInteractiveRequestRedirect(int, int, Intent)} within the calling
     *                            activity {@link Activity#onActivityResult(int, int, Intent)}.
     * @param scopes              The non-null array of scopes to be requested for the access token.
     *                            MSAL always sends the scopes 'openid profile offline_access'.  Do not include any of these scopes in the scope parameter.
     * @param user                Optional. If provided, will be used to force the session continuation.  If user tries to sign in with a different user,
     *                            error will be returned.
     * @param uiBehavior          The {@link UiBehavior} for prompting behavior. By default, the sdk use {@link UiBehavior#SELECT_ACCOUNT}.
     * @param extraQueryParameter Optional. The extra query parameter sent to authorize endpoint.
     * @param callback            The Non-null {@link AuthenticationCallback} to receive the result back.
     *                            1) If user cancels the flow by pressing the device back button, the result will be sent
     *                            back via {@link AuthenticationCallback#onCancel()}.
     *                            2) If the sdk successfully receives the token back, result will be sent back via
     *                            {@link AuthenticationCallback#onSuccess(AuthenticationResult)}
     *                            3) All the other errors will be sent back via
     *                            {@link AuthenticationCallback#onError(MsalException)}.
     */
    public void acquireToken(@NonNull final Activity activity, @NonNull final String[] scopes, final User user, final UiBehavior uiBehavior,
                             final String extraQueryParameter, @NonNull final AuthenticationCallback callback) {

        MSALAcquireTokenOperationParameters params = getInteractiveOperationParameters(activity, scopes, null, uiBehavior, null, null, null);
        MSALInteractiveTokenCommand command = new MSALInteractiveTokenCommand(mAppContext, params, new LocalMSALController(), callback);
        com.microsoft.identity.client.MSALApiDispatcher.beginInteractive(command);

    }

    /**
     * Acquire token interactively, will pop-up webUI. Interactive flow will skip the cache lookup.
     * Default value for {@link UiBehavior} is {@link UiBehavior#SELECT_ACCOUNT}.
     *
     * @param activity             Non-null {@link Activity} that will be used as the parent activity for launching the {@link AuthenticationActivity}.
     *                             All the apps doing interactive request are required to call the
     *                             {@link PublicClientApplication#handleInteractiveRequestRedirect(int, int, Intent)} within the calling
     *                             activity {@link Activity#onActivityResult(int, int, Intent)}.
     * @param scopes               The non-null array of scopes to be requested for the access token.
     *                             MSAL always sends the scopes 'openid profile offline_access'.  Do not include any of these scopes in the scope parameter.
     * @param loginHint            Optional. If provided, will be used as the query parameter sent for authenticating the user,
     *                             which will have the UPN pre-populated.
     * @param uiBehavior           The {@link UiBehavior} for prompting behavior. By default, the sdk use {@link UiBehavior#SELECT_ACCOUNT}.
     * @param extraQueryParams     Optional. The extra query parameter sent to authorize endpoint.
     * @param extraScopesToConsent Optional. The extra scopes to request consent.
     * @param authority            Optional. Can be passed to override the configured authority.
     * @param callback             The Non-null {@link AuthenticationCallback} to receive the result back.
     *                             1) If user cancels the flow by pressing the device back button, the result will be sent
     *                             back via {@link AuthenticationCallback#onCancel()}.
     *                             2) If the sdk successfully receives the token back, result will be sent back via
     *                             {@link AuthenticationCallback#onSuccess(AuthenticationResult)}
     *                             3) All the other errors will be sent back via
     *                             {@link AuthenticationCallback#onError(MsalException)}.
     */
    public void acquireToken(@NonNull final Activity activity,
                             @NonNull final String[] scopes,
                             final String loginHint,
                             final UiBehavior uiBehavior,
                             final String extraQueryParams,
                             final String[] extraScopesToConsent,
                             final String authority,
                             @NonNull final AuthenticationCallback callback) {
<<<<<<< HEAD
        MSALAcquireTokenOperationParameters params = getInteractiveOperationParameters(activity, scopes, loginHint, uiBehavior, extraQueryParams, extraScopesToConsent, authority);
        MSALInteractiveTokenCommand command = new MSALInteractiveTokenCommand(mAppContext, params, new LocalMSALController(), callback);
=======
        final MSALAcquireTokenOperationParameters params = getInteractiveOperationParameters(activity, scopes, loginHint, uiBehavior, extraQueryParams, extraScopesToConsent, authority);
        final MSALInteractiveTokenCommand command = new MSALInteractiveTokenCommand(mAppContext, params, new LocalMSALController(), callback);
>>>>>>> 4772f0e8
        com.microsoft.identity.client.MSALApiDispatcher.beginInteractive(command);
    }

    /**
     * Acquire token interactively, will pop-up webUI. Interactive flow will skip the cache lookup.
     * Default value for {@link UiBehavior} is {@link UiBehavior#SELECT_ACCOUNT}.
     *
     * @param activity             Non-null {@link Activity} that will be used as the parent activity for launching the {@link AuthenticationActivity}.
     *                             All the apps doing interactive request are required to call the
     *                             {@link PublicClientApplication#handleInteractiveRequestRedirect(int, int, Intent)} within the calling
     *                             activity {@link Activity#onActivityResult(int, int, Intent)}.
     * @param scopes               The non-null array of scopes to be requested for the access token.
     *                             MSAL always sends the scopes 'openid profile offline_access'.  Do not include any of these scopes in the scope parameter.
     * @param user                 Optional. If provided, will be used to force the session continuation.  If user tries to sign in with a different user, error
     *                             will be returned.
     * @param uiBehavior           The {@link UiBehavior} for prompting behavior. By default, the sdk use {@link UiBehavior#SELECT_ACCOUNT}.
     * @param extraQueryParams     Optional. The extra query parameter sent to authorize endpoint.
     * @param extraScopesToConsent Optional. The extra scopes to request consent.
     * @param authority            Optional. Can be passed to override the configured authority.
     * @param callback             The Non-null {@link AuthenticationCallback} to receive the result back.
     *                             1) If user cancels the flow by pressing the device back button, the result will be sent
     *                             back via {@link AuthenticationCallback#onCancel()}.
     *                             2) If the sdk successfully receives the token back, result will be sent back via
     *                             {@link AuthenticationCallback#onSuccess(AuthenticationResult)}
     *                             3) All the other errors will be sent back via
     *                             {@link AuthenticationCallback#onError(MsalException)}.
     */
    public void acquireToken(@NonNull final Activity activity,
                             @NonNull final String[] scopes,
                             final User user,
                             final UiBehavior uiBehavior,
                             final String extraQueryParams,
                             final String[] extraScopesToConsent,
                             final String authority,
                             @NonNull final AuthenticationCallback callback) {
        MSALAcquireTokenOperationParameters params = getInteractiveOperationParameters(activity, scopes, null, uiBehavior, extraQueryParams, extraScopesToConsent, authority);
        MSALInteractiveTokenCommand command = new MSALInteractiveTokenCommand(mAppContext, params, new LocalMSALController(), callback);
        com.microsoft.identity.client.MSALApiDispatcher.beginInteractive(command);
    }

    // Silent call APIs.

    /**
     * Perform acquire token silent call. If there is a valid access token in the cache, the sdk will return the access token; If
     * no valid access token exists, the sdk will try to find a refresh token and use the refresh token to get a new access token. If refresh token does not exist
     * or it fails the refresh, exception will be sent back via callback.
     *
     * @param scopes   The non-null array of scopes to be requested for the access token.
     *                 MSAL always sends the scopes 'openid profile offline_access'.  Do not include any of these scopes in the scope parameter.
     * @param user     {@link User} represents the user to silently request tokens.
     * @param callback {@link AuthenticationCallback} that is used to send the result back. The success result will be
     *                 sent back via {@link AuthenticationCallback#onSuccess(AuthenticationResult)}.
     *                 Failure case will be sent back via {
     * @link AuthenticationCallback#onError(MsalException)}.
     */
    @Deprecated
    public void acquireTokenSilentAsync(@NonNull final String[] scopes,
                                        @NonNull final User user,
                                        @NonNull final AuthenticationCallback callback) {
        final String telemetryRequestId = Telemetry.generateNewRequestId();
        ApiEvent.Builder apiEventBuilder = createApiEventBuilder(telemetryRequestId, ACQUIRE_TOKEN_SILENT_ASYNC_WITH_USER);

        acquireTokenSilent(scopes, user, "", false, wrapCallbackForTelemetryIntercept(apiEventBuilder, callback), telemetryRequestId, apiEventBuilder);
    }

    /**
     * Perform acquire token silent call. If there is a valid access token in the cache, the sdk will return the access token; If
     * no valid access token exists, the sdk will try to find a refresh token and use the refresh token to get a new access token. If refresh token does not exist
     * or it fails the refresh, exception will be sent back via callback.
     *
     * @param scopes   The non-null array of scopes to be requested for the access token.
     *                 MSAL always sends the scopes 'openid profile offline_access'.  Do not include any of these scopes in the scope parameter.
     * @param account  {@link IAccount} represents the account to silently request tokens.
     * @param callback {@link AuthenticationCallback} that is used to send the result back. The success result will be
     *                 sent back via {@link AuthenticationCallback#onSuccess(AuthenticationResult)}.
     *                 Failure case will be sent back via {
     * @link AuthenticationCallback#onError(MsalException)}.
     */
    public void acquireTokenSilentAsync(@NonNull final String[] scopes,
                                        @NonNull final IAccount account,
                                        @NonNull final AuthenticationCallback callback) {
        String requestAuthority = Authority.getAuthorityFromAccount(account);

        final MSALAcquireTokenSilentOperationParameters params = getSilentOperationParameters(
                scopes,
                requestAuthority,
                false,
                account
        );

        final MSALTokenCommand silentTokenCommand = new MSALTokenCommand(
                mAppContext,
                params,
                new LocalMSALController(),
                callback
        );

        com.microsoft.identity.client.MSALApiDispatcher.submitSilent(silentTokenCommand);
    }

    /**
     * Perform acquire token silent call. If there is a valid access token in the cache, the sdk will return the access token; If
     * no valid access token exists, the sdk will try to find a refresh token and use the refresh token to get a new access token. If refresh token does not exist
     * or it fails the refresh, exception will be sent back via callback.
     *
     * @param scopes       The non-null array of scopes to be requested for the access token.
     *                     MSAL always sends the scopes 'openid profile offline_access'.  Do not include any of these scopes in the scope parameter.
     * @param user         {@link User} represents the user to silently request tokens.
     * @param authority    Optional. Can be passed to override the configured authority.
     * @param forceRefresh True if the request is forced to refresh, false otherwise.
     * @param callback     {@link AuthenticationCallback} that is used to send the result back. The success result will be
     *                     sent back via {@link AuthenticationCallback#onSuccess(AuthenticationResult)}.
     *                     Failure case will be sent back via {
     * @link AuthenticationCallback#onError(MsalException)}.
     */
    @Deprecated
    public void acquireTokenSilentAsync(@NonNull final String[] scopes,
                                        @NonNull final User user,
                                        @Nullable final String authority,
                                        final boolean forceRefresh,
                                        @NonNull final AuthenticationCallback callback) {
        final String telemetryRequestId = Telemetry.generateNewRequestId();
        ApiEvent.Builder apiEventBuilder = createApiEventBuilder(telemetryRequestId, ACQUIRE_TOKEN_SILENT_ASYNC_WITH_USER_AUTHORITY_AND_FORCE_REFRESH);

        acquireTokenSilent(scopes, user, authority, forceRefresh, wrapCallbackForTelemetryIntercept(apiEventBuilder, callback), telemetryRequestId, apiEventBuilder);

    }

    /**
     * Perform acquire token silent call. If there is a valid access token in the cache, the sdk will return the access token; If
     * no valid access token exists, the sdk will try to find a refresh token and use the refresh token to get a new access token. If refresh token does not exist
     * or it fails the refresh, exception will be sent back via callback.
     *
     * @param scopes       The non-null array of scopes to be requested for the access token.
     *                     MSAL always sends the scopes 'openid profile offline_access'.  Do not include any of these scopes in the scope parameter.
     * @param account      {@link IAccount} represents the account to silently request tokens.
     * @param authority    Optional. Can be passed to override the configured authority.
     * @param forceRefresh True if the request is forced to refresh, false otherwise.
     * @param callback     {@link AuthenticationCallback} that is used to send the result back. The success result will be
     *                     sent back via {@link AuthenticationCallback#onSuccess(AuthenticationResult)}.
     *                     Failure case will be sent back via {
     * @link AuthenticationCallback#onError(MsalException)}.
     */
    public void acquireTokenSilentAsync(@NonNull final String[] scopes,
                                        @NonNull final IAccount account,
                                        @Nullable final String authority,
                                        final boolean forceRefresh,
                                        @NonNull final AuthenticationCallback callback) {
        String requestAuthority = authority;

        if (StringUtil.isEmpty(requestAuthority)) {
            requestAuthority = Authority.getAuthorityFromAccount(account);
        }

        final MSALAcquireTokenSilentOperationParameters params = getSilentOperationParameters(
                scopes,
                requestAuthority,
                forceRefresh,
                account
        );

        final MSALTokenCommand silentTokenCommand = new MSALTokenCommand(
                mAppContext,
                params,
                new LocalMSALController(),
                callback
        );

        com.microsoft.identity.client.MSALApiDispatcher.submitSilent(silentTokenCommand);
    }

    private MSALAcquireTokenSilentOperationParameters getSilentOperationParameters(final String[] scopes,
                                                                                   final String authorityStr,
                                                                                   final boolean forceRefresh,
                                                                                   final IAccount account) {
        final MSALAcquireTokenSilentOperationParameters parameters = new MSALAcquireTokenSilentOperationParameters();

        Authority authority = Authority.getAuthorityFromAuthorityUrl(authorityStr);
        // TODO Confirm that it is a known authority?

        parameters.setAppContext(mAppContext);
        parameters.setScopes(Arrays.asList(scopes));
        parameters.setClientId(mClientId);
        parameters.setTokenCache(mOauth2TokenCache);
        parameters.setAuthority(authority);
        parameters.setAccount(account);
        parameters.setForceRefresh(forceRefresh);

        return parameters;
    }

    /**
     * Deletes all matching tokens (access & refresh tokens) for the {@link User} instance from the application cache.
     *
     * @param user {@link User} whose tokens should be deleted.
     */
    @Deprecated
    public void remove(final User user) {
        final String telemetryRequestId = Telemetry.generateNewRequestId();
        final ApiEvent.Builder apiEventBuilder = new ApiEvent.Builder(telemetryRequestId);
        final URL authorityURL = MsalUtils.getUrl(mAuthorityString);
        apiEventBuilder.setAuthority(authorityURL.getProtocol() + "://" + authorityURL.getHost());
        Telemetry.getInstance().startEvent(telemetryRequestId, apiEventBuilder);

        final UUID correlationId = UUID.randomUUID();
        initializeDiagnosticContext(correlationId.toString());

        final RequestContext requestContext = new RequestContext(correlationId, mComponent, telemetryRequestId);
        mTokenCache.deleteRefreshTokenByUser(user, requestContext);
        mTokenCache.deleteAccessTokenByUser(user, requestContext);

        apiEventBuilder.setApiCallWasSuccessful(true);
        stopTelemetryEventAndFlush(apiEventBuilder);
    }

    /**
     * Keep this method internal only to make it easy for MS apps to do serialize/deserialize on the family tokens.
     *
     * @return The {@link TokenCache} that is used to persist token items for the running app.
     */
    TokenCache getTokenCache() {
        return mTokenCache;
    }

    private void loadMetaDataFromManifest() {
        final ApplicationInfo applicationInfo = MsalUtils.getApplicationInfo(mAppContext);
        if (applicationInfo == null || applicationInfo.metaData == null) {
            throw new IllegalArgumentException("No meta-data exists");
        }

        // read authority from manifest.
        final String authority = applicationInfo.metaData.getString(AUTHORITY_META_DATA);
        if (!MsalUtils.isEmpty(authority)) {
            mAuthorityString = authority;
            mPublicClientConfiguration.getAuthorities().clear();
            mPublicClientConfiguration.getAuthorities().add(Authority.getAuthorityFromAuthorityUrl(mAuthorityString));
        } else {
            mAuthorityString = DEFAULT_AUTHORITY;
            //mPublicClientConfiguration already has the default authority configured.
        }

        // read client id from manifest
        final String clientId = applicationInfo.metaData.getString(CLIENT_ID_META_DATA);
        if (MsalUtils.isEmpty(clientId)) {
            throw new IllegalArgumentException("client id missing from manifest");
        }
        mClientId = clientId;
        mPublicClientConfiguration.mClientId = clientId;

    }

    private void setupConfiguration(final int configResourceId) {
        PublicClientApplicationConfiguration developerConfig = loadConfiguration(mAppContext, configResourceId);
        PublicClientApplicationConfiguration defaultConfig = loadDefaultConfiguration(mAppContext);
        defaultConfig.mergeConfiguration(developerConfig);
        mPublicClientConfiguration = defaultConfig;

        if(!StringUtil.isEmpty(mPublicClientConfiguration.getClientId())){
            mClientId = mPublicClientConfiguration.getClientId();
        }

        if(!StringUtil.isEmpty(mPublicClientConfiguration.getRedirectUri())){
            mRedirectUri = mPublicClientConfiguration.getRedirectUri();
        }

        if(mPublicClientConfiguration.isDefaultAuthorityConfigured()) {
            mAuthorityString = mPublicClientConfiguration.getDefaultAuthority().toString();
        }else{
            mAuthorityString = DEFAULT_AUTHORITY;
        }

    }

    private void setupConfiguration() {
        mPublicClientConfiguration = loadDefaultConfiguration(mAppContext);
    }

    @VisibleForTesting
    static PublicClientApplicationConfiguration loadConfiguration(@NonNull final Context context,
                                                                  final int configResourceId) {

        InputStream configStream = context.getResources().openRawResource(configResourceId);
        byte[] buffer;

        try {
            buffer = new byte[configStream.available()];
            configStream.read(buffer);
        } catch (IOException e) {
            if (configResourceId == R.raw.msal_default_config) {
                throw new IllegalStateException("Unable to open default configuration file.  MSAL module may be incomplete.");
            } else {
                throw new IllegalArgumentException("Provided config file resource id could not be accessed");
            }
        }

        String config = new String(buffer);

        Gson gson = getGsonForLoadingConfiguration();

        PublicClientApplicationConfiguration configObject = gson.fromJson(config, PublicClientApplicationConfiguration.class);

        return configObject;
    }

    private PublicClientApplicationConfiguration loadDefaultConfiguration(@NonNull final Context context) {
        return loadConfiguration(context, R.raw.msal_default_config);
    }

    private static Gson getGsonForLoadingConfiguration() {
        final Gson gson = new GsonBuilder()
                .registerTypeAdapter(Authority.class, new AuthorityDeserializer())
                .registerTypeAdapter(AzureActiveDirectoryAudience.class, new AzureActiveDirectoryAudienceDeserializer())
                .registerTypeAdapter(Logger.LogLevel.class, new LogLevelDeserializer())
                .create();

        return gson;
    }


    // TODO: if no more input validation is needed, this could be moved back to the constructor.
    private void checkIntentFilterAddedToAppManifest() {
        if (!MsalUtils.hasCustomTabRedirectActivity(mAppContext, mRedirectUri)) {
            throw new IllegalStateException("Intent filter for: "
                    + BrowserTabActivity.class.getSimpleName() + " is missing.  Please refer to the MSAL readme.");
        }
    }

    private void checkInternetPermission() {
        final PackageManager packageManager = mAppContext.getPackageManager();
        if (packageManager.checkPermission(INTERNET_PERMISSION, mAppContext.getPackageName())
                != PackageManager.PERMISSION_GRANTED
                || packageManager.checkPermission(ACCESS_NETWORK_STATE_PERMISSION, mAppContext.getPackageName())
                != PackageManager.PERMISSION_GRANTED) {
            throw new IllegalStateException("android.permission.Internet or android.permission.ACCESS_NETWORK_STATE is missing");
        }
    }

    /**
     * By default redirect uri will the in the format of msauth-clientid://appPackageName.
     * Otherwise the library will use the configured redirect URI.
     */
    private String createRedirectUri(final String clientId) {
        if(!StringUtil.isEmpty(mPublicClientConfiguration.getRedirectUri())) {
            return mPublicClientConfiguration.getRedirectUri();
        }else{
            return "msal" + clientId + "://auth";
        }
    }


    private void acquireTokenInteractive(final Activity activity,
                                         final String[] scopes,
                                         final String loginHint,
                                         final UiBehavior uiBehavior,
                                         final String extraQueryParams,
                                         final String[] extraScopesToConsent,
                                         final String authority,
                                         final User user,
                                         final AuthenticationCallback callback,
                                         final String telemetryRequestId,
                                         final ApiEvent.Builder apiEventBuilder) {
        if (callback == null) {
            throw new IllegalArgumentException("callback is null");
        }

        final AuthenticationRequestParameters requestParameters = getRequestParameters(authority, scopes, loginHint,
                extraQueryParams, uiBehavior, user, telemetryRequestId);

        // add properties to our telemetry data
        apiEventBuilder
                .setAuthorityType(requestParameters.getAuthority().mAuthorityType)
                .setLoginHint(loginHint)
                .setUiBehavior(uiBehavior.name())
                .setCorrelationId(requestParameters.getRequestContext().getCorrelationId());

        Logger.info(TAG, requestParameters.getRequestContext(), "Preparing a new interactive request");
        final BaseRequest request = new InteractiveRequest(activity, requestParameters, extraScopesToConsent);
        request.getToken(callback);
    }

    private void acquireTokenSilent(final String[] scopes,
                                    final User user,
                                    final String authority,
                                    final boolean forceRefresh,
                                    final AuthenticationCallback callback,
                                    final String telemetryRequestId,
                                    final ApiEvent.Builder apiEventBuilder) {
        if (callback == null) {
            throw new IllegalArgumentException("callback is null");
        }

        final AuthorityMetadata authorityForRequest = MsalUtils.isEmpty(authority) ? AuthorityMetadata.createAuthority(mAuthorityString, mValidateAuthority)
                : AuthorityMetadata.createAuthority(authority, mValidateAuthority);

        // Initialize Logging & RequestContext
        final UUID correlationId = UUID.randomUUID();
        initializeDiagnosticContext(correlationId.toString());

        final RequestContext requestContext = new RequestContext(correlationId, mComponent, telemetryRequestId);
        final Set<String> scopesAsSet = MsalUtils.convertArrayToSet(scopes);
        final AuthenticationRequestParameters requestParameters = AuthenticationRequestParameters.create(authorityForRequest, mTokenCache,
                scopesAsSet, mClientId, mSliceParameters, requestContext);

        // add properties to our telemetry data
        apiEventBuilder
                .setAuthorityType(requestParameters.getAuthority().mAuthorityType)
                .setLoginHint(requestParameters.getLoginHint())
                .setCorrelationId(requestParameters.getRequestContext().getCorrelationId());

        if (null != requestParameters.getUiBehavior()) {
            apiEventBuilder.setUiBehavior(requestParameters.getUiBehavior().name());
        }

        Logger.info(TAG, requestContext, "Preparing a new silent request");
        final SilentRequest request = new SilentRequest(mAppContext, requestParameters, forceRefresh, user);
        request.setIsAuthorityProvided(!MsalUtils.isEmpty(authority));
        request.getToken(callback);
    }

    static void initializeDiagnosticContext(String correlationIdStr) {
        final com.microsoft.identity.common.internal.logging.RequestContext rc =
                new com.microsoft.identity.common.internal.logging.RequestContext();
        rc.put(AuthenticationConstants.AAD.CORRELATION_ID, correlationIdStr);
        DiagnosticContext.setRequestContext(rc);
    }

    private MSALAcquireTokenOperationParameters getInteractiveOperationParameters(@NonNull final Activity activity,
                                                                                  @NonNull final String[] scopes,
                                                                                  final String loginHint,
                                                                                  final UiBehavior uiBehavior,
                                                                                  final String extraQueryParams,
                                                                                  final String[] extraScopesToConsent,
                                                                                  final String authority) {
        final MSALAcquireTokenOperationParameters params = new MSALAcquireTokenOperationParameters();

<<<<<<< HEAD
        MSALAcquireTokenOperationParameters params = new MSALAcquireTokenOperationParameters();

        if(StringUtil.isEmpty(authority)) {
            if (mPublicClientConfiguration.isDefaultAuthorityConfigured()) {
                params.setAuthority(mPublicClientConfiguration.getDefaultAuthority());
            } else {
                params.setAuthority(Authority.getAuthorityFromAuthorityUrl(mAuthorityString));
            }
        }else{
            params.setAuthority(Authority.getAuthorityFromAuthorityUrl(authority));
        }
=======
        String authorityString = StringUtil.isEmpty(authority) ? mAuthorityString : authority;

        Authority authorityObject = Authority.getAuthorityFromAuthorityUrl(authorityString);
        //TODO: Confirm that is a known authority immediately.
>>>>>>> 4772f0e8

        params.setScopes(Arrays.asList(scopes));
        params.setClientId(mClientId);
        params.setRedirectUri(mRedirectUri);
        params.setActivity(activity);
        params.setLoginHint(loginHint);
        params.setTokenCache(mOauth2TokenCache);
        params.setExtraQueryStringParameters(extraQueryParams);
        params.setExtraScopesToConsent(Arrays.asList(extraScopesToConsent));
        params.setUIBehavior(uiBehavior);
        params.setAppContext(mAppContext);

        return params;
    }

    private AuthenticationRequestParameters getRequestParameters(final String authority,
                                                                 final String[] scopes,
                                                                 final String loginHint,
                                                                 final String extraQueryParam,
                                                                 final UiBehavior uiBehavior,
                                                                 final User user,
                                                                 final String telemetryRequestId) {
        final AuthorityMetadata authorityForRequest = MsalUtils.isEmpty(authority) ? AuthorityMetadata.createAuthority(mAuthorityString, mValidateAuthority)
                : AuthorityMetadata.createAuthority(authority, mValidateAuthority);

        // Set up the correlationId for logging + request tracking
        final UUID correlationId = UUID.randomUUID();
        initializeDiagnosticContext(correlationId.toString());
        final Set<String> scopesAsSet = MsalUtils.convertArrayToSet(scopes);

        return AuthenticationRequestParameters.create(
                authorityForRequest,
                mTokenCache,
                scopesAsSet,
                mClientId,
                mRedirectUri,
                loginHint,
                extraQueryParam,
                uiBehavior,
                user,
                mSliceParameters,
                new RequestContext(
                        correlationId,
                        mComponent,
                        telemetryRequestId
                )
        );
    }

    private ApiEvent.Builder createApiEventBuilder(final String telemetryRequestId, final String apiId) {
        // Create the ApiEvent.Builder
        ApiEvent.Builder eventBuilder =
                new ApiEvent.Builder(telemetryRequestId)
                        .setApiId(apiId)
                        .setAuthority(mAuthorityString);

        // Start the Event on our Telemetry instance
        Telemetry.getInstance().startEvent(telemetryRequestId, eventBuilder);

        // Return the Builder
        return eventBuilder;
    }

    /**
     * Wraps {@link AuthenticationCallback} instances to bind Telemetry actions.
     *
     * @param eventBinding           the {@link com.microsoft.identity.client.ApiEvent.Builder}
     *                               monitoring this request.
     * @param authenticationCallback the original consuming callback
     * @return the wrapped {@link AuthenticationCallback} instance
     */
    private AuthenticationCallback wrapCallbackForTelemetryIntercept(
            final ApiEvent.Builder eventBinding, final AuthenticationCallback authenticationCallback) {
        if (null == authenticationCallback) {
            throw new IllegalArgumentException("callback is null");
        }
        return new AuthenticationCallback() {
            @Override
            public void onSuccess(final AuthenticationResult authenticationResult) {
                eventBinding.setApiCallWasSuccessful(true);
                stopTelemetryEventAndFlush(eventBinding);
                authenticationCallback.onSuccess(authenticationResult);
            }

            @Override
            public void onError(final MsalException exception) {
                eventBinding.setApiCallWasSuccessful(false);
                eventBinding.setApiErrorCode(exception.getErrorCode());
                stopTelemetryEventAndFlush(eventBinding);
                authenticationCallback.onError(exception);
            }

            @Override
            public void onCancel() {
                stopTelemetryEventAndFlush(eventBinding);
                authenticationCallback.onCancel();
            }
        };
    }

    @SuppressWarnings("PMD.UnusedPrivateMethod")
    private void stopTelemetryEventAndFlush(final ApiEvent.Builder builder) {
        final ApiEvent event = builder.build();
        Telemetry.getInstance().stopEvent(event.getRequestId(), builder);
        Telemetry.getInstance().flush(event.getRequestId());
    }
}<|MERGE_RESOLUTION|>--- conflicted
+++ resolved
@@ -64,12 +64,8 @@
 
 import static com.microsoft.identity.client.EventConstants.ApiId.ACQUIRE_TOKEN_SILENT_ASYNC_WITH_USER;
 import static com.microsoft.identity.client.EventConstants.ApiId.ACQUIRE_TOKEN_SILENT_ASYNC_WITH_USER_AUTHORITY_AND_FORCE_REFRESH;
-<<<<<<< HEAD
-//import static com.microsoft.identity.client.EventConstants.ApiId.API_ID_ACQUIRE_WITH_HINT_BEHAVIOR_PARAMETERS_AND_AUTHORITY;
-
-//import static com.microsoft.identity.client.EventConstants.ApiId.API_ID_ACQUIRE_WITH_USER_BEHAVIOR_PARAMETERS_AND_AUTHORITY;
-=======
->>>>>>> 4772f0e8
+
+
 
 /**
  * <p>
@@ -290,12 +286,10 @@
         mPublicClientConfiguration.getAuthorities().clear();
         mPublicClientConfiguration.getAuthorities().add(Authority.getAuthorityFromAuthorityUrl(authority));
 
-<<<<<<< HEAD
+
         Authority.addKnownAuthorities(mPublicClientConfiguration.getAuthorities());
     }
 
-=======
->>>>>>> 4772f0e8
     private void initializeApplication() {
         // Init Events with defaults (application-wide)
         DefaultEvent.initializeDefaults(
@@ -310,12 +304,9 @@
         checkInternetPermission();
         Logger.info(TAG, null, "Create new public client application.");
 
-<<<<<<< HEAD
         mInitialized = true;
     }
 
-=======
->>>>>>> 4772f0e8
     /**
      * @return The current version for the sdk.
      */
@@ -660,13 +651,9 @@
                              final String[] extraScopesToConsent,
                              final String authority,
                              @NonNull final AuthenticationCallback callback) {
-<<<<<<< HEAD
-        MSALAcquireTokenOperationParameters params = getInteractiveOperationParameters(activity, scopes, loginHint, uiBehavior, extraQueryParams, extraScopesToConsent, authority);
-        MSALInteractiveTokenCommand command = new MSALInteractiveTokenCommand(mAppContext, params, new LocalMSALController(), callback);
-=======
+
         final MSALAcquireTokenOperationParameters params = getInteractiveOperationParameters(activity, scopes, loginHint, uiBehavior, extraQueryParams, extraScopesToConsent, authority);
         final MSALInteractiveTokenCommand command = new MSALInteractiveTokenCommand(mAppContext, params, new LocalMSALController(), callback);
->>>>>>> 4772f0e8
         com.microsoft.identity.client.MSALApiDispatcher.beginInteractive(command);
     }
 
@@ -1100,10 +1087,8 @@
                                                                                   final String extraQueryParams,
                                                                                   final String[] extraScopesToConsent,
                                                                                   final String authority) {
+
         final MSALAcquireTokenOperationParameters params = new MSALAcquireTokenOperationParameters();
-
-<<<<<<< HEAD
-        MSALAcquireTokenOperationParameters params = new MSALAcquireTokenOperationParameters();
 
         if(StringUtil.isEmpty(authority)) {
             if (mPublicClientConfiguration.isDefaultAuthorityConfigured()) {
@@ -1114,12 +1099,6 @@
         }else{
             params.setAuthority(Authority.getAuthorityFromAuthorityUrl(authority));
         }
-=======
-        String authorityString = StringUtil.isEmpty(authority) ? mAuthorityString : authority;
-
-        Authority authorityObject = Authority.getAuthorityFromAuthorityUrl(authorityString);
-        //TODO: Confirm that is a known authority immediately.
->>>>>>> 4772f0e8
 
         params.setScopes(Arrays.asList(scopes));
         params.setClientId(mClientId);
