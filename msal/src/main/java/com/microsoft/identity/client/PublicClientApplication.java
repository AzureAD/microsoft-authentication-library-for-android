//  Copyright (c) Microsoft Corporation.
//  All rights reserved.
//
//  This code is licensed under the MIT License.
//
//  Permission is hereby granted, free of charge, to any person obtaining a copy
//  of this software and associated documentation files(the "Software"), to deal
//  in the Software without restriction, including without limitation the rights
//  to use, copy, modify, merge, publish, distribute, sublicense, and / or sell
//  copies of the Software, and to permit persons to whom the Software is
//  furnished to do so, subject to the following conditions :
//
//  The above copyright notice and this permission notice shall be included in
//  all copies or substantial portions of the Software.
//
//  THE SOFTWARE IS PROVIDED "AS IS", WITHOUT WARRANTY OF ANY KIND, EXPRESS OR
//  IMPLIED, INCLUDING BUT NOT LIMITED TO THE WARRANTIES OF MERCHANTABILITY,
//  FITNESS FOR A PARTICULAR PURPOSE AND NONINFRINGEMENT. IN NO EVENT SHALL THE
//  AUTHORS OR COPYRIGHT HOLDERS BE LIABLE FOR ANY CLAIM, DAMAGES OR OTHER
//  LIABILITY, WHETHER IN AN ACTION OF CONTRACT, TORT OR OTHERWISE, ARISING FROM,
//  OUT OF OR IN CONNECTION WITH THE SOFTWARE OR THE USE OR OTHER DEALINGS IN
//  THE SOFTWARE.

package com.microsoft.identity.client;

import android.app.Activity;
import android.content.Context;
import android.content.Intent;
import android.content.pm.ApplicationInfo;
import android.content.pm.PackageManager;
import android.support.annotation.NonNull;

import java.lang.ref.WeakReference;
import java.util.Arrays;
import java.util.HashSet;
import java.util.List;
import java.util.Set;
import java.util.UUID;

/**
 * Entry point for developer to create the public native application, and make API call to get token.
 */
public final class PublicClientApplication {
    private static final String TAG = PublicClientApplication.class.getSimpleName();

    private static final String CLIENT_ID_META_DATA = "com.microsoft.identity.client.ClientId";
    private static final String AUTHORITY_META_DATA = "com.microsoft.identity.client.Authority";
    private static final String INTERNET_PERMISSION = "android.permission.INTERNET";
    private static final String ACCESS_NETWORK_STATE_PERMISSION = "android.permission.ACCESS_NETWORK_STATE";
    private static final String DEFAULT_AUTHORITY = "https://login.microsoftonline.com/common/";

    private final Context mAppContext;

    private Authority mAuthority;
    private String mClientId;
    private String mComponent;
    private final TokenCache mTokenCache;
    private String mRedirectUri;

    private boolean mValidateAuthority = true;

    /**
     * Constructor for {@link PublicClientApplication}.
<<<<<<< HEAD
     * Client id has be to set in the manifest as the meta data, name for client id in the metadata is:
     * "com.microsoft.identity.client.ClientId"
     * Redirect uri has to be set in the manifest as the meta data, name for redirect uri in metadata is:
     * "com.microsoft.identity.client.RedirectUri"
     * Authority can be set in the meta data, if not provided, the sdk will use the default authority.
     * @param context Application running {@link Context}. The sdk requires the application context to be passed in
     *                {@link PublicClientApplication}. Cannot be null. @note: The {@link Context} should be the application
     *                context instead of an running activity, which could potentially make the sdk hold a strong reference on
     *                the activity, thus preventing correct garbage collection and causing bugs.
=======
     * <p>
     *      Client id <b>MUST</b> be set in the manifest as the meta data({@link IllegalArgumentException} will be thrown
     *      if client id is not provided), name for client id in the metadata is: "com.microsoft.identity.client.ClientId"
     *      Redirect uri <b>MUST</b> be set in the manifest as the meta data({@link IllegalArgumentException} will be thrown
     *      if client id is not provided), name for redirect uri in metadata is: "com.microsoft.identity.client.RedirectUri"
     *      Authority can be set in the meta data, if not provided, the sdk will use the default authority.
     * </p>
     * @param activity The sdk requires the activity to be passed in when creating the {@link PublicClientApplication}.
     *                 For interactive request, the result has will be delivered back via the
     *                 {@link Activity#onActivityResult(int, int, Intent)}. Cannot be null.
>>>>>>> 7a9d8611
     */
    public PublicClientApplication(@NonNull final Context context) {
        if (context == null) {
            throw new IllegalArgumentException("context is null.");
        }

        mAppContext = context;
        loadMetaDataFromManifest();
        mRedirectUri = createRedirectUri(mClientId);

        validateInputParameters();

        // Since network request is sent from the sdk, if calling app doesn't declare the internet permission in the
        // manifest, we cannot make the network call.
        checkInternetPermission();

        mTokenCache = new TokenCache(mAppContext);
        Logger.info(TAG, null, "Create new public client application.");
    }

    /**
     * @return The current version for the sdk.
     */
    public static String getSdkVersion() {
        return "1.0.0";
    }

    /**
     * Authority validation is turned on by default. If developer wants to turn off the authority validation, use the
     * {@link PublicClientApplication#setValidateAuthority(boolean)} to set it as false.
     * @param validateAuthority True if to turn on authority validation, false otherwise. (By default, authority
     *                          validation is turned on.)
     */
    public void setValidateAuthority(final boolean validateAuthority) {
        mValidateAuthority = validateAuthority;
    }

    /**
     * App developer can specify the string identifier to identify the component that consumes MSAL.
     * This is intended for libraries that consume MSAL that are embedded in apps that might also be using MSAL
     * as well, so for logging or telemetry app or library developers will be able to differentiate MSAL usage
     * by the app from MSAL usage by component libraries.
     * @param component The component identifier string passed into MSAL when creating the application object
     */
    public void setComponent(final String component) {
        mComponent = component;
    }

    /**
     * Returns the list of signed in users for the application.
     * @return Immutable List of all the signed in users.
     * @throws MsalClientException If failed to retrieve users from the cache.
     */
    public List<User> getUsers() throws MsalClientException {
        return mTokenCache.getUsers(mClientId);
    }

    /**
     * The sdk requires calling app to pass in the {@link Activity} which <b> MUST </b> call this method to get the auth
     * code handled back correctly.
     * @param requestCode The request code for interactive request.
     * @param resultCode The result code for the request to get auth code.
     * @param data {@link Intent} either contains the url with auth code as query string or the errors.
     */
    public void handleInteractiveRequestRedirect(int requestCode, int resultCode, final Intent data) {
        InteractiveRequest.onActivityResult(requestCode, resultCode, data);
    }

    // Interactive APIs. Will launch the web UI.
    /**
     * Acquire token interactively, will pop-up webUI. Interactive flow will skip the cache lookup.
     * Default value for {@link UIBehavior} is {@link UIBehavior#SELECT_ACCOUNT}.
     * @param activity Non-noll {@link Activity} that will be used as the parent activity for launching the {@link AuthenticationActivity}.
     *                 All the apps doing interactive request are required to call the
     *                 {@link PublicClientApplication#handleInteractiveRequestRedirect(int, int, Intent)} within the calling
     *                 activity {@link Activity#onActivityResult(int, int, Intent)}.
     * @param scopes An array of scopes to acquire token for.
     * @param callback The {@link AuthenticationCallback} to receive the result back.
     *                 1) If user cancels the flow by pressing the device back button, the result will be sent
     *                 back via {@link AuthenticationCallback#onCancel()}.
     *                 2) If the sdk successfully receives the token back, result will be sent back via
     *                 {@link AuthenticationCallback#onSuccess(AuthenticationResult)}
     *                 3) All the other errors will be sent back via
     *                 {@link AuthenticationCallback#onError(MsalException)}.
     */
    public void acquireToken(@NonNull final Activity activity, final String[] scopes, @NonNull final AuthenticationCallback callback) {
        acquireTokenInteractive(activity, scopes, "", UIBehavior.SELECT_ACCOUNT, "", null, "", callback);
    }

    /**
     * Acquire token interactively, will pop-up webUI. Interactive flow will skip the cache lookup.
     * Default value for {@link UIBehavior} is {@link UIBehavior#SELECT_ACCOUNT}.
     * @param activity Non-noll {@link Activity} that will be used as the parent activity for launching the {@link AuthenticationActivity}.
     *                 All the apps doing interactive request are required to call the
     *                 {@link PublicClientApplication#handleInteractiveRequestRedirect(int, int, Intent)} within the calling
     *                 activity {@link Activity#onActivityResult(int, int, Intent)}.
     * @param scopes An array of scopes to acquire the token for.
     * @param loginHint Optional. If provided, will be used as the query parameter sent for authenticating the user,
     *                  which will have the UPN pre-populated.
     * @param callback The Non-null {@link AuthenticationCallback} to receive the result back.
     *                 1) If user cancels the flow by pressing the device back button, the result will be sent
     *                 back via {@link AuthenticationCallback#onCancel()}.
     *                 2) If the sdk successfully receives the token back, result will be sent back via
     *                 {@link AuthenticationCallback#onSuccess(AuthenticationResult)}
     *                 3) All the other errors will be sent back via
     *                 {@link AuthenticationCallback#onError(MsalException)}.
     */
    public void acquireToken(@NonNull final Activity activity, final String[] scopes, final String loginHint,
                             @NonNull final AuthenticationCallback callback) {
        acquireTokenInteractive(activity, scopes, loginHint, UIBehavior.SELECT_ACCOUNT, "", null, "", callback);
    }

    /**
     * Acquire token interactively, will pop-up webUI. Interactive flow will skip the cache lookup.
     * Default value for {@link UIBehavior} is {@link UIBehavior#SELECT_ACCOUNT}.
     * @param activity Non-noll {@link Activity} that will be used as the parent activity for launching the {@link AuthenticationActivity}.
     *                 All the apps doing interactive request are required to call the
     *                 {@link PublicClientApplication#handleInteractiveRequestRedirect(int, int, Intent)} within the calling
     *                 activity {@link Activity#onActivityResult(int, int, Intent)}.
     * @param scopes An array of scopes to acquire the token for.
     * @param loginHint Optional. If provided, will be used as the query parameter sent for authenticating the user,
     *                  which will have the UPN pre-populated.
     * @param uiBehavior The {@link UIBehavior} for prompting behavior. By default, the sdk use {@link UIBehavior#SELECT_ACCOUNT}.
     * @param extraQueryParams Optional. The extra query parameter sent to authorize endpoint.
     * @param callback The Non-null {@link AuthenticationCallback} to receive the result back.
     *                 1) If user cancels the flow by pressing the device back button, the result will be sent
     *                 back via {@link AuthenticationCallback#onCancel()}.
     *                 2) If the sdk successfully receives the token back, result will be sent back via
     *                 {@link AuthenticationCallback#onSuccess(AuthenticationResult)}
     *                 3) All the other errors will be sent back via
     *                 {@link AuthenticationCallback#onError(MsalException)}.
     */
    public void acquireToken(@NonNull final Activity activity,  final String[] scopes, final String loginHint, final UIBehavior uiBehavior,
                             final String extraQueryParams, @NonNull final AuthenticationCallback callback) {
        acquireTokenInteractive(activity, scopes, loginHint, uiBehavior == null ? UIBehavior.SELECT_ACCOUNT : uiBehavior,
                extraQueryParams, null, "", callback);
    }

    /**
     * Acquire token interactively, will pop-up webUI. Interactive flow will skip the cache lookup.
     * Default value for {@link UIBehavior} is {@link UIBehavior#SELECT_ACCOUNT}.
     * @param activity Non-noll {@link Activity} that will be used as the parent activity for launching the {@link AuthenticationActivity}.
     *                 All the apps doing interactive request are required to call the
     *                 {@link PublicClientApplication#handleInteractiveRequestRedirect(int, int, Intent)} within the calling
     *                 activity {@link Activity#onActivityResult(int, int, Intent)}.
     * @param scopes An array of scopes to acquire the token for.
     * @param loginHint Optional. If provided, will be used as the query parameter sent for authenticating the user,
     *                  which will have the UPN pre-populated.
     * @param uiBehavior The {@link UIBehavior} for prompting behavior. By default, the sdk use {@link UIBehavior#SELECT_ACCOUNT}.
     * @param extraQueryParams Optional. The extra query parameter sent to authorize endpoint.
     * @param additionalScope Optional. The additional scope to consent for.
     * @param authority Should be set if developer wants to get token for a different authority url.
     * @param callback The Non-null {@link AuthenticationCallback} to receive the result back.
     *                 1) If user cancels the flow by pressing the device back button, the result will be sent
     *                 back via {@link AuthenticationCallback#onCancel()}.
     *                 2) If the sdk successfully receives the token back, result will be sent back via
     *                 {@link AuthenticationCallback#onSuccess(AuthenticationResult)}
     *                 3) All the other errors will be sent back via
     *                 {@link AuthenticationCallback#onError(MsalException)}.
     */
    public void acquireToken(@NonNull final Activity activity, final String[] scopes, final String loginHint, final UIBehavior uiBehavior,
                             final String extraQueryParams, final String[] additionalScope, final String authority,
                             @NonNull  final AuthenticationCallback callback) {
        acquireTokenInteractive(activity, scopes, loginHint, uiBehavior == null ? UIBehavior.SELECT_ACCOUNT : uiBehavior,
                extraQueryParams, additionalScope, authority, callback);
    }

    // Silent call APIs.
    /**
     * Perform acquire token silent call. If there is a valid AT in the cache, the sdk will return the silent AT; If
     * no valid AT exists, the sdk will try to find a RT and use the RT to get a new access token. If RT does not exist
     * or it fails to use RT for a new AT, exception will be sent back via callback.
     * @param scopes The array of scopes to silently get the token for.
     * @param user {@link User} represents the user to silently be signed in.
     * @param callback {@link AuthenticationCallback} that is used to send the result back. The success result will be
     *                                               sent back via {@link AuthenticationCallback#onSuccess(AuthenticationResult)}.
     *                                               Failure case will be sent back via {
     *                                               @link AuthenticationCallback#onError(MsalException)}.
     */
    public void acquireTokenSilentAsync(final String[] scopes, @NonNull final User user,
                                        @NonNull final AuthenticationCallback callback) {
        acquireTokenSilent(scopes, user, "", false, callback);
    }

    /**
     * Perform acquire token silent call. If there is a valid AT in the cache, the sdk will return the silent AT; If
     * no valid AT exists, the sdk will try to find a RT and use the RT to get a new access token. If RT does not exist
     * or it fails to use RT for a new AT, exception will be sent back via callback.
     * @param scopes The array of scopes to silently get the token for.
     * @param user {@link User} represents the user to silently be signed in.
     * @param authority (Optional) The alternate authority to get the token for. If not set, will use the default authority.
     * @param forceRefresh True if the request is forced to refresh, false otherwise.
     * @param callback {@link AuthenticationCallback} that is used to send the result back. The success result will be
     *                                               sent back via {@link AuthenticationCallback#onSuccess(AuthenticationResult)}.
     *                                               Failure case will be sent back via {
     *                                               @link AuthenticationCallback#onError(MsalException)}.
     */
    public void acquireTokenSilentAsync(final String[] scopes, @NonNull final User user, final String authority,
                                        final boolean forceRefresh,
                                        @NonNull final AuthenticationCallback callback) {
        acquireTokenSilent(scopes, user, authority, forceRefresh, callback);
    }

    /**
     * Deletes all matching tokens (AT & RT) for the supplied {@link User} instance from the application cache.
     * @param user the {@link User} whose tokens should be deleted.
     */
    public void remove(final User user) {
        mTokenCache.deleteRefreshTokenByUser(user);
        mTokenCache.deleteAccessTokenByUser(user);
    }

    /**
     * Keep this method internal only to make it easy for MS apps to do serialize/deserialize on the family tokens.
     * @return The {@link TokenCache} that is used to persist token items for the running app.
     */
    TokenCache getTokenCache() {
        return mTokenCache;
    }

    private void loadMetaDataFromManifest() {
        final ApplicationInfo applicationInfo;
        try {
            applicationInfo = mAppContext.getPackageManager().getApplicationInfo(
                    mAppContext.getPackageName(), PackageManager.GET_META_DATA);
        } catch (PackageManager.NameNotFoundException e) {
            throw new IllegalStateException("Unable to find the package info, unable to proceed");
        }

        if (applicationInfo == null || applicationInfo.metaData == null) {
            throw new IllegalArgumentException("No meta-data exists");
        }

        // read authority from manifest.
        final String authority = applicationInfo.metaData.getString(AUTHORITY_META_DATA);
        if (!MSALUtils.isEmpty(authority)) {
            mAuthority = Authority.createAuthority(authority, mValidateAuthority);
        } else {
            mAuthority = Authority.createAuthority(DEFAULT_AUTHORITY, mValidateAuthority);
        }

        // read client id from manifest
        final String clientId = applicationInfo.metaData.getString(CLIENT_ID_META_DATA);
        if (MSALUtils.isEmpty(clientId)) {
            throw new IllegalArgumentException("client id missing from manifest");
        }
        mClientId = clientId;

        // TODO: Comment out for now. As discussed, redirect should be computed during runtime, developer needs to put
//        final String redirectUri = applicationInfo.metaData.getString(REDIRECT_META_DATA);
//        if (!MSALUtils.isEmpty(redirectUri)) {
//            mRedirectUri = redirectUri;
//        }
    }

    // TODO: if no more input validation is needed, this could be moved back to the constructor.
    private void validateInputParameters() {
        if (!MSALUtils.hasCustomTabRedirectActivity(mAppContext, mRedirectUri)) {
            throw new IllegalStateException("App doesn't have the correct configuration for "
                    + BrowserTabActivity.class.getSimpleName() + ".");
        }
    }

    private void checkInternetPermission() {
        final PackageManager packageManager = mAppContext.getPackageManager();
        if (packageManager.checkPermission(INTERNET_PERMISSION, mAppContext.getPackageName())
                != PackageManager.PERMISSION_GRANTED
                || packageManager.checkPermission(ACCESS_NETWORK_STATE_PERMISSION, mAppContext.getPackageName())
                != PackageManager.PERMISSION_GRANTED) {
            throw new IllegalStateException("android.permission.Internet or android.permission.ACCESS_NETWORK_STATE is missing");
        }
    }

    /**
     * Redirect uri will the in the format of msauth-clientid://appPackageName.
     * The sdk will comupte the redirect when the PublicClientApplication is initialized.
     */
    private String createRedirectUri(final String clientId) {
        return "msauth-" + clientId + "://" + mAppContext.getPackageName();
    }


    private void acquireTokenInteractive(final Activity activity, final String[] scopes, final String loginHint, final UIBehavior uiBehavior,
                                         final String extraQueryParams, final String[] additionalScope,
                                         final String authority, final AuthenticationCallback callback) {
        if (callback == null) {
            throw new IllegalArgumentException("callback is null");
        }

        final AuthenticationRequestParameters requestParameters = getRequestParameters(authority, scopes, loginHint,
                extraQueryParams, uiBehavior);

        Logger.info(TAG, requestParameters.getRequestContext(), "Preparing a new interactive request");
        final BaseRequest request = new InteractiveRequest(new ActivityWrapper(activity), requestParameters, additionalScope);
        request.getToken(callback);
    }

    private void acquireTokenSilent(final String[] scopes, final User user, final String authority,
                                    final boolean forceRefresh,
                                    final AuthenticationCallback callback) {
        if (callback == null) {
            throw new IllegalArgumentException("callback is null");
        }

        final Authority authorityForRequest = MSALUtils.isEmpty(authority) ? mAuthority
                : Authority.createAuthority(authority, mValidateAuthority);
        // set correlation if not developer didn't set it.
        final RequestContext requestContext = new RequestContext(UUID.randomUUID(), mComponent);
        final Set<String> scopesAsSet = new HashSet<>(Arrays.asList(scopes));
        final AuthenticationRequestParameters requestParameters = AuthenticationRequestParameters.create(authorityForRequest, mTokenCache,
                scopesAsSet, mClientId, requestContext);

        Logger.info(TAG, requestContext, "Preparing a new silent request");
        final BaseRequest request = new SilentRequest(mAppContext, requestParameters, forceRefresh, user);
        request.getToken(callback);
    }

    private AuthenticationRequestParameters getRequestParameters(final String authority, final String[] scopes,
                                                                 final String loginHint, final String extraQueryParam,
                                                                 final UIBehavior uiBehavior) {
        final Authority authorityForRequest = MSALUtils.isEmpty(authority) ? mAuthority
                : Authority.createAuthority(authority, mValidateAuthority);
        // set correlation if not developer didn't set it.
        final UUID correlationId = UUID.randomUUID();
        final Set<String> scopesAsSet = new HashSet<>(Arrays.asList(scopes));

        return AuthenticationRequestParameters.create(authorityForRequest, mTokenCache, scopesAsSet, mClientId,
                mRedirectUri, loginHint, extraQueryParam, uiBehavior, new RequestContext(correlationId, mComponent));
    }

    /**
     * Internal static class to create a weak reference of the passed-in activity. The library itself doesn't control the
     * passed-in activity's lifecycle.
     */
    static class ActivityWrapper {
        private WeakReference<Activity> mReferencedActivity;

        ActivityWrapper(final Activity activity) {
            mReferencedActivity = new WeakReference<Activity>(activity);
        }

        Activity getReferencedActivity() {
            return mReferencedActivity.get();
        }
    }
}<|MERGE_RESOLUTION|>--- conflicted
+++ resolved
@@ -30,7 +30,6 @@
 import android.content.pm.PackageManager;
 import android.support.annotation.NonNull;
 
-import java.lang.ref.WeakReference;
 import java.util.Arrays;
 import java.util.HashSet;
 import java.util.List;
@@ -61,17 +60,6 @@
 
     /**
      * Constructor for {@link PublicClientApplication}.
-<<<<<<< HEAD
-     * Client id has be to set in the manifest as the meta data, name for client id in the metadata is:
-     * "com.microsoft.identity.client.ClientId"
-     * Redirect uri has to be set in the manifest as the meta data, name for redirect uri in metadata is:
-     * "com.microsoft.identity.client.RedirectUri"
-     * Authority can be set in the meta data, if not provided, the sdk will use the default authority.
-     * @param context Application running {@link Context}. The sdk requires the application context to be passed in
-     *                {@link PublicClientApplication}. Cannot be null. @note: The {@link Context} should be the application
-     *                context instead of an running activity, which could potentially make the sdk hold a strong reference on
-     *                the activity, thus preventing correct garbage collection and causing bugs.
-=======
      * <p>
      *      Client id <b>MUST</b> be set in the manifest as the meta data({@link IllegalArgumentException} will be thrown
      *      if client id is not provided), name for client id in the metadata is: "com.microsoft.identity.client.ClientId"
@@ -79,10 +67,10 @@
      *      if client id is not provided), name for redirect uri in metadata is: "com.microsoft.identity.client.RedirectUri"
      *      Authority can be set in the meta data, if not provided, the sdk will use the default authority.
      * </p>
-     * @param activity The sdk requires the activity to be passed in when creating the {@link PublicClientApplication}.
-     *                 For interactive request, the result has will be delivered back via the
-     *                 {@link Activity#onActivityResult(int, int, Intent)}. Cannot be null.
->>>>>>> 7a9d8611
+     * @param context Application running {@link Context}. The sdk requires the application context to be passed in
+     *                {@link PublicClientApplication}. Cannot be null. @note: The {@link Context} should be the application
+     *                context instead of an running activity, which could potentially make the sdk hold a strong reference on
+     *                the activity, thus preventing correct garbage collection and causing bugs.
      */
     public PublicClientApplication(@NonNull final Context context) {
         if (context == null) {
@@ -376,7 +364,7 @@
                 extraQueryParams, uiBehavior);
 
         Logger.info(TAG, requestParameters.getRequestContext(), "Preparing a new interactive request");
-        final BaseRequest request = new InteractiveRequest(new ActivityWrapper(activity), requestParameters, additionalScope);
+        final BaseRequest request = new InteractiveRequest(activity, requestParameters, additionalScope);
         request.getToken(callback);
     }
 
@@ -412,20 +400,4 @@
         return AuthenticationRequestParameters.create(authorityForRequest, mTokenCache, scopesAsSet, mClientId,
                 mRedirectUri, loginHint, extraQueryParam, uiBehavior, new RequestContext(correlationId, mComponent));
     }
-
-    /**
-     * Internal static class to create a weak reference of the passed-in activity. The library itself doesn't control the
-     * passed-in activity's lifecycle.
-     */
-    static class ActivityWrapper {
-        private WeakReference<Activity> mReferencedActivity;
-
-        ActivityWrapper(final Activity activity) {
-            mReferencedActivity = new WeakReference<Activity>(activity);
-        }
-
-        Activity getReferencedActivity() {
-            return mReferencedActivity.get();
-        }
-    }
 }