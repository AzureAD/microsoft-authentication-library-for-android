--- conflicted
+++ resolved
@@ -110,15 +110,14 @@
     public final static String CHROME_NOT_INSTALLED = "chrome_not_installed";
 
     /**
-<<<<<<< HEAD
+     * Indicates that the user provided in the acquire token request doesn't match the user returned from server.
+     */
+    public final static String USER_MISMATCH = "user_mismatch";
+
+    /**
      * Indicates that extra parameters set by the client app is already sent by the sdk.
      */
     public final static String DUPLICATE_QUERY_PARAMETER = "duplicate_query_parameter";
-=======
-     * Indicates that the user provided in the acquire token request doesn't match the user returned from server.
-     */
-    public final static String USER_MISMATCH = "user_mismatch";
->>>>>>> 1c994c65
 
     final static String ADFS_AUTHORITY_VALIDATION_FAILED = "adfs_authority_validation_failed";
 
