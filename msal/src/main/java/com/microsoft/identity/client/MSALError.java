//  Copyright (c) Microsoft Corporation.
//  All rights reserved.
//
//  This code is licensed under the MIT License.
//
//  Permission is hereby granted, free of charge, to any person obtaining a copy
//  of this software and associated documentation files(the "Software"), to deal
//  in the Software without restriction, including without limitation the rights
//  to use, copy, modify, merge, publish, distribute, sublicense, and / or sell
//  copies of the Software, and to permit persons to whom the Software is
//  furnished to do so, subject to the following conditions :
//
//  The above copyright notice and this permission notice shall be included in
//  all copies or substantial portions of the Software.
//
//  THE SOFTWARE IS PROVIDED "AS IS", WITHOUT WARRANTY OF ANY KIND, EXPRESS OR
//  IMPLIED, INCLUDING BUT NOT LIMITED TO THE WARRANTIES OF MERCHANTABILITY,
//  FITNESS FOR A PARTICULAR PURPOSE AND NONINFRINGEMENT. IN NO EVENT SHALL THE
//  AUTHORS OR COPYRIGHT HOLDERS BE LIABLE FOR ANY CLAIM, DAMAGES OR OTHER
//  LIABILITY, WHETHER IN AN ACTION OF CONTRACT, TORT OR OTHERWISE, ARISING FROM,
//  OUT OF OR IN CONNECTION WITH THE SOFTWARE OR THE USE OR OTHER DEALINGS IN
//  THE SOFTWARE.

package com.microsoft.identity.client;

/**
 * Constants class represents all the errors that could be returned by the sdk.
 */
public final class MsalError {

    // Error codes for MsalUiRequiredException
    public final static String INVALID_GRANT = "invalid_grant";

    public final static String CACHE_MISS = "cache_miss";

    // Error codes for MsalClientException
    public final static String MULTIPLE_CACHE_ENTRY_FOUND = "multiple_cache_entry_found";

    public final static String DEVICE_NETWORK_NOT_AVAILABLE = "device_network_not_available";

    public final static String JSON_PARSE_FAILURE = "json_parse_failure";

    public final static String IO_ERROR = "io_error";

    public final static String UNSUPPORTED_ENCODING = "unsupported_encoding";

    public final static String NO_SUCH_ALGORITHM = "no_such_algorithm";

    public final static String INVALID_JWT = "invalid_jwt";

    public final static String STATE_NOT_MATCH = "state_not_match";

<<<<<<< HEAD
    /** Indicates that authority validation is not supported for the passed in authority. */
    UNSUPPORTED_AUTHORITY_VALIDATION("Unsupported authority validation"),

    /** Indicates the failure for tenant discovery. */
    TENANT_DISCOVERY_FAILED("Tenant discovery failed"),
=======
    public final static String UNRESOLVABLE_INTENT = "unresolvable_intent";
>>>>>>> 51f4af0d

    public final static String UNSUPPORTED_URL = "unsupported_url";

    public final static String UNSUPPORTED_AUTHORITY_VALIDATION_INSTANCE = "unsupported_authority_validation_instance";

    final static String ADFS_AUTHORITY_VALIDATION_FAILED = "adfs_authority_validation_failed";

    // Errors codes for MsalServiceException
    public final static String INVALID_REQUEST = "invalid_request";

    public final static String UNAUTHORIZED_CLIENT = "unauthorized_client";

    public final static String ACCESS_DENIED = "access_denied";

    public final static String INVALID_SCOPE = "invalid_scope";

    public final static String SERVER_ERROR = "server_error";

    public final static String UNKNOWN_ERROR = "unknown_error";

//    /**
//     * Encounter network error and retry fails with 500/503/504.
//     */
//    RETRY_FAILED_WITH_SERVER_ERROR("Retry failed with 500/503/504"),
//
//    /**
//     * Indicates the general server error for post request to token endpoint.
//     */
//    SERVER_ERROR("Server error"),
//
//    /**
//     * Indicates the error when failing to parse the returned id token.
//     */
//    IDTOKEN_PARSING_FAILURE("Fail to parse Id token"),
//
//    /**
//     * Indicates the the encoding scheme is not supported.
//     */
//    UNSUPPORTED_ENCODING("Encoding is not supported"),
//
//    /**
//     * Indicates the failure to parse the returned JSON response.
//     */
//    JSON_PARSE_FAILURE("Failed to parse the Json response"),
//
//    /**
//     * Indicates the general error for authentication failure.
//     */
//    AUTH_FAILED("Authentication failed"),
//
//    /**
//     * Indicates the general error for post request to token endpoint fails with oauth error.
//     */
//    OAUTH_ERROR("Auth failed with oath error"),
//
//    /**
//     * Indicates the general error for silent request fails.
//     */
//    INTERACTION_REQUIRED("Ui is required for authentication to succeed."),
//
//    /**
//     * Indicates that there are multiple cache entries found in the cache.
//     */
//    MULTIPLE_CACHE_ENTRY_FOUND("multiple cache entries found"),
//
//    /**
//     * Indicates that device is not connected to the network.
//     */
//    DEVICE_CONNECTION_NOT_AVAILABLE("Device network connection not available"),
//
//    /**
//     * Indicates the failure for authority validation.
//     */
//    AUTHORITY_VALIDATION_FAILED("Authority validation failed"),
//
//    /**
//     * Indicates that authority validation is not supported for the passed in authority.
//     */
//    UNSUPPORTED_AUTHORITY_VALIDATION("Unsupported authority validation"),
//
//    /**
//     * Indicates the failure for tenant discovery.
//     */
//    TENANT_DISCOVERY_FAILED("Tenant discovery failed"),
//
//    /**
//     * Indicates PKCE Challenge could not be created due to unimplemented hash.
//     */
//    NO_SUCH_ALGORITHM("PKCE Challenge could not be completed because device lacks SHA-256 digest algorithm implementation");
}<|MERGE_RESOLUTION|>--- conflicted
+++ resolved
@@ -50,15 +50,7 @@
 
     public final static String STATE_NOT_MATCH = "state_not_match";
 
-<<<<<<< HEAD
-    /** Indicates that authority validation is not supported for the passed in authority. */
-    UNSUPPORTED_AUTHORITY_VALIDATION("Unsupported authority validation"),
-
-    /** Indicates the failure for tenant discovery. */
-    TENANT_DISCOVERY_FAILED("Tenant discovery failed"),
-=======
     public final static String UNRESOLVABLE_INTENT = "unresolvable_intent";
->>>>>>> 51f4af0d
 
     public final static String UNSUPPORTED_URL = "unsupported_url";
 
