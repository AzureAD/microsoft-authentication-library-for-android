{
  "authorities": [
    {
      "type": "AAD",
      "audience": {
        "type": "AzureADandPersonalMicrosoftAccount"
      },
      "default": true
    }
  ],
  "authorization_user_agent": "DEFAULT",
  "minimum_required_broker_protocol_version": "3.0",
  "multiple_clouds_supported": false,
  "broker_redirect_uri_registered": true,
  "web_view_zoom_controls_enabled": true,
  "web_view_zoom_enabled": true,
  "environment": "Production",
  "power_opt_check_for_network_req_enabled": true,
<<<<<<< HEAD
  "handle_null_taskaffinity": false,
=======
  "authorization_in_current_task": false,
>>>>>>> 36f3c5cc
  "http": {
    "connect_timeout": 10000,
    "read_timeout": 30000
  },
  "logging": {
    "pii_enabled": false,
    "log_level": "WARNING",
    "logcat_enabled": true
  },
  "account_mode": "MULTIPLE",
  "browser_safelist": [
    {
      "browser_package_name": "com.android.chrome",
      "browser_signature_hashes": [
        "7fmduHKTdHHrlMvldlEqAIlSfii1tl35bxj1OXN5Ve8c4lU6URVu4xtSHc3BVZxS6WWJnxMDhIfQN0N0K2NDJg=="
      ]
    },
    {
      "browser_package_name": "org.mozilla.firefox",
      "browser_signature_hashes": [
        "2gCe6pR_AO_Q2Vu8Iep-4AsiKNnUHQxu0FaDHO_qa178GByKybdT_BuE8_dYk99G5Uvx_gdONXAOO2EaXidpVQ=="
      ]
    },
    {
      "browser_package_name": "com.sec.android.app.sbrowser",
      "browser_signature_hashes": [
        "ABi2fbt8vkzj7SJ8aD5jc4xJFTDFntdkMrYXL3itsvqY1QIw-dZozdop5rgKNxjbrQAd5nntAGpgh9w84O1Xgg=="
      ]
    },
    {
      "browser_package_name": "com.cloudmosa.puffinFree",
      "browser_signature_hashes": [
        "1WqG8SoK2WvE4NTYgr2550TRhjhxT-7DWxu6C_o6GrOLK6xzG67Hq7GCGDjkAFRCOChlo2XUUglLRAYu3Mn8Ag=="
      ]
    },
    {
      "browser_package_name": "com.duckduckgo.mobile.android",
      "browser_signature_hashes": [
        "S5Av4cfEycCvIvKPpKGjyCuAE5gZ8y60-knFfGkAEIZWPr9lU5kA7iOAlSZxaJei08s0ruDvuEzFYlmH-jAi4Q=="
      ]
    },
    {
      "browser_package_name": "com.explore.web.browser",
      "browser_signature_hashes": [
        "BzDzBVSAwah8f_A0MYJCPOkt0eb7WcIEw6Udn7VLcizjoU3wxAzVisCm6bW7uTs4WpMfBEJYf0nDgzTYvYHCag=="
      ]
    },
    {
      "browser_package_name": "com.ksmobile.cb",
      "browser_signature_hashes": [
        "lFDYx1Rwc7_XUn4KlfQk2klXLufRyuGHLa3a7rNjqQMkMaxZueQfxukVTvA7yKKp3Md3XUeeDSWGIZcRy7nouw=="
      ]
    },
    {
      "browser_package_name": "com.microsoft.emmx",
      "browser_signature_hashes": [
        "Ivy-Rk6ztai_IudfbyUrSHugzRqAtHWslFvHT0PTvLMsEKLUIgv7ZZbVxygWy_M5mOPpfjZrd3vOx3t-cA6fVQ=="
      ]
    },
    {
      "browser_package_name": "com.opera.browser",
      "browser_signature_hashes": [
        "FIJ3IIeqB7V0qHpRNEpYNkhEGA_eJaf7ntca-Oa_6Feev3UkgnpguTNV31JdAmpEFPGNPo0RHqdlU0k-3jWJWw=="
      ]
    },
    {
      "browser_package_name": "com.opera.mini.native",
      "browser_signature_hashes": [
        "TOTyHs086iGIEdxrX_24aAewTZxV7Wbi6niS2ZrpPhLkjuZPAh1c3NQ_U4Lx1KdgyhQE4BiS36MIfP6LbmmUYQ=="
      ]
    },
    {
      "browser_package_name": "mobi.mgeek.TunnyBrowser",
      "browser_signature_hashes": [
        "RMVoXuK1sfJZuGZ8onG1yhMc-sKiAV2NiB_GZfdNlN8XJ78XEE2wPM6LnQiyltF25GkHiPN2iKQiGwaO2bkyyQ=="
      ]
    },
    {
      "browser_package_name": "org.mozilla.focus",
      "browser_signature_hashes": [
        "L72dT-stFqomSY7sYySrgBJ3VYKbipMZapmUXfTZNqOzN_dekT5wdBACJkpz0C6P0yx5EmZ5IciI93Q0hq0oYA=="
      ]
    },
    {
      "browser_package_name": "com.cake.browser",
      "browser_signature_hashes": [
        "442kvSdZT1fEAewzSi8Wre73x4mWmHBhOFtQ-9T9N6ExZzUdsELUmaaS0edsI7ur2nY-bjbWX7IpluFOyvKkOA=="
      ]
    },
    {
      "browser_package_name": "com.brave.browser",
      "browser_signature_hashes": [
        "wIwX1v_1TfPxHm5qn-_jdGoH3Pa9VVMR5dtVz0Y0xqPkyM_KlavjWPSgOolrVH05AVO1cHWoLPqMzCH04Pw8LQ=="
      ]
    },
    {
      "browser_package_name": "com.kiwibrowser.browser",
      "browser_signature_hashes": [
        "kmPeixKA04JcDuWNBMUPu_6WaODr6a9ofROUIHIGxiiFGvH8Y92MonrDQmsNqEJO2DQkpEQc425WmAYB4NlD3Q=="
      ]
    },
    {
      "browser_package_name": "com.mi.globalbrowser.mini",
      "browser_signature_hashes": [
        "6FEWlPfWn-omfES2ZYDj5bZUIR5au_nfyRr-o_1R3fesjfoV1JptBMumtvVIo0q37abcMRWQt9RUSNXpzKpNdA=="
      ]
    },
    {
      "browser_package_name": "mark.via.gp",
      "browser_signature_hashes": [
        "oTJf5e5nB1NinkdBpkkmhPnwbVRmDlHZ-s_QhvyuGKM5nq5XtjA439O31wxrkL6ReHyyKfDHFUHpQnoXoj--Ig=="
      ]
    }
  ]
}<|MERGE_RESOLUTION|>--- conflicted
+++ resolved
@@ -16,11 +16,8 @@
   "web_view_zoom_enabled": true,
   "environment": "Production",
   "power_opt_check_for_network_req_enabled": true,
-<<<<<<< HEAD
   "handle_null_taskaffinity": false,
-=======
   "authorization_in_current_task": false,
->>>>>>> 36f3c5cc
   "http": {
     "connect_timeout": 10000,
     "read_timeout": 30000
