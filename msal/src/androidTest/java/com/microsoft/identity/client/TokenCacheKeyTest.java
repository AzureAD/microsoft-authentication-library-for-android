--- conflicted
+++ resolved
@@ -107,21 +107,12 @@
         final String idToken = AndroidTestUtil.createIdToken(AUTHORITY, "issuer", "test user", UNIQUE_ID, DISPLAYABLE, "sub", "tenant",
                 "version", HOME_OBJECT_ID);
         final TokenResponse response = new TokenResponse("access_token", idToken, "refresh_token", new Date(), new Date(), new Date(),
-<<<<<<< HEAD
                 MsalUtils.convertSetToString(getScopes(), " "), "Bearer");
-        final BaseTokenCacheItem item = new RefreshTokenCacheItem(AUTHORITY, CLIENT_ID, response);
-
-
-        Assert.assertTrue(TokenCacheKey.extractKeyForRT(item).toString().equals("" + "$" + MsalUtils.base64EncodeToString(CLIENT_ID) + "$" + "$"
-                + MsalUtils.base64EncodeToString(HOME_OBJECT_ID)));
-=======
-                MSALUtils.convertSetToString(getScopes(), " "), "Bearer", null);
         final RefreshTokenCacheItem item = new RefreshTokenCacheItem(CLIENT_ID, response);
 
 
-        Assert.assertTrue(item.extractTokenCacheKey().toString().equals("" + "$" + MSALUtils.base64EncodeToString(CLIENT_ID) + "$" + "$"
-                + MSALUtils.base64EncodeToString(HOME_OBJECT_ID)));
->>>>>>> e22e0bf9
+        Assert.assertTrue(item.extractTokenCacheKey().toString().equals("" + "$" + MsalUtils.base64EncodeToString(CLIENT_ID) + "$" + "$"
+                + MsalUtils.base64EncodeToString(HOME_OBJECT_ID)));
     }
 
     private Set<String> getScopes() {
