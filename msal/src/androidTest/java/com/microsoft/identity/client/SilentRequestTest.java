--- conflicted
+++ resolved
@@ -583,13 +583,8 @@
 
     private AuthenticationRequestParameters getRequestParameters(final Set<String> scopes) {
         return AuthenticationRequestParameters.create(Authority.createAuthority(AndroidTestUtil.DEFAULT_AUTHORITY_WITH_TENANT, false),
-<<<<<<< HEAD
                 mTokenCache, scopes, TokenCacheTest.CLIENT_ID, "some redirect", "", "", UIBehavior.SELECT_ACCOUNT, null,
-                new RequestContext(UUID.randomUUID(), ""));
-=======
-                mTokenCache, scopes, TokenCacheTest.CLIENT_ID, "some redirect", "", "", UIBehavior.SELECT_ACCOUNT,
                 new RequestContext(UUID.randomUUID(), "", Telemetry.generateNewRequestId()));
->>>>>>> c4f7b2b4
     }
 
     private void mockFailureResponse(final String errorCode) throws IOException {
