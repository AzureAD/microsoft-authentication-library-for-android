//  Copyright (c) Microsoft Corporation.
//  All rights reserved.
//
//  This code is licensed under the MIT License.
//
//  Permission is hereby granted, free of charge, to any person obtaining a copy
//  of this software and associated documentation files(the "Software"), to deal
//  in the Software without restriction, including without limitation the rights
//  to use, copy, modify, merge, publish, distribute, sublicense, and / or sell
//  copies of the Software, and to permit persons to whom the Software is
//  furnished to do so, subject to the following conditions :
//
//  The above copyright notice and this permission notice shall be included in
//  all copies or substantial portions of the Software.
//
//  THE SOFTWARE IS PROVIDED "AS IS", WITHOUT WARRANTY OF ANY KIND, EXPRESS OR
//  IMPLIED, INCLUDING BUT NOT LIMITED TO THE WARRANTIES OF MERCHANTABILITY,
//  FITNESS FOR A PARTICULAR PURPOSE AND NONINFRINGEMENT. IN NO EVENT SHALL THE
//  AUTHORS OR COPYRIGHT HOLDERS BE LIABLE FOR ANY CLAIM, DAMAGES OR OTHER
//  LIABILITY, WHETHER IN AN ACTION OF CONTRACT, TORT OR OTHERWISE, ARISING FROM,
//  OUT OF OR IN CONNECTION WITH THE SOFTWARE OR THE USE OR OTHER DEALINGS IN
//  THE SOFTWARE.

package com.microsoft.identity.client;

import android.content.Context;
import android.support.test.InstrumentationRegistry;
import android.support.test.runner.AndroidJUnit4;
import android.test.AndroidTestCase;

import org.junit.After;
import org.junit.Before;
import org.junit.Test;
import org.junit.runner.RunWith;
import org.mockito.Mockito;

import java.io.IOException;
import java.io.OutputStream;
import java.net.HttpURLConnection;
import java.util.Arrays;
import java.util.Collections;
import java.util.HashSet;
import java.util.Set;
import java.util.UUID;
import java.util.concurrent.CountDownLatch;

/**
 * Tests for {@link SilentRequest}.
 */
@RunWith(AndroidJUnit4.class)
public final class SilentRequestTest extends AndroidTestCase {
    static final String ACCESS_TOKEN = "I am an access token";
    static final String REFRESH_TOKEN = "I am an new refresh token";

    static final String AUTHORIZE_ENDPOINT = "https://login.microsoftonline.com/sometenant/authorize";
    static final String TOKEN_ENDPOINT = "https://login.microsoftonline.com/sometenant/token";

    private Context mAppContext;
    private TokenCache mTokenCache;
    private User mDefaultUser;

    @Before
    public void setUp() throws Exception {
        super.setUp();
        System.setProperty("dexmaker.dexcache",
                InstrumentationRegistry.getContext().getCacheDir().getPath());

        Authority.VALIDATED_AUTHORITY.clear();
        AndroidTestMockUtil.mockSuccessTenantDiscovery(AUTHORIZE_ENDPOINT, TOKEN_ENDPOINT);

        mAppContext = new InteractiveRequestTest.MockContext(InstrumentationRegistry.getContext().getApplicationContext());
        InteractiveRequestTest.mockNetworkConnected(mAppContext, true);
        mTokenCache = new TokenCache(mAppContext);
        // make sure the tests start with a clean state.
        AndroidTestUtil.removeAllTokens(mAppContext);

        mDefaultUser = TokenCacheTest.getDefaultUser();
    }

    @After
    public void tearDown() throws Exception {
        super.tearDown();

        // clear the state left by the tests.
        AndroidTestUtil.removeAllTokens(mAppContext);
        HttpUrlConnectionFactory.clearMockedConnectionQueue();
    }

    /**
     * Verify that correct exception is thrown if device is not connected to the network.
     */
    @Test
    public void testNetworkNotConnected() throws MsalException, IOException, InterruptedException {
        final String singleScope = "scope1";
        PublicClientApplicationTest.saveTokenResponse(mTokenCache, AndroidTestUtil.DEFAULT_AUTHORITY_WITH_TENANT, TokenCacheTest.CLIENT_ID,
                TokenCacheTest.getTokenResponseForDefaultUser(ACCESS_TOKEN, REFRESH_TOKEN, singleScope,
                        AndroidTestUtil.getExpiredDate()));

        final HttpURLConnection mockedConnection = AndroidTestMockUtil.getMockedConnectionWithSuccessResponse(
                AndroidTestUtil.getSuccessResponse(TokenCacheTest.getDefaultIdToken(), AndroidTestUtil.ACCESS_TOKEN, singleScope));
        Mockito.when(mockedConnection.getOutputStream()).thenReturn(Mockito.mock(OutputStream.class));
        HttpUrlConnectionFactory.addMockedConnection(mockedConnection);

        InteractiveRequestTest.mockNetworkConnected(mAppContext, false);

        final BaseRequest request = new SilentRequest(mAppContext, getRequestParameters(Collections.singleton(singleScope)),
                false, mDefaultUser);
        final CountDownLatch resultLock = new CountDownLatch(1);
        request.getToken(new AuthenticationCallback() {
            @Override
            public void onSuccess(AuthenticationResult authenticationResult) {
                fail();
            }

            @Override
            public void onError(MsalException exception) {
                assertTrue(exception instanceof MsalClientException);
                assertTrue(exception.getErrorCode().equals(MSALError.DEVICE_NETWORK_NOT_AVAILABLE));
                resultLock.countDown();
            }

            @Override
            public void onCancel() {
                fail();
            }
        });

        resultLock.await();
    }

    /**
     * Verify that valid access token is successfully returned.
     */
    @Test
<<<<<<< HEAD
    public void testValidAccessTokenInTheCache() throws AuthenticationException, InterruptedException, IOException {
=======
    public void testValidAccessTokenInTheCache() throws MsalException, InterruptedException {
>>>>>>> 7a9d8611
        final String singleScope = "scope1";
        PublicClientApplicationTest.saveTokenResponse(mTokenCache, AndroidTestUtil.DEFAULT_AUTHORITY_WITH_TENANT, TokenCacheTest.CLIENT_ID,
                TokenCacheTest.getTokenResponseForDefaultUser(ACCESS_TOKEN, REFRESH_TOKEN, singleScope, AndroidTestUtil.getValidExpiresOn()));

        final AuthenticationRequestParameters requestParameters = getRequestParameters(Collections.singleton(singleScope));
        final BaseRequest request = new SilentRequest(mAppContext, requestParameters, false, mDefaultUser);
        final CountDownLatch resultLock = new CountDownLatch(1);
        request.getToken(new AuthenticationCallback() {
            @Override
            public void onSuccess(AuthenticationResult authenticationResult) {
                assertTrue(ACCESS_TOKEN.equals(authenticationResult.getAccessToken()));

                verifyUserReturnedInResult(authenticationResult);

                assertTrue(mTokenCache.findAccessToken(requestParameters, mDefaultUser).getAccessToken().equals(ACCESS_TOKEN));
                assertTrue(AndroidTestUtil.getAllAccessTokens(mAppContext).size() == 1);
                resultLock.countDown();
            }

            @Override
            public void onError(MsalException exception) {
                fail();
            }

            @Override
            public void onCancel() {
                fail();
            }
        });

        resultLock.await();
    }

    /**
     * Verify that if the access token item in the cache does not contain access_token, id token will be returned instead.
     */
    @Test
    public void testSavedTokenInCacheNotHaveAccessToken() throws MsalException, InterruptedException {
        final String singleScope = "scope1";

        PublicClientApplicationTest.saveTokenResponse(mTokenCache, AndroidTestUtil.DEFAULT_AUTHORITY_WITH_TENANT, TokenCacheTest.CLIENT_ID,
                TokenCacheTest.getTokenResponseForDefaultUser(AndroidTestUtil.ACCESS_TOKEN, REFRESH_TOKEN, singleScope, AndroidTestUtil.getValidExpiresOn()));

        final AuthenticationRequestParameters requestParameters = getRequestParameters(Collections.singleton(singleScope));
        final BaseRequest request = new SilentRequest(mAppContext, requestParameters, false, mDefaultUser);
        final CountDownLatch resultLock = new CountDownLatch(1);
        request.getToken(new AuthenticationCallback() {
            @Override
            public void onSuccess(AuthenticationResult authenticationResult) {
                assertTrue(AndroidTestUtil.ACCESS_TOKEN.equals(authenticationResult.getAccessToken()));
                verifyUserReturnedInResult(authenticationResult);
                assertTrue(mTokenCache.findAccessToken(requestParameters,
                        mDefaultUser).getAccessToken().equals(AndroidTestUtil.ACCESS_TOKEN));
                assertTrue(AndroidTestUtil.getAllAccessTokens(mAppContext).size() == 1);
                resultLock.countDown();
            }

            @Override
            public void onError(MsalException exception) {
                fail();
            }

            @Override
            public void onCancel() {
                fail();
            }
        });

        resultLock.await();
    }

    /**
     * Verify that refresh token is correctly used if at is not valid.
     */
    @Test
    public void testAccessTokenNotValidRTIsUsed() throws MsalException,
            InterruptedException, IOException {
        final String singleScope = "scope1";
        PublicClientApplicationTest.saveTokenResponse(mTokenCache, AndroidTestUtil.DEFAULT_AUTHORITY_WITH_TENANT, TokenCacheTest.CLIENT_ID,
                TokenCacheTest.getTokenResponseForDefaultUser(ACCESS_TOKEN, REFRESH_TOKEN, singleScope, AndroidTestUtil.getExpiredDate()));

        final HttpURLConnection mockedConnection = AndroidTestMockUtil.getMockedConnectionWithSuccessResponse(
                AndroidTestUtil.getSuccessResponse(TokenCacheTest.getDefaultIdToken(), AndroidTestUtil.ACCESS_TOKEN, singleScope));
        Mockito.when(mockedConnection.getOutputStream()).thenReturn(Mockito.mock(OutputStream.class));
        HttpUrlConnectionFactory.addMockedConnection(mockedConnection);

        final AuthenticationRequestParameters requestParameters = getRequestParameters(Collections.singleton(singleScope));
        final BaseRequest request = new SilentRequest(mAppContext, requestParameters, false, mDefaultUser);
        final CountDownLatch resultLock = new CountDownLatch(1);
        request.getToken(new AuthenticationCallback() {
            @Override
            public void onSuccess(AuthenticationResult authenticationResult) {
                assertTrue(AndroidTestUtil.ACCESS_TOKEN.equals(authenticationResult.getAccessToken()));

                verifyUserReturnedInResult(authenticationResult);
                // verify that access token is stored with tenant specific authority.

                assertTrue(AndroidTestUtil.ACCESS_TOKEN.equals(mTokenCache.findAccessToken(requestParameters, mDefaultUser).getAccessToken()));
                assertTrue(AndroidTestUtil.getAllAccessTokens(mAppContext).size() == 1);

                try {
                    assertTrue(AndroidTestUtil.REFRESH_TOKEN.equals(mTokenCache.findRefreshToken(requestParameters, mDefaultUser).getRefreshToken()));
                } catch (final MsalException e) {
                    fail();
                }

                assertTrue(AndroidTestUtil.getAllRefreshTokens(mAppContext).size() == 1);
                resultLock.countDown();
            }

            @Override
            public void onError(MsalException exception) {
                fail();
            }

            @Override
            public void onCancel() {
                fail();
            }
        });

        resultLock.await();
    }

    /**
     * Verify that token is correctly retrieved if scopes returned in the original response is not in the same order as
     * what's requested for.
     */
    @Test
    public void testScopeNotProvidedTheSameOrder() throws MsalException, InterruptedException, IOException {
        // store valid token in the cache
        final String scopeInResponse = "user.read email.read scope2";
        PublicClientApplicationTest.saveTokenResponse(mTokenCache, AndroidTestUtil.DEFAULT_AUTHORITY_WITH_TENANT, TokenCacheTest.CLIENT_ID,
                TokenCacheTest.getTokenResponseForDefaultUser(ACCESS_TOKEN, REFRESH_TOKEN, scopeInResponse,
                        AndroidTestUtil.getValidExpiresOn()));

        final String[] requestedScope = new String[] {"email.read", "scope2", "user.read"};
        final BaseRequest request = new SilentRequest(mAppContext, getRequestParameters(new HashSet<>(Arrays.asList(
                requestedScope))), false, mDefaultUser);
        final CountDownLatch resultLock = new CountDownLatch(1);

        request.getToken(new AuthenticationCallback() {
            @Override
            public void onSuccess(AuthenticationResult authenticationResult) {
                assertTrue(ACCESS_TOKEN.equals(authenticationResult.getAccessToken()));
                verifyUserReturnedInResult(authenticationResult);

                resultLock.countDown();
            }

            @Override
            public void onError(MsalException exception) {
                fail();
            }

            @Override
            public void onCancel() {
                fail();
            }
        });

        resultLock.await();
    }

    @Test
    public void testSilentRequestScopeNotSameAsTokenCacheItem() throws MsalException,
            InterruptedException, IOException {
        final String singleScope = "scope1";
        PublicClientApplicationTest.saveTokenResponse(mTokenCache, AndroidTestUtil.DEFAULT_AUTHORITY_WITH_TENANT, TokenCacheTest.CLIENT_ID,
                TokenCacheTest.getTokenResponseForDefaultUser(ACCESS_TOKEN, REFRESH_TOKEN, singleScope, AndroidTestUtil.getExpiredDate()));

        final String anotherScope = "scope2";
        final HttpURLConnection mockedConnection = AndroidTestMockUtil.getMockedConnectionWithSuccessResponse(
                AndroidTestUtil.getSuccessResponse(TokenCacheTest.getDefaultIdToken(), AndroidTestUtil.ACCESS_TOKEN, anotherScope));
        Mockito.when(mockedConnection.getOutputStream()).thenReturn(Mockito.mock(OutputStream.class));
        HttpUrlConnectionFactory.addMockedConnection(mockedConnection);

        final AuthenticationRequestParameters requestParametersWithAnotherScope = getRequestParameters(Collections.singleton(anotherScope));
        final BaseRequest request = new SilentRequest(mAppContext, requestParametersWithAnotherScope, false, mDefaultUser);
        final CountDownLatch resultLock = new CountDownLatch(1);
        request.getToken(new AuthenticationCallback() {
            @Override
            public void onSuccess(AuthenticationResult authenticationResult) {
                assertTrue(AndroidTestUtil.ACCESS_TOKEN.equals(authenticationResult.getAccessToken()));
                verifyUserReturnedInResult(authenticationResult);

                assertTrue(AndroidTestUtil.getAllAccessTokens(mAppContext).size() == 2);

                assertNotNull(AndroidTestUtil.getAccessTokenSharedPreference(mAppContext).getString(TokenCacheKey.createKeyForAT(
                        AndroidTestUtil.DEFAULT_AUTHORITY_WITH_TENANT, TokenCacheTest.CLIENT_ID, Collections.singleton(singleScope), mDefaultUser).toString(), null));
                // find token with the single scope1
                // The access token for scope1 in the cache is no longer valid
                assertNull(mTokenCache.findAccessToken(getRequestParameters(Collections.singleton(singleScope)), mDefaultUser));

                assertTrue(mTokenCache.findAccessToken(requestParametersWithAnotherScope, mDefaultUser).getAccessToken().equals(AndroidTestUtil.ACCESS_TOKEN));

                assertTrue(AndroidTestUtil.getAllRefreshTokens(mAppContext).size() == 1);
                try {
                    assertTrue(AndroidTestUtil.REFRESH_TOKEN.equals(mTokenCache.findRefreshToken(requestParametersWithAnotherScope,
                            mDefaultUser).getRefreshToken()));
                } catch (final MsalException e) {
                    fail();
                }

                resultLock.countDown();
            }

            @Override
            public void onError(MsalException exception) {
                fail();
            }

            @Override
            public void onCancel() {
                fail();
            }
        });

        resultLock.await();
    }

    /**
     * Verify that correct exception is returned if no refresh token is found.
     */
    @Test
    public void testNoRefreshTokenIsFound() throws MsalException,
            InterruptedException, IOException {
        final String singleScope = "scope1";
        PublicClientApplicationTest.saveTokenResponse(mTokenCache, AndroidTestUtil.DEFAULT_AUTHORITY_WITH_TENANT, TokenCacheTest.CLIENT_ID,
                TokenCacheTest.getTokenResponseForDifferentUser(singleScope, AndroidTestUtil.getValidExpiresOn()));

        final BaseRequest request = new SilentRequest(mAppContext, getRequestParameters(Collections.singleton(singleScope)), false, mDefaultUser);
        final CountDownLatch resultLock = new CountDownLatch(1);
        request.getToken(new AuthenticationCallback() {
            @Override
            public void onSuccess(AuthenticationResult authenticationResult) {
                fail();
            }

            @Override
            public void onError(MsalException exception) {
                assertTrue(exception instanceof MsalUiRequiredException);
                assertTrue(exception.getErrorCode().equals(MSALError.NO_TOKENS_FOUND));
                resultLock.countDown();
            }

            @Override
            public void onCancel() {
                fail();
            }
        });

        resultLock.await();
    }

    /**
     * Verify that refresh token is deleted if failed with invalid grant.
     */
    @Test
    public void testForceRefreshRequestFailedWithInvalidGrant() throws MsalException,
            InterruptedException, IOException {
        final String singleScope = "scope1";
        PublicClientApplicationTest.saveTokenResponse(mTokenCache, AndroidTestUtil.DEFAULT_AUTHORITY_WITH_TENANT, TokenCacheTest.CLIENT_ID,
                TokenCacheTest.getTokenResponseForDefaultUser(ACCESS_TOKEN, REFRESH_TOKEN, singleScope, AndroidTestUtil.getValidExpiresOn()));

        mockFailureResponse("invalid_grant");

        assertTrue(AndroidTestUtil.getAllRefreshTokens(mAppContext).size() == 1);
        final BaseRequest request = new SilentRequest(mAppContext, getRequestParameters(Collections.singleton(singleScope)), true, mDefaultUser);
        final CountDownLatch resultLock = new CountDownLatch(1);
        request.getToken(new AuthenticationCallback() {
            @Override
            public void onSuccess(AuthenticationResult authenticationResult) {
                fail();
            }

            @Override
            public void onError(MsalException exception) {
                assertTrue(exception instanceof MsalUiRequiredException);
                assertTrue(exception.getErrorCode().equals(MSALError.INVALID_GRANT));
                resultLock.countDown();
            }

            @Override
            public void onCancel() {
                fail();
            }
        });

        resultLock.await();
        // verify that no rt existed in the cache
        assertTrue(AndroidTestUtil.getAllRefreshTokens(mAppContext).size() == 0);
    }

    /**
     * Verify that refresh token is not cleared if RT request failed with invalid_request.
     */
    @Test
    public void testForceRefreshTokenRequestFailedWithInvalidRequest() throws MsalException, InterruptedException,
            IOException {
        final String singleScope = "scope1";
        PublicClientApplicationTest.saveTokenResponse(mTokenCache, AndroidTestUtil.DEFAULT_AUTHORITY_WITH_TENANT, TokenCacheTest.CLIENT_ID,
                TokenCacheTest.getTokenResponseForDefaultUser(ACCESS_TOKEN, REFRESH_TOKEN, singleScope, AndroidTestUtil.getValidExpiresOn()));

        mockFailureResponse("invalid_request");

        assertTrue(AndroidTestUtil.getAllRefreshTokens(mAppContext).size() == 1);
        final BaseRequest request = new SilentRequest(mAppContext, getRequestParameters(Collections.singleton(singleScope)), true, mDefaultUser);
        final CountDownLatch resultLock = new CountDownLatch(1);
        request.getToken(new AuthenticationCallback() {
            @Override
            public void onSuccess(AuthenticationResult authenticationResult) {
                fail();
            }

            @Override
            public void onError(MsalException exception) {
                assertTrue(exception instanceof MsalServiceException);

                final MsalServiceException msalServiceException = (MsalServiceException) exception;
                assertTrue(msalServiceException.getErrorCode().equals(MSALError.INVALID_REQUEST));
                assertTrue(msalServiceException.getHttpStatusCode() == HttpURLConnection.HTTP_BAD_REQUEST);

                resultLock.countDown();
            }

            @Override
            public void onCancel() {
                fail();
            }
        });

        resultLock.await();
        // verify that no rt existed in the cache
        assertTrue(AndroidTestUtil.getAllRefreshTokens(mAppContext).size() == 1);
    }

    private void verifyUserReturnedInResult(final AuthenticationResult result) {
        final User user = result.getUser();
        assertNotNull(user);
    }

    private AuthenticationRequestParameters getRequestParameters(final Set<String> scopes) {
        return AuthenticationRequestParameters.create(Authority.createAuthority(AndroidTestUtil.DEFAULT_AUTHORITY_WITH_TENANT, false),
                mTokenCache, scopes, TokenCacheTest.CLIENT_ID, "some redirect", "", "", UIBehavior.SELECT_ACCOUNT,
                new RequestContext(UUID.randomUUID(), ""));
    }

    private void mockFailureResponse(final String errorCode) throws IOException {
        final HttpURLConnection mockedConnection = AndroidTestMockUtil.getMockedConnectionWithFailureResponse(
                HttpURLConnection.HTTP_BAD_REQUEST, AndroidTestUtil.getErrorResponseMessage(errorCode));
        Mockito.when(mockedConnection.getOutputStream()).thenReturn(Mockito.mock(OutputStream.class));
        HttpUrlConnectionFactory.addMockedConnection(mockedConnection);
    }
}<|MERGE_RESOLUTION|>--- conflicted
+++ resolved
@@ -132,11 +132,7 @@
      * Verify that valid access token is successfully returned.
      */
     @Test
-<<<<<<< HEAD
-    public void testValidAccessTokenInTheCache() throws AuthenticationException, InterruptedException, IOException {
-=======
     public void testValidAccessTokenInTheCache() throws MsalException, InterruptedException {
->>>>>>> 7a9d8611
         final String singleScope = "scope1";
         PublicClientApplicationTest.saveTokenResponse(mTokenCache, AndroidTestUtil.DEFAULT_AUTHORITY_WITH_TENANT, TokenCacheTest.CLIENT_ID,
                 TokenCacheTest.getTokenResponseForDefaultUser(ACCESS_TOKEN, REFRESH_TOKEN, singleScope, AndroidTestUtil.getValidExpiresOn()));
