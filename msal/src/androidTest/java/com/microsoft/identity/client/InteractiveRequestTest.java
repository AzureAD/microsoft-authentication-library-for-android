//  Copyright (c) Microsoft Corporation.
//  All rights reserved.
//
//  This code is licensed under the MIT License.
//
//  Permission is hereby granted, free of charge, to any person obtaining a copy
//  of this software and associated documentation files(the "Software"), to deal
//  in the Software without restriction, including without limitation the rights
//  to use, copy, modify, merge, publish, distribute, sublicense, and / or sell
//  copies of the Software, and to permit persons to whom the Software is
//  furnished to do so, subject to the following conditions :
//
//  The above copyright notice and this permission notice shall be included in
//  all copies or substantial portions of the Software.
//
//  THE SOFTWARE IS PROVIDED "AS IS", WITHOUT WARRANTY OF ANY KIND, EXPRESS OR
//  IMPLIED, INCLUDING BUT NOT LIMITED TO THE WARRANTIES OF MERCHANTABILITY,
//  FITNESS FOR A PARTICULAR PURPOSE AND NONINFRINGEMENT. IN NO EVENT SHALL THE
//  AUTHORS OR COPYRIGHT HOLDERS BE LIABLE FOR ANY CLAIM, DAMAGES OR OTHER
//  LIABILITY, WHETHER IN AN ACTION OF CONTRACT, TORT OR OTHERWISE, ARISING FROM,
//  OUT OF OR IN CONNECTION WITH THE SOFTWARE OR THE USE OR OTHER DEALINGS IN
//  THE SOFTWARE.

package com.microsoft.identity.client;

import android.app.Activity;
import android.content.Context;
import android.content.ContextWrapper;
import android.content.Intent;
import android.content.pm.PackageManager;
import android.content.pm.ResolveInfo;
import android.net.ConnectivityManager;
import android.net.NetworkInfo;
import android.net.Uri;
import android.support.test.InstrumentationRegistry;
import android.support.test.runner.AndroidJUnit4;
import android.test.AndroidTestCase;
import android.util.Base64;

import org.junit.After;
import org.junit.Assert;
import org.junit.Before;
import org.junit.Ignore;
import org.junit.Test;
import org.junit.runner.RunWith;
import org.mockito.ArgumentMatcher;
import org.mockito.Matchers;
import org.mockito.Mockito;

import java.io.IOException;
import java.io.OutputStream;
import java.io.UnsupportedEncodingException;
import java.net.HttpURLConnection;
import java.util.Arrays;
import java.util.Collections;
import java.util.HashSet;
import java.util.Map;
import java.util.Set;
import java.util.UUID;
import java.util.concurrent.CountDownLatch;
import java.util.concurrent.TimeUnit;

import static org.mockito.Mockito.mock;

/**
 * Test for {@link InteractiveRequest}.
 */
@RunWith(AndroidJUnit4.class)
public final class InteractiveRequestTest extends AndroidTestCase {
    static final String AUTHORITY = "https://login.microsoftonline.com/common";
    static final String CLIENT_ID = "client-id";
    static final UUID CORRELATION_ID = UUID.randomUUID();
    static final String LOGIN_HINT = "test@test.onmicrosoft.com";
    static final int TREAD_DELAY_TIME = 20;

    /**
     * Min length of code_challenge Strings
     *
     * @see <a href="https://tools.ietf.org/html/rfc7636#section-4.1">RFC-7636</a>
     */
    private static final int CODE_CHALLENGE_LENGTH_MIN = 43;

    /**
     * Max length of code_challenge Strings
     *
     * @see <a href="https://tools.ietf.org/html/rfc7636#section-4.1">RFC-7636</a>
     */
    private static final int CODE_CHALLENGE_LENGTH_MAX = 128;

    private Context mAppContext;
    private String mRedirectUri;
    private TokenCache mTokenCache;

    @Before
    public void setUp() throws Exception {
        super.setUp();
        InstrumentationRegistry.getContext().getCacheDir();
        System.setProperty("dexmaker.dexcache",
                InstrumentationRegistry.getContext().getCacheDir().getPath());

        mAppContext = new MockContext(InstrumentationRegistry.getContext().getApplicationContext());
        resolveAuthenticationActivity(mAppContext, true);
        mockNetworkConnected(mAppContext, true);
        mRedirectUri = "msauth-client-id://" + mAppContext.getPackageName();
        mTokenCache = new TokenCache(mAppContext);
        HttpUrlConnectionFactory.clearMockedConnectionQueue();
    }

    @After
    public void tearDown() throws Exception {
        super.tearDown();
        HttpUrlConnectionFactory.clearMockedConnectionQueue();
        AndroidTestUtil.removeAllTokens(mAppContext);
    }

    @Test(expected = IllegalArgumentException.class)
    public void testConstructorNullScope() {
        new InteractiveRequest(Mockito.mock(Activity.class), getAuthRequestParameters(
                null, mRedirectUri, LOGIN_HINT, UiBehavior.FORCE_LOGIN), null);
    }

    @Test(expected = IllegalArgumentException.class)
    public void testConstructorEmptyScope() {
        new InteractiveRequest(Mockito.mock(Activity.class), getAuthRequestParameters(
                Collections.<String>emptySet(), mRedirectUri, LOGIN_HINT, UiBehavior.FORCE_LOGIN), null);
    }

    @Test(expected = IllegalArgumentException.class)
    public void testConstructorScopeContainsReservedScope() {
        final Set<String> scopes = new HashSet<>();
        scopes.add(OauthConstants.Oauth2Value.SCOPE_PROFILE);

        new InteractiveRequest(Mockito.mock(Activity.class), getAuthRequestParameters(scopes, mRedirectUri,
                LOGIN_HINT, UiBehavior.FORCE_LOGIN), null);
    }

    @Test(expected = IllegalArgumentException.class)
    public void testConstructorClientIdIsNotSingleScope() {
        final Set<String> scopes = getScopesContainsReservedScope();

        new InteractiveRequest(Mockito.mock(Activity.class), getAuthRequestParameters(scopes, mRedirectUri,
                LOGIN_HINT, UiBehavior.FORCE_LOGIN), null);
    }

    @Test(expected = IllegalArgumentException.class)
    public void testConstructorEmptyRedirectUri() {
        new InteractiveRequest(Mockito.mock(Activity.class), getAuthRequestParameters(getScopes(), "", LOGIN_HINT,
                UiBehavior.FORCE_LOGIN), null);
    }

    @Test(expected = IllegalArgumentException.class)
    public void testAdditionalScopeContainsReservedScope() {
        final Set<String> additionalScopes = getScopesContainsReservedScope();
        new InteractiveRequest(Mockito.mock(Activity.class), getAuthRequestParameters(getScopes(), "", LOGIN_HINT,
                UiBehavior.FORCE_LOGIN), additionalScopes.toArray(new String[additionalScopes.size()]));
    }

    @Test
<<<<<<< HEAD
    public void testGetAuthorizationUriUiBehaviorIsConsent() throws UnsupportedEncodingException, AuthenticationException {
        final InteractiveRequest interactiveRequest = new InteractiveRequest(Mockito.mock(Activity.class),
                getAuthenticationParams(UIBehavior.CONSENT), null);
=======
    public void testGetAuthorizationUriUiBehaviorIsConsent() throws UnsupportedEncodingException, MsalException {
        final InteractiveRequest interactiveRequest = new InteractiveRequest(Mockito.mock(Activity.class),
                getAuthenticationParams(UiBehavior.CONSENT), null);
>>>>>>> 51f4af0d
        final String actualAuthorizationUri = interactiveRequest.appendQueryStringToAuthorizeEndpoint();
        final Uri authorityUrl = Uri.parse(actualAuthorizationUri);
        Map<String, String> queryStrings = MsalUtils.decodeUrlToMap(authorityUrl.getQuery(), "&");

        assertTrue(MsalUtils.convertSetToString(getExpectedScopes(), " ").equals(
                queryStrings.get(OauthConstants.Oauth2Parameters.SCOPE)));
        assertTrue(OauthConstants.PromptValue.CONSENT.equals(queryStrings.get(OauthConstants.Oauth2Parameters.PROMPT)));
        verifyCommonQueryString(queryStrings);
    }

    @Test
    public void testGetAuthorizationUriContainsPKCEChallenge() throws UnsupportedEncodingException, MsalException {
        final InteractiveRequest interactiveRequest = new InteractiveRequest(Mockito.mock(Activity.class),
<<<<<<< HEAD
                getAuthenticationParams(UIBehavior.CONSENT), null);
=======
                getAuthenticationParams(UiBehavior.CONSENT), null);
>>>>>>> 51f4af0d
        final String authUriStr = interactiveRequest.appendQueryStringToAuthorizeEndpoint();
        final Uri authorizationUri = Uri.parse(authUriStr);
        final String codeChallenge = authorizationUri.getQueryParameter(OauthConstants.Oauth2Parameters.CODE_CHALLENGE);
        final String codeChallengeMethod = authorizationUri.getQueryParameter(OauthConstants.Oauth2Parameters.CODE_CHALLENGE_METHOD);
        assertNotNull(codeChallenge);
        assertTrue(codeChallenge.length() >= CODE_CHALLENGE_LENGTH_MIN);
        assertTrue(codeChallenge.length() <= CODE_CHALLENGE_LENGTH_MAX);
        assertNotNull(codeChallengeMethod);
        assertTrue(codeChallengeMethod.equals("S256"));
    }

    @Test
<<<<<<< HEAD
    public void testGetAuthorizationUriUiBehaviorForceLogin() throws UnsupportedEncodingException, AuthenticationException {
        final String[] additionalScope = {"additionalScope"};
        final InteractiveRequest interactiveRequest = new InteractiveRequest(Mockito.mock(Activity.class),
                getAuthenticationParams(UIBehavior.FORCE_LOGIN), additionalScope);
=======
    public void testGetAuthorizationUriUiBehaviorForceLogin() throws UnsupportedEncodingException, MsalException {
        final String[] additionalScope = {"additionalScope"};
        final InteractiveRequest interactiveRequest = new InteractiveRequest(Mockito.mock(Activity.class),
                getAuthenticationParams(UiBehavior.FORCE_LOGIN), additionalScope);
>>>>>>> 51f4af0d
        final String actualAuthorizationUri = interactiveRequest.appendQueryStringToAuthorizeEndpoint();
        final Uri authorityUrl = Uri.parse(actualAuthorizationUri);
        Map<String, String> queryStrings = MsalUtils.decodeUrlToMap(authorityUrl.getQuery(), "&");

        final Set<String> expectedScopes = getExpectedScopes();
        expectedScopes.add("additionalScope");
        assertTrue(MsalUtils.convertSetToString(expectedScopes, " ").equals(
                queryStrings.get(OauthConstants.Oauth2Parameters.SCOPE)));
        assertTrue(OauthConstants.PromptValue.LOGIN.equals(queryStrings.get(OauthConstants.Oauth2Parameters.PROMPT)));
        verifyCommonQueryString(queryStrings);
    }

    @Test
    public void testNetworkNotConnectedForUI() throws IOException, InterruptedException {
        final Activity testActivity = Mockito.mock(Activity.class);
        Mockito.when(testActivity.getPackageName()).thenReturn(mAppContext.getPackageName());
        Mockito.when(testActivity.getApplicationContext()).thenReturn(mAppContext);

        // mock http call
        mockSuccessHttpRequestCall();

        // turn off network
        mockNetworkConnected(mAppContext, false);

        final BaseRequest request = createInteractiveRequest(testActivity);
        final CountDownLatch resultLock = new CountDownLatch(1);
        request.getToken(new AuthenticationCallback() {
            @Override
            public void onSuccess(AuthenticationResult authenticationResult) {
                fail();
            }

            @Override
            public void onError(MsalException exception) {
                assertTrue(MsalError.DEVICE_CONNECTION_NOT_AVAILABLE.equals(exception.getErrorCode()));
                resultLock.countDown();
            }

            @Override
            public void onCancel() {
                fail();
            }
        });

        // having the thread delayed for preTokenRequest to finish. Here we mock the
        // startActivityForResult, nothing actually happened when AuthenticationActivity is called.
        resultLock.await(TREAD_DELAY_TIME, TimeUnit.MILLISECONDS);

        final Intent resultIntent = new Intent();
        resultIntent.putExtra(Constants.AUTHORIZATION_FINAL_URL, mRedirectUri
                + "?code=1234&state=" + AndroidTestUtil.encodeProtocolState(AUTHORITY, getScopes()));
        InteractiveRequest.onActivityResult(InteractiveRequest.BROWSER_FLOW,
                Constants.UiResponse.AUTH_CODE_COMPLETE, resultIntent);

        resultLock.await();

        // verify that startActivityResult is called
        Mockito.verify(testActivity, Mockito.never()).startActivityForResult(Mockito.argThat(new ArgumentMatcher<Intent>() {
            @Override
            public boolean matches(Object argument) {
                return ((Intent) argument).getStringExtra(Constants.REQUEST_URL_KEY) != null;
            }
        }), Mockito.eq(InteractiveRequest.BROWSER_FLOW));
    }

    @Test
    public void testNetworkTurnedOffForTokenEndpoint() throws IOException, InterruptedException {
        final Activity testActivity = Mockito.mock(Activity.class);
        Mockito.when(testActivity.getPackageName()).thenReturn(mAppContext.getPackageName());
        Mockito.when(testActivity.getApplicationContext()).thenReturn(mAppContext);

        // mock http call
        mockSuccessHttpRequestCall();

        final BaseRequest request = createInteractiveRequest(testActivity);
        final CountDownLatch resultLock = new CountDownLatch(1);
        request.getToken(new AuthenticationCallback() {
            @Override
            public void onSuccess(AuthenticationResult authenticationResult) {
                fail();
            }

            @Override
            public void onError(MsalException exception) {
                assertTrue(MsalError.DEVICE_CONNECTION_NOT_AVAILABLE.equals(exception.getErrorCode()));
                resultLock.countDown();
            }

            @Override
            public void onCancel() {
                fail();
            }
        });

        // having the thread delayed for preTokenRequest to finish. Here we mock the
        // startActivityForResult, nothing actually happened when AuthenticationActivity is called.
        resultLock.await(TREAD_DELAY_TIME, TimeUnit.MILLISECONDS);

        final Intent resultIntent = new Intent();
        resultIntent.putExtra(Constants.AUTHORIZATION_FINAL_URL, mRedirectUri
                + "?code=1234&state=" + AndroidTestUtil.encodeProtocolState(AUTHORITY, getScopes()));

        mockNetworkConnected(mAppContext, false);

        InteractiveRequest.onActivityResult(InteractiveRequest.BROWSER_FLOW,
                Constants.UiResponse.AUTH_CODE_COMPLETE, resultIntent);

        resultLock.await();

        // verify that startActivityResult is called
        verifyStartActivityForResultCalled(testActivity);
    }

    /**
     * Verify when auth code is successfully returned, result is delivered correctly.
     */
    @Test
    public void testGetTokenCodeSuccessfullyReturned() throws IOException, InterruptedException {
        final Activity testActivity = Mockito.mock(Activity.class);
        Mockito.when(testActivity.getPackageName()).thenReturn(mAppContext.getPackageName());
        Mockito.when(testActivity.getApplicationContext()).thenReturn(mAppContext);

        // mock http call
        mockSuccessHttpRequestCall();

        final BaseRequest request = createInteractiveRequest(testActivity);
        final CountDownLatch resultLock = new CountDownLatch(1);
        request.getToken(new AuthenticationCallback() {
            @Override
            public void onSuccess(AuthenticationResult authenticationResult) {
                Assert.assertTrue(AndroidTestUtil.ACCESS_TOKEN.equals(authenticationResult.getAccessToken()));
                final User user = authenticationResult.getUser();
                assertTrue(user.getClientId().equals(CLIENT_ID));
                assertNotNull(user.getTokenCache());
                assertTrue(AndroidTestUtil.getAllAccessTokens(mAppContext).size() == 1);
                assertTrue(AndroidTestUtil.getAllRefreshTokens(mAppContext).size() == 0);
                resultLock.countDown();
            }

            @Override
            public void onError(MsalException exception) {
                fail();
            }

            @Override
            public void onCancel() {
                fail();
            }
        });

        // having the thread delayed for preTokenRequest to finish. Here we mock the
        // startActivityForResult, nothing actually happened when AuthenticationActivity is called.
        resultLock.await(TREAD_DELAY_TIME, TimeUnit.MILLISECONDS);

        final Intent resultIntent = new Intent();
        resultIntent.putExtra(Constants.AUTHORIZATION_FINAL_URL, mRedirectUri
                + "?code=1234&state=" + AndroidTestUtil.encodeProtocolState(AUTHORITY, getScopes()));
        InteractiveRequest.onActivityResult(InteractiveRequest.BROWSER_FLOW,
                Constants.UiResponse.AUTH_CODE_COMPLETE, resultIntent);

        resultLock.await();

        // verify that startActivityResult is called
        verifyStartActivityForResultCalled(testActivity);
    }

    /**
     * Verify auth code is returned successfully but token request with code fails.
     */
    @Test
    public void testAuthCodeReturnedTokenRequestFailed() throws IOException, InterruptedException {
        final Activity testActivity = Mockito.mock(Activity.class);
        Mockito.when(testActivity.getPackageName()).thenReturn(mAppContext.getPackageName());
        Mockito.when(testActivity.getApplicationContext()).thenReturn(mAppContext);

        // mock http call
        final HttpURLConnection mockedConnection = AndroidTestMockUtil.getMockedConnectionWithFailureResponse(
                HttpURLConnection.HTTP_BAD_REQUEST, AndroidTestUtil.getErrorResponseMessage("invalid_request"));
        Mockito.when(mockedConnection.getOutputStream()).thenReturn(Mockito.mock(OutputStream.class));
        HttpUrlConnectionFactory.addMockedConnection(mockedConnection);

        final BaseRequest request = createInteractiveRequest(testActivity);
        final CountDownLatch resultLock = new CountDownLatch(1);
        request.getToken(new AuthenticationCallback() {
            @Override
            public void onSuccess(AuthenticationResult authenticationResult) {
                fail();
            }

            @Override
            public void onError(MsalException exception) {
                assertTrue(MsalError.OAUTH_ERROR.equals(exception.getErrorCode()));
                assertTrue(exception.getMessage().contains("invalid_request"));
                resultLock.countDown();
            }

            @Override
            public void onCancel() {
                fail();
            }
        });

        // having the thread delayed for preTokenRequest to finish. Here we mock the
        // startActivityForResult, nothing actually happened when AuthenticationActivity is called.
        resultLock.await(TREAD_DELAY_TIME, TimeUnit.MILLISECONDS);

        final Intent resultIntent = new Intent();
        resultIntent.putExtra(Constants.AUTHORIZATION_FINAL_URL, mRedirectUri + "?code=1234&state="
                + AndroidTestUtil.encodeProtocolState(AUTHORITY, getScopes()));
        InteractiveRequest.onActivityResult(InteractiveRequest.BROWSER_FLOW,
                Constants.UiResponse.AUTH_CODE_COMPLETE, resultIntent);

        resultLock.await();

        // verify that startActivityResult is called
        verifyStartActivityForResultCalled(testActivity);
    }

    @Test
    public void testGetAuthTokenUserCancelWithBackButton()
            throws IOException, InterruptedException {
        final Activity testActivity = Mockito.mock(Activity.class);
        Mockito.when(testActivity.getPackageName()).thenReturn(mAppContext.getPackageName());
        Mockito.when(testActivity.getApplicationContext()).thenReturn(mAppContext);

        // mock http call
        AndroidTestMockUtil.mockSuccessTenantDiscovery(getExpectedAuthorizeEndpoint(), getExpectedTokenEndpoint());
        mockSuccessHttpRequestCall();

        final BaseRequest request = createInteractiveRequest(testActivity);
        final CountDownLatch resultLock = new CountDownLatch(1);
        request.getToken(new AuthenticationCallback() {
            @Override
            public void onSuccess(AuthenticationResult authenticationResult) {
                fail();
            }

            @Override
            public void onError(MsalException exception) {
                fail();
            }

            @Override
            public void onCancel() {
                resultLock.countDown();
            }
        });

        // having the thread delayed for preTokenRequest to finish. Here we mock the
        // startActivityForResult, nothing actually happened when AuthenticationActivity is called.
        resultLock.await(TREAD_DELAY_TIME, TimeUnit.MILLISECONDS);

        InteractiveRequest.onActivityResult(InteractiveRequest.BROWSER_FLOW,
                Constants.UiResponse.CANCEL, new Intent());

        resultLock.await();

        // verify that startActivityResult is called
        verifyStartActivityForResultCalled(testActivity);

        // Verify that there is still one http url connection left in the queue
        assertTrue(HttpUrlConnectionFactory.getMockedConnectionCountInQueue() == 1);
    }

    /**
     * Verify that user cancel is sent back if user click on the cancel button on the sign page.
     */
    // TODO: Suppress the test. This is the case we want to make sure we send cancel back to calling app. However,
    // If we don't read the sub_err returned from server, no way to tell if the user
    // clicks the cancel button in the signin page to cancel the request or not.
    @Ignore
    @Test
    public void testGetTokenUserCancelWithCancelInSignInPage() throws IOException,
            InterruptedException {
        final Activity testActivity = Mockito.mock(Activity.class);
        Mockito.when(testActivity.getPackageName()).thenReturn(mAppContext.getPackageName());
        Mockito.when(testActivity.getApplicationContext()).thenReturn(mAppContext);

        // mock http call
        mockSuccessHttpRequestCall();

        final BaseRequest request = createInteractiveRequest(testActivity);
        final CountDownLatch resultLock = new CountDownLatch(1);
        request.getToken(new AuthenticationCallback() {
            @Override
            public void onSuccess(AuthenticationResult authenticationResult) {
                fail();
            }

            @Override
            public void onError(MsalException exception) {
                fail();
            }

            @Override
            public void onCancel() {
                resultLock.countDown();
            }
        });

        // having the thread delayed for preTokenRequest to finish. Here we mock the
        // startActivityForResult, nothing actually happened when AuthenticationActivity is called.
        resultLock.await(TREAD_DELAY_TIME, TimeUnit.MILLISECONDS);

        final Intent resultIntent = new Intent();
        resultIntent.putExtra(Constants.AUTHORIZATION_FINAL_URL, mRedirectUri
                + "?error=access_denied&error_subcode=cancel");
        InteractiveRequest.onActivityResult(InteractiveRequest.BROWSER_FLOW,
                Constants.UiResponse.AUTH_CODE_COMPLETE, resultIntent);

        resultLock.await();

        // verify that startActivityResult is called
        verifyStartActivityForResultCalled(testActivity);
    }

    /**
     * Verify exception is handled back if receiving error in the redirect.
     */
    @Test
    public void testGetTokenAuthCodeUrlContainError() throws IOException, InterruptedException {
        final Activity testActivity = Mockito.mock(Activity.class);
        Mockito.when(testActivity.getPackageName()).thenReturn(mAppContext.getPackageName());
        Mockito.when(testActivity.getApplicationContext()).thenReturn(mAppContext);

        // mock http call
        mockSuccessHttpRequestCall();

        final BaseRequest request = createInteractiveRequest(testActivity);
        final CountDownLatch resultLock = new CountDownLatch(1);
        request.getToken(new AuthenticationCallback() {
            @Override
            public void onSuccess(final AuthenticationResult authenticationResult) {
                fail();
            }

            @Override
            public void onError(final MsalException exception) {
                assertTrue(MsalError.AUTH_FAILED.equals(exception.getErrorCode()));
                assertTrue(exception.getMessage().contains("access_denied"));
                assertFalse(exception.getMessage().contains("other_error"));
                resultLock.countDown();
            }

            @Override
            public void onCancel() {
                fail();
            }
        });

        // having the thread delayed for preTokenRequest to finish. Here we mock the
        // startActivityForResult, nothing actually happened when AuthenticationActivity is called.
        resultLock.await(TREAD_DELAY_TIME, TimeUnit.MILLISECONDS);

        final Intent resultIntent = new Intent();
        resultIntent.putExtra(Constants.AUTHORIZATION_FINAL_URL, mRedirectUri
                + "?error=access_denied&other_error=other_error");
        InteractiveRequest.onActivityResult(InteractiveRequest.BROWSER_FLOW,
                Constants.UiResponse.AUTH_CODE_COMPLETE, resultIntent);

        resultLock.await();

        // verify that startActivityResult is called
        verifyStartActivityForResultCalled(testActivity);
    }

    @Test
    public void testGetTokenAuthCodeUrlContainsErrorDescription() throws IOException, InterruptedException {
        new GetTokenAuthCodeUrlContainsErrorBaseTestCase() {
            @Override
            void makeAcquireTokenCall(final CountDownLatch countDownLatch, BaseRequest request) {
                request.getToken(new AuthenticationCallback() {
                    @Override
                    public void onSuccess(AuthenticationResult authenticationResult) {
                        fail("Unexpected Success");
                    }

                    @Override
                    public void onError(MsalException exception) {
                        assertTrue(MsalError.AUTH_FAILED.equals(exception.getErrorCode()));
                        assertTrue(exception.getMessage().contains("access_denied;some_error_description"));
                        countDownLatch.countDown();
                    }

                    @Override
                    public void onCancel() {
                        fail("Unexpected cancel");
                    }
                });
            }

            @Override
            String getFinalUrl() {
                return "?error=access_denied&error_description=some_error_description";
            }
        }.performTest();
    }

    @Test
    public void testStateInResponseAuthorityIsDifferent() throws IOException, InterruptedException {
        new GetTokenAuthCodeUrlContainsErrorBaseTestCase() {
            @Override
            void makeAcquireTokenCall(final CountDownLatch countDownLatch, BaseRequest request) {
                request.getToken(new AuthenticationCallback() {
                    @Override
                    public void onSuccess(AuthenticationResult authenticationResult) {
                        fail("unexpected success");
                    }

                    @Override
                    public void onError(MsalException exception) {
                        assertTrue(MsalError.AUTH_FAILED.equals(exception.getErrorCode()));
                        assertTrue(Constants.MsalErrorMessage.STATE_NOT_THE_SAME.equals(exception.getMessage()));
                        countDownLatch.countDown();
                    }

                    @Override
                    public void onCancel() {
                        fail("unexpected failure");
                    }
                });
            }

            @Override
            String getFinalUrl() throws UnsupportedEncodingException {
                return "?code=1234&state=" + AndroidTestUtil.encodeProtocolState("https://someauthority.com", getScopes());
            }
        }.performTest();
    }

    @Test
    public void testStateInResponseNotContainAuthority() throws IOException, InterruptedException {
        new GetTokenAuthCodeUrlContainsErrorBaseTestCase() {
            @Override
            void makeAcquireTokenCall(final CountDownLatch countDownLatch, BaseRequest request) {
                request.getToken(new AuthenticationCallback() {
                    @Override
                    public void onSuccess(AuthenticationResult authenticationResult) {
                        fail("unexpected success");
                    }

                    @Override
                    public void onError(MsalException exception) {
                        assertTrue(MsalError.AUTH_FAILED.equals(exception.getErrorCode()));
                        assertTrue(Constants.MsalErrorMessage.STATE_NOT_THE_SAME.equals(exception.getMessage()));
                        countDownLatch.countDown();
                    }

                    @Override
                    public void onCancel() {
                        fail("unexpected failure");
                    }
                });
            }

            @Override
            String getFinalUrl() throws UnsupportedEncodingException {
                return "?code=1234&state=" + Base64.encodeToString(MsalUtils.urlEncode(
                        MsalUtils.convertSetToString(getScopes(), " ")).getBytes("UTF-8"), Base64.NO_PADDING | Base64.URL_SAFE);
            }
        }.performTest();
    }

    @Test
    public void testStateNotInTheResponse() throws IOException, InterruptedException {
        new GetTokenAuthCodeUrlContainsErrorBaseTestCase() {
            @Override
            void makeAcquireTokenCall(final CountDownLatch countDownLatch, BaseRequest request) {
                request.getToken(new AuthenticationCallback() {
                    @Override
                    public void onSuccess(AuthenticationResult authenticationResult) {
                        fail("unexpected success");
                    }

                    @Override
                    public void onError(MsalException exception) {
                        assertTrue(MsalError.AUTH_FAILED.equals(exception.getErrorCode()));
                        assertTrue(exception.getMessage().contains(Constants.MsalErrorMessage.STATE_NOT_RETURNED));
                        countDownLatch.countDown();
                    }

                    @Override
                    public void onCancel() {
                        fail("unexpected failure");
                    }
                });
            }

            @Override
            String getFinalUrl() throws UnsupportedEncodingException {
                return "?code=1234";
            }
        }.performTest();
    }

<<<<<<< HEAD
    private AuthenticationRequestParameters getAuthenticationParams(final UIBehavior uiBehavior) {
=======
    private AuthenticationRequestParameters getAuthenticationParams(final UiBehavior uiBehavior) {
>>>>>>> 51f4af0d
        return AuthenticationRequestParameters.create(Authority.createAuthority(AUTHORITY, false), new TokenCache(mAppContext), getScopes(),
                CLIENT_ID, mRedirectUri, LOGIN_HINT, "", uiBehavior, new RequestContext(CORRELATION_ID, ""));
    }

    private AuthenticationRequestParameters getAuthRequestParameters(final Set<String> scopes,
                                                                     final String redirectUri,
                                                                     final String loginHint,
                                                                     final UiBehavior uiBehavior) {
        return AuthenticationRequestParameters.create(Authority.createAuthority(AUTHORITY, false), new TokenCache(mAppContext), scopes,
                CLIENT_ID, redirectUri, loginHint, "", uiBehavior, new RequestContext(CORRELATION_ID, ""));
    }

    private Set<String> getScopes() {
        final String[] scopes = {"scope1", "scope2"};
        return new HashSet<>(Arrays.asList(scopes));
    }

    private Set<String> getExpectedScopes() {
        final Set<String> scopes = getScopes();
        scopes.addAll(new HashSet<>(Arrays.asList(OauthConstants.Oauth2Value.RESERVED_SCOPES)));

        return scopes;
    }

    private Set<String> getScopesContainsReservedScope() {
        final Set<String> scopes = new HashSet<>();
        scopes.add(CLIENT_ID);
        scopes.add("scope");

        return scopes;
    }

    private void verifyCommonQueryString(final Map<String, String> queryStrings) {
        assertTrue(CLIENT_ID.equals(queryStrings.get(OauthConstants.Oauth2Parameters.CLIENT_ID)));
        assertTrue(mRedirectUri.equals(queryStrings.get(OauthConstants.Oauth2Parameters.REDIRECT_URI)));
        assertTrue(OauthConstants.Oauth2ResponseType.CODE.equals(queryStrings.get(
                OauthConstants.Oauth2Parameters.RESPONSE_TYPE)));
        assertTrue(CORRELATION_ID.toString().equals(queryStrings.get(OauthConstants.OauthHeader.CORRELATION_ID)));
        assertTrue(LOGIN_HINT.equals(queryStrings.get(OauthConstants.Oauth2Parameters.LOGIN_HINT)));
    }

    private String getExpectedAuthorizeEndpoint() {
        return AUTHORITY + Authority.DEFAULT_AUTHORIZE_ENDPOINT;
    }

    private String getExpectedTokenEndpoint() {
        return AUTHORITY + Authority.DEFAULT_AUTHORIZE_ENDPOINT;
    }

    static void mockSuccessHttpRequestCall() throws IOException {
        final HttpURLConnection mockedConnection = AndroidTestMockUtil.getMockedConnectionWithSuccessResponse(
                AndroidTestUtil.getSuccessResponseWithNoRefreshToken(AndroidTestUtil.TEST_IDTOKEN));
        Mockito.when(mockedConnection.getOutputStream()).thenReturn(Mockito.mock(OutputStream.class));
        HttpUrlConnectionFactory.addMockedConnection(mockedConnection);
    }

    private BaseRequest createInteractiveRequest(final Activity testActivity) {
        return new InteractiveRequest(testActivity, getAuthenticationParams(
<<<<<<< HEAD
                UIBehavior.FORCE_LOGIN), null);
=======
                UiBehavior.FORCE_LOGIN), null);
>>>>>>> 51f4af0d
    }

    private void verifyStartActivityForResultCalled(final Activity testActivity) {
        Mockito.verify(testActivity).startActivityForResult(Mockito.argThat(new ArgumentMatcher<Intent>() {
            @Override
            public boolean matches(Object argument) {
                return ((Intent) argument).getStringExtra(Constants.REQUEST_URL_KEY) != null;
            }
        }), Mockito.eq(InteractiveRequest.BROWSER_FLOW));
    }

    private void resolveAuthenticationActivity(final Context mockedContext, boolean resolvable) {
        final PackageManager mockedPackageManager = mockedContext.getPackageManager();
        final ResolveInfo resolveInfo = resolvable ? Mockito.mock(ResolveInfo.class) : null;

        Mockito.when(mockedPackageManager.resolveActivity(Matchers.any(Intent.class), Matchers.anyInt())).thenReturn(resolveInfo);
    }

    static void mockNetworkConnected(final Context mockedContext, boolean isConnected) {
        final ConnectivityManager connectivityManager = (ConnectivityManager) mockedContext.getSystemService(Context.CONNECTIVITY_SERVICE);
        final NetworkInfo mockedNetworkInfo = mock(NetworkInfo.class);
        Mockito.when(mockedNetworkInfo.isConnected()).thenReturn(isConnected);
        Mockito.when(connectivityManager.getActiveNetworkInfo()).thenReturn(mockedNetworkInfo);
    }

    /**
     * Base class for verify if the redirect url from authorize endpoint contains error code.
     */
    abstract class GetTokenAuthCodeUrlContainsErrorBaseTestCase {

        abstract void makeAcquireTokenCall(final CountDownLatch countDownLatch, final BaseRequest request);

        abstract String getFinalUrl() throws UnsupportedEncodingException;

        final void performTest() throws IOException, InterruptedException {
            final Activity testActivity = Mockito.mock(Activity.class);
            Mockito.when(testActivity.getPackageName()).thenReturn(mAppContext.getPackageName());
            Mockito.when(testActivity.getApplicationContext()).thenReturn(mAppContext);

            // mock http call
            mockSuccessHttpRequestCall();

            final BaseRequest request = createInteractiveRequest(testActivity);
            final CountDownLatch resultLock = new CountDownLatch(1);
            makeAcquireTokenCall(resultLock, request);

            // having the thread delayed for preTokenRequest to finish. Here we mock the
            // startActivityForResult, nothing actually happened when AuthenticationActivity is called.
            resultLock.await(TREAD_DELAY_TIME, TimeUnit.MILLISECONDS);

            final Intent resultIntent = new Intent();
            resultIntent.putExtra(Constants.AUTHORIZATION_FINAL_URL, mRedirectUri
                    + getFinalUrl());
            InteractiveRequest.onActivityResult(InteractiveRequest.BROWSER_FLOW,
                    Constants.UiResponse.AUTH_CODE_COMPLETE, resultIntent);

            resultLock.await();

            // verify that startActivityResult is called
            verifyStartActivityForResultCalled(testActivity);
        }
    }

    static class MockContext extends ContextWrapper {
        private PackageManager mPackageManager;
        private boolean mIsConnectionAvailable = true;
        private ConnectivityManager mConnectivityManager;

        MockContext(final Context context) {
            super(context);
        }

        @Override
        public PackageManager getPackageManager() {
            if (mPackageManager == null) {
                mPackageManager = Mockito.mock(PackageManager.class);
            }

            return mPackageManager;
        }

        @Override
        public Object getSystemService(String name) {
            if (Context.CONNECTIVITY_SERVICE.equals(name)) {
                if (mConnectivityManager == null) {
                    mConnectivityManager = Mockito.mock(ConnectivityManager.class);
                }

                return mConnectivityManager;
            }

            return super.getSystemService(name);
        }

        public void setConnectionAvailable(boolean isConnectionAvaliable) {
            mIsConnectionAvailable = isConnectionAvaliable;
        }
    }
}<|MERGE_RESOLUTION|>--- conflicted
+++ resolved
@@ -156,15 +156,9 @@
     }
 
     @Test
-<<<<<<< HEAD
-    public void testGetAuthorizationUriUiBehaviorIsConsent() throws UnsupportedEncodingException, AuthenticationException {
-        final InteractiveRequest interactiveRequest = new InteractiveRequest(Mockito.mock(Activity.class),
-                getAuthenticationParams(UIBehavior.CONSENT), null);
-=======
     public void testGetAuthorizationUriUiBehaviorIsConsent() throws UnsupportedEncodingException, MsalException {
         final InteractiveRequest interactiveRequest = new InteractiveRequest(Mockito.mock(Activity.class),
                 getAuthenticationParams(UiBehavior.CONSENT), null);
->>>>>>> 51f4af0d
         final String actualAuthorizationUri = interactiveRequest.appendQueryStringToAuthorizeEndpoint();
         final Uri authorityUrl = Uri.parse(actualAuthorizationUri);
         Map<String, String> queryStrings = MsalUtils.decodeUrlToMap(authorityUrl.getQuery(), "&");
@@ -178,11 +172,7 @@
     @Test
     public void testGetAuthorizationUriContainsPKCEChallenge() throws UnsupportedEncodingException, MsalException {
         final InteractiveRequest interactiveRequest = new InteractiveRequest(Mockito.mock(Activity.class),
-<<<<<<< HEAD
-                getAuthenticationParams(UIBehavior.CONSENT), null);
-=======
                 getAuthenticationParams(UiBehavior.CONSENT), null);
->>>>>>> 51f4af0d
         final String authUriStr = interactiveRequest.appendQueryStringToAuthorizeEndpoint();
         final Uri authorizationUri = Uri.parse(authUriStr);
         final String codeChallenge = authorizationUri.getQueryParameter(OauthConstants.Oauth2Parameters.CODE_CHALLENGE);
@@ -195,17 +185,10 @@
     }
 
     @Test
-<<<<<<< HEAD
-    public void testGetAuthorizationUriUiBehaviorForceLogin() throws UnsupportedEncodingException, AuthenticationException {
-        final String[] additionalScope = {"additionalScope"};
-        final InteractiveRequest interactiveRequest = new InteractiveRequest(Mockito.mock(Activity.class),
-                getAuthenticationParams(UIBehavior.FORCE_LOGIN), additionalScope);
-=======
     public void testGetAuthorizationUriUiBehaviorForceLogin() throws UnsupportedEncodingException, MsalException {
         final String[] additionalScope = {"additionalScope"};
         final InteractiveRequest interactiveRequest = new InteractiveRequest(Mockito.mock(Activity.class),
                 getAuthenticationParams(UiBehavior.FORCE_LOGIN), additionalScope);
->>>>>>> 51f4af0d
         final String actualAuthorizationUri = interactiveRequest.appendQueryStringToAuthorizeEndpoint();
         final Uri authorityUrl = Uri.parse(actualAuthorizationUri);
         Map<String, String> queryStrings = MsalUtils.decodeUrlToMap(authorityUrl.getQuery(), "&");
@@ -701,11 +684,7 @@
         }.performTest();
     }
 
-<<<<<<< HEAD
-    private AuthenticationRequestParameters getAuthenticationParams(final UIBehavior uiBehavior) {
-=======
     private AuthenticationRequestParameters getAuthenticationParams(final UiBehavior uiBehavior) {
->>>>>>> 51f4af0d
         return AuthenticationRequestParameters.create(Authority.createAuthority(AUTHORITY, false), new TokenCache(mAppContext), getScopes(),
                 CLIENT_ID, mRedirectUri, LOGIN_HINT, "", uiBehavior, new RequestContext(CORRELATION_ID, ""));
     }
@@ -764,11 +743,7 @@
 
     private BaseRequest createInteractiveRequest(final Activity testActivity) {
         return new InteractiveRequest(testActivity, getAuthenticationParams(
-<<<<<<< HEAD
-                UIBehavior.FORCE_LOGIN), null);
-=======
                 UiBehavior.FORCE_LOGIN), null);
->>>>>>> 51f4af0d
     }
 
     private void verifyStartActivityForResultCalled(final Activity testActivity) {
