--- conflicted
+++ resolved
@@ -71,11 +71,7 @@
     static final String CLIENT_ID = "client-id";
     static final UUID CORRELATION_ID = UUID.randomUUID();
     static final String LOGIN_HINT = "test@test.onmicrosoft.com";
-<<<<<<< HEAD
-    static final int TREAD_DELAY_TIME = 200;
-=======
     static final int THREAD_DELAY_TIME = 200;
->>>>>>> 7a9d8611
 
     /**
      * Min length of code_challenge Strings
