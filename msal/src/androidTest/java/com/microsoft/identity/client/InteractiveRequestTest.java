//  Copyright (c) Microsoft Corporation.
//  All rights reserved.
//
//  This code is licensed under the MIT License.
//
//  Permission is hereby granted, free of charge, to any person obtaining a copy
//  of this software and associated documentation files(the "Software"), to deal
//  in the Software without restriction, including without limitation the rights
//  to use, copy, modify, merge, publish, distribute, sublicense, and / or sell
//  copies of the Software, and to permit persons to whom the Software is
//  furnished to do so, subject to the following conditions :
//
//  The above copyright notice and this permission notice shall be included in
//  all copies or substantial portions of the Software.
//
//  THE SOFTWARE IS PROVIDED "AS IS", WITHOUT WARRANTY OF ANY KIND, EXPRESS OR
//  IMPLIED, INCLUDING BUT NOT LIMITED TO THE WARRANTIES OF MERCHANTABILITY,
//  FITNESS FOR A PARTICULAR PURPOSE AND NONINFRINGEMENT. IN NO EVENT SHALL THE
//  AUTHORS OR COPYRIGHT HOLDERS BE LIABLE FOR ANY CLAIM, DAMAGES OR OTHER
//  LIABILITY, WHETHER IN AN ACTION OF CONTRACT, TORT OR OTHERWISE, ARISING FROM,
//  OUT OF OR IN CONNECTION WITH THE SOFTWARE OR THE USE OR OTHER DEALINGS IN
//  THE SOFTWARE.

package com.microsoft.identity.client;

import android.app.Activity;
import android.content.Context;
import android.content.ContextWrapper;
import android.content.Intent;
import android.content.pm.PackageManager;
import android.content.pm.ResolveInfo;
import android.net.ConnectivityManager;
import android.net.NetworkInfo;
import android.net.Uri;
import android.support.test.InstrumentationRegistry;
import android.support.test.runner.AndroidJUnit4;
import android.test.AndroidTestCase;
import android.util.Base64;

import org.junit.After;
import org.junit.Assert;
import org.junit.Before;
import org.junit.Ignore;
import org.junit.Test;
import org.junit.runner.RunWith;
import org.mockito.ArgumentMatcher;
import org.mockito.Matchers;
import org.mockito.Mockito;

import java.io.IOException;
import java.io.OutputStream;
import java.io.UnsupportedEncodingException;
import java.net.HttpURLConnection;
import java.util.Arrays;
import java.util.Collections;
import java.util.HashSet;
import java.util.Map;
import java.util.Set;
import java.util.UUID;
import java.util.concurrent.CountDownLatch;
import java.util.concurrent.TimeUnit;
import static org.mockito.Mockito.mock;

/**
 * Test for {@link InteractiveRequest}.
 */
@RunWith(AndroidJUnit4.class)
public final class InteractiveRequestTest extends AndroidTestCase {
    static final String AUTHORITY = "https://login.microsoftonline.com/common";
    static final String CLIENT_ID = "client-id";
    static final UUID CORRELATION_ID = UUID.randomUUID();
    static final String LOGIN_HINT = "test@test.onmicrosoft.com";
    static final int THREAD_DELAY_TIME = 200;

    /**
     * Min length of code_challenge Strings
     *
     * @see <a href="https://tools.ietf.org/html/rfc7636#section-4.1">RFC-7636</a>
     */
    private static final int CODE_CHALLENGE_LENGTH_MIN = 43;

    /**
     * Max length of code_challenge Strings
     *
     * @see <a href="https://tools.ietf.org/html/rfc7636#section-4.1">RFC-7636</a>
     */
    private static final int CODE_CHALLENGE_LENGTH_MAX = 128;

    private Context mAppContext;
    private String mRedirectUri;
    private TokenCache mTokenCache;

    @Before
    public void setUp() throws Exception {
        super.setUp();
        InstrumentationRegistry.getContext().getCacheDir();
        System.setProperty("dexmaker.dexcache",
                InstrumentationRegistry.getContext().getCacheDir().getPath());
        Authority.VALIDATED_AUTHORITY.clear();

        mAppContext = new MockContext(InstrumentationRegistry.getContext().getApplicationContext());
        resolveAuthenticationActivity(mAppContext, true);
        mockNetworkConnected(mAppContext, true);
        mRedirectUri = "msauth-client-id://" + mAppContext.getPackageName();
        mTokenCache = new TokenCache(mAppContext);
        HttpUrlConnectionFactory.clearMockedConnectionQueue();
    }

    @After
    public void tearDown() throws Exception {
        super.tearDown();
        HttpUrlConnectionFactory.clearMockedConnectionQueue();
        AndroidTestUtil.removeAllTokens(mAppContext);
    }

    @Test(expected = IllegalArgumentException.class)
    public void testConstructorNullScope() {
        new InteractiveRequest(Mockito.mock(Activity.class), getAuthRequestParameters(AUTHORITY,
                null, mRedirectUri, LOGIN_HINT, UiBehavior.FORCE_LOGIN, null), null);
    }

    @Test(expected = IllegalArgumentException.class)
    public void testConstructorEmptyScope() {
        new InteractiveRequest(Mockito.mock(Activity.class), getAuthRequestParameters(AUTHORITY,
                Collections.<String>emptySet(), mRedirectUri, LOGIN_HINT, UiBehavior.FORCE_LOGIN, null), null);
    }

    @Test(expected = IllegalArgumentException.class)
    public void testConstructorScopeContainsReservedScope() {
        final Set<String> scopes = new HashSet<>();
        scopes.add(OauthConstants.Oauth2Value.SCOPE_PROFILE);

        new InteractiveRequest(Mockito.mock(Activity.class), getAuthRequestParameters(AUTHORITY, scopes, mRedirectUri,
                LOGIN_HINT, UiBehavior.FORCE_LOGIN, null), null);
    }

    @Test(expected = IllegalArgumentException.class)
    public void testConstructorClientIdIsNotSingleScope() {
        final Set<String> scopes = getScopesContainsReservedScope();

        new InteractiveRequest(Mockito.mock(Activity.class), getAuthRequestParameters(AUTHORITY, scopes, mRedirectUri,
                LOGIN_HINT, UiBehavior.FORCE_LOGIN, null), null);
    }

    @Test(expected = IllegalArgumentException.class)
    public void testConstructorEmptyRedirectUri() {
        new InteractiveRequest(Mockito.mock(Activity.class), getAuthRequestParameters(AUTHORITY, getScopes(), "", LOGIN_HINT,
                UiBehavior.FORCE_LOGIN, null), null);
    }

    @Test(expected = IllegalArgumentException.class)
    public void testAdditionalScopeContainsReservedScope() {
        final Set<String> additionalScopes = getScopesContainsReservedScope();
        new InteractiveRequest(Mockito.mock(Activity.class), getAuthRequestParameters(AUTHORITY, getScopes(), "", LOGIN_HINT,
                UiBehavior.FORCE_LOGIN, null), additionalScopes.toArray(new String[additionalScopes.size()]));
    }

    @Test
    public void testGetAuthorizationUriUiBehaviorIsConsent() throws UnsupportedEncodingException, MsalException {
        final InteractiveRequest interactiveRequest = new InteractiveRequest(Mockito.mock(Activity.class),
                getAuthenticationParams(AUTHORITY, UiBehavior.CONSENT, null), null);
        final String actualAuthorizationUri = interactiveRequest.appendQueryStringToAuthorizeEndpoint();
        final Uri authorityUrl = Uri.parse(actualAuthorizationUri);
        Map<String, String> queryStrings = MsalUtils.decodeUrlToMap(authorityUrl.getQuery(), "&");

        assertTrue(MsalUtils.convertSetToString(getExpectedScopes(), " ").equals(
                queryStrings.get(OauthConstants.Oauth2Parameters.SCOPE)));
        assertTrue(OauthConstants.PromptValue.CONSENT.equals(queryStrings.get(OauthConstants.Oauth2Parameters.PROMPT)));
        verifyCommonQueryString(queryStrings);
    }

    @Test
    public void testGetAuthorizationUriContainsPKCEChallenge() throws UnsupportedEncodingException, MsalException {
        final InteractiveRequest interactiveRequest = new InteractiveRequest(Mockito.mock(Activity.class),
                getAuthenticationParams(AUTHORITY, UiBehavior.CONSENT, null), null);
        final String authUriStr = interactiveRequest.appendQueryStringToAuthorizeEndpoint();
        final Uri authorizationUri = Uri.parse(authUriStr);
        final String codeChallenge = authorizationUri.getQueryParameter(OauthConstants.Oauth2Parameters.CODE_CHALLENGE);
        final String codeChallengeMethod = authorizationUri.getQueryParameter(OauthConstants.Oauth2Parameters.CODE_CHALLENGE_METHOD);
        assertNotNull(codeChallenge);
        assertTrue(codeChallenge.length() >= CODE_CHALLENGE_LENGTH_MIN);
        assertTrue(codeChallenge.length() <= CODE_CHALLENGE_LENGTH_MAX);
        assertNotNull(codeChallengeMethod);
        assertTrue(codeChallengeMethod.equals("S256"));
    }

    @Test
    public void testGetAuthorizationUriContainsSessionContinuationParams()throws UnsupportedEncodingException, MsalClientException {
        final User user = new User(AndroidTestUtil.PREFERRED_USERNAME, "name", AndroidTestUtil.ISSUER, AndroidTestUtil.UID, AndroidTestUtil.UTID);
        final InteractiveRequest interactiveRequest = new InteractiveRequest(Mockito.mock(Activity.class), getAuthenticationParams(AUTHORITY,
                UiBehavior.CONSENT, user), null);
        final String authorizeRequestUriString = interactiveRequest.appendQueryStringToAuthorizeEndpoint();
        final Uri authorizationRequestUri = Uri.parse(authorizeRequestUriString);

        assertTrue(AndroidTestUtil.UID.equals(authorizationRequestUri.getQueryParameter(OauthConstants.Oauth2Parameters.LOGIN_REQ)));
        assertTrue(AndroidTestUtil.UTID.equals(authorizationRequestUri.getQueryParameter(OauthConstants.Oauth2Parameters.DOMAIN_REQ)));
        assertTrue(AndroidTestUtil.PREFERRED_USERNAME.equals(authorizationRequestUri.getQueryParameter(OauthConstants.Oauth2Parameters.LOGIN_HINT)));
    }

    @Test
    public void testGetAuthorizationUriUiBehaviorForceLogin() throws UnsupportedEncodingException, MsalException {
        final String[] additionalScope = {"additionalScope"};
        final InteractiveRequest interactiveRequest = new InteractiveRequest(Mockito.mock(Activity.class),
                getAuthenticationParams(AUTHORITY, UiBehavior.FORCE_LOGIN, null), additionalScope);
        final String actualAuthorizationUri = interactiveRequest.appendQueryStringToAuthorizeEndpoint();
        final Uri authorityUrl = Uri.parse(actualAuthorizationUri);
        Map<String, String> queryStrings = MsalUtils.decodeUrlToMap(authorityUrl.getQuery(), "&");

        final Set<String> expectedScopes = getExpectedScopes();
        expectedScopes.add("additionalScope");
        assertTrue(MsalUtils.convertSetToString(expectedScopes, " ").equals(
                queryStrings.get(OauthConstants.Oauth2Parameters.SCOPE)));
        assertTrue(OauthConstants.PromptValue.LOGIN.equals(queryStrings.get(OauthConstants.Oauth2Parameters.PROMPT)));
        verifyCommonQueryString(queryStrings);
    }

    @Test
    public void testDuplicateExtraQp() throws UnsupportedEncodingException {
        final InteractiveRequest interactiveRequest = new InteractiveRequest(Mockito.mock(Activity.class),
                getAuthRequestParameters(AUTHORITY, UiBehavior.CONSENT, "&client_id=1234"), null);
        try {
            interactiveRequest.appendQueryStringToAuthorizeEndpoint();
            fail();
        } catch (final MsalClientException ex) {
<<<<<<< HEAD
            assertTrue(MsalClientException.DUPLICATE_QUERY_PARAMETER.equals(ex.getErrorCode()));
=======
            assertTrue(MsalError.DUPLICATE_QUERY_PARAMETER.equals(ex.getErrorCode()));
>>>>>>> 48088442
        }
    }

    @Test
    public void testRequestContainsValidExtraQp() throws UnsupportedEncodingException {
        final String extraQp = "&slice=testslice";
        final InteractiveRequest interactiveRequest = new InteractiveRequest(Mockito.mock(Activity.class),
                getAuthRequestParameters(AUTHORITY, UiBehavior.CONSENT, extraQp), null);
        try {
            final String authorizationRequestUrl = interactiveRequest.appendQueryStringToAuthorizeEndpoint();
            assertTrue(authorizationRequestUrl.contains(extraQp));
        } catch (final MsalClientException ex) {
            fail("unexpected exception message");
        }
    }

    @Test
    public void testNetworkNotConnectedForUI() throws IOException, InterruptedException {
        final Activity testActivity = Mockito.mock(Activity.class);
        Mockito.when(testActivity.getPackageName()).thenReturn(mAppContext.getPackageName());
        Mockito.when(testActivity.getApplicationContext()).thenReturn(mAppContext);

        // mock http call
        AndroidTestMockUtil.mockSuccessTenantDiscovery(getExpectedAuthorizeEndpoint(), getExpectedTokenEndpoint());
        mockSuccessHttpRequestCallWithNoRT();

        // turn off network
        mockNetworkConnected(mAppContext, false);

        final BaseRequest request = createInteractiveRequest(AUTHORITY, testActivity);
        final CountDownLatch resultLock = new CountDownLatch(1);
        request.getToken(new AuthenticationCallback() {
            @Override
            public void onSuccess(AuthenticationResult authenticationResult) {
                fail();
            }

            @Override
            public void onError(MsalException exception) {
<<<<<<< HEAD
                assertTrue(MsalClientException.DEVICE_NETWORK_NOT_AVAILABLE.equals(exception.getErrorCode()));
=======
                assertTrue(MsalError.DEVICE_NETWORK_NOT_AVAILABLE.equals(exception.getErrorCode()));
>>>>>>> 48088442
                resultLock.countDown();
            }

            @Override
            public void onCancel() {
                fail();
            }
        });

        // having the thread delayed for preTokenRequest to finish. Here we mock the
        // startActivityForResult, nothing actually happened when AuthenticationActivity is called.
        resultLock.await(THREAD_DELAY_TIME, TimeUnit.MILLISECONDS);

        final Intent resultIntent = new Intent();
        resultIntent.putExtra(Constants.AUTHORIZATION_FINAL_URL, mRedirectUri
                + "?code=1234&state=" + AndroidTestUtil.encodeProtocolState(AUTHORITY, getScopes()));
        InteractiveRequest.onActivityResult(InteractiveRequest.BROWSER_FLOW,
                Constants.UIResponse.AUTH_CODE_COMPLETE, resultIntent);

        resultLock.await();

        // verify that startActivityResult is called
        Mockito.verify(testActivity, Mockito.never()).startActivityForResult(Mockito.argThat(new ArgumentMatcher<Intent>() {
            @Override
            public boolean matches(Object argument) {
                return ((Intent) argument).getStringExtra(Constants.REQUEST_URL_KEY) != null;
            }
        }), Mockito.eq(InteractiveRequest.BROWSER_FLOW));
    }

    @Test
    public void testNetworkTurnedOffForTokenEndpoint() throws IOException, InterruptedException {
        final Activity testActivity = Mockito.mock(Activity.class);
        Mockito.when(testActivity.getPackageName()).thenReturn(mAppContext.getPackageName());
        Mockito.when(testActivity.getApplicationContext()).thenReturn(mAppContext);

        // mock http call
        AndroidTestMockUtil.mockSuccessTenantDiscovery(getExpectedAuthorizeEndpoint(), getExpectedTokenEndpoint());
        mockSuccessHttpRequestCallWithNoRT();

        final BaseRequest request = createInteractiveRequest(AUTHORITY, testActivity);
        final CountDownLatch resultLock = new CountDownLatch(1);
        request.getToken(new AuthenticationCallback() {
            @Override
            public void onSuccess(AuthenticationResult authenticationResult) {
                fail();
            }

            @Override
            public void onError(MsalException exception) {
<<<<<<< HEAD
                assertTrue(MsalClientException.DEVICE_NETWORK_NOT_AVAILABLE.equals(exception.getErrorCode()));
=======
                assertTrue(MsalError.DEVICE_NETWORK_NOT_AVAILABLE.equals(exception.getErrorCode()));
>>>>>>> 48088442
                resultLock.countDown();
            }

            @Override
            public void onCancel() {
                fail();
            }
        });

        // having the thread delayed for preTokenRequest to finish. Here we mock the
        // startActivityForResult, nothing actually happened when AuthenticationActivity is called.
        resultLock.await(THREAD_DELAY_TIME, TimeUnit.MILLISECONDS);

        final Intent resultIntent = new Intent();
        resultIntent.putExtra(Constants.AUTHORIZATION_FINAL_URL, mRedirectUri
                + "?code=1234&state=" + AndroidTestUtil.encodeProtocolState(AUTHORITY, getScopes()));

        mockNetworkConnected(mAppContext, false);

        InteractiveRequest.onActivityResult(InteractiveRequest.BROWSER_FLOW,
                Constants.UIResponse.AUTH_CODE_COMPLETE, resultIntent);

        resultLock.await();

        // verify that startActivityResult is called
        verifyStartActivityForResultCalled(testActivity);
    }

    /**
     * Verify when auth code is successfully returned, result is delivered correctly.
     */
    @Test
    public void testGetTokenCodeSuccessfullyReturnedNoClientInfoReturned() throws IOException, InterruptedException {
        final Activity testActivity = Mockito.mock(Activity.class);
        Mockito.when(testActivity.getPackageName()).thenReturn(mAppContext.getPackageName());
        Mockito.when(testActivity.getApplicationContext()).thenReturn(mAppContext);

        // mock http call
        AndroidTestMockUtil.mockSuccessTenantDiscovery(getExpectedAuthorizeEndpoint(), getExpectedTokenEndpoint());
        mockSuccessHttpRequestCallWithNoRT();

        final BaseRequest request = createInteractiveRequest(AUTHORITY, testActivity);
        final CountDownLatch resultLock = new CountDownLatch(1);
        request.getToken(new AuthenticationCallback() {
            @Override
            public void onSuccess(AuthenticationResult authenticationResult) {
                Assert.assertTrue(AndroidTestUtil.ACCESS_TOKEN.equals(authenticationResult.getAccessToken()));
                assertTrue(AndroidTestUtil.getAllAccessTokens(mAppContext).size() == 1);
                assertTrue(AndroidTestUtil.getAllRefreshTokens(mAppContext).size() == 0);

                // make sure access token is stored with tenant specific authority
                assertNull(mTokenCache.findAccessToken(getAuthenticationParams(AUTHORITY, UiBehavior.FORCE_LOGIN, null), authenticationResult.getUser()));
                final String authority = AUTHORITY.replace("common", authenticationResult.getTenantId());
                assertNotNull(mTokenCache.findAccessToken(getAuthenticationParams(authority, UiBehavior.FORCE_LOGIN, null), authenticationResult.getUser()));

                final User user = authenticationResult.getUser();
                assertTrue(user.getUid().equals(""));
                assertTrue(user.getUtid().equals(""));

                resultLock.countDown();

            }

            @Override
            public void onError(MsalException exception) {
                fail();
            }

            @Override
            public void onCancel() {
                fail();
            }
        });

        // having the thread delayed for preTokenRequest to finish. Here we mock the
        // startActivityForResult, nothing actually happened when AuthenticationActivity is called.
        resultLock.await(THREAD_DELAY_TIME, TimeUnit.MILLISECONDS);

        final Intent resultIntent = new Intent();
        resultIntent.putExtra(Constants.AUTHORIZATION_FINAL_URL, mRedirectUri
                + "?code=1234&state=" + AndroidTestUtil.encodeProtocolState(AUTHORITY, getScopes()));
        InteractiveRequest.onActivityResult(InteractiveRequest.BROWSER_FLOW,
                Constants.UIResponse.AUTH_CODE_COMPLETE, resultIntent);

        resultLock.await();

        // verify that startActivityResult is called
        verifyStartActivityForResultCalled(testActivity);
    }

    @Test
    public void testAcquireTokenExpiresInNotReturned() throws IOException, InterruptedException {
        final Activity testActivity = Mockito.mock(Activity.class);
        Mockito.when(testActivity.getPackageName()).thenReturn(mAppContext.getPackageName());
        Mockito.when(testActivity.getApplicationContext()).thenReturn(mAppContext);

        // mock http call
        AndroidTestMockUtil.mockSuccessTenantDiscovery(getExpectedAuthorizeEndpoint(), getExpectedTokenEndpoint());

        // mock response with no expires returned
        final HttpURLConnection mockedConnection = AndroidTestMockUtil.getMockedConnectionWithSuccessResponse(
                AndroidTestUtil.getSuccessResponseNoExpires(AndroidTestUtil.TEST_IDTOKEN, AndroidTestUtil.ACCESS_TOKEN, MsalUtils.convertSetToString(getScopes(), " "),
                        AndroidTestUtil.createRawClientInfo(AndroidTestUtil.UID, AndroidTestUtil.UTID)));
        Mockito.when(mockedConnection.getOutputStream()).thenReturn(Mockito.mock(OutputStream.class));
        HttpUrlConnectionFactory.addMockedConnection(mockedConnection);

        final BaseRequest request = createInteractiveRequest(AUTHORITY, testActivity);
        final CountDownLatch resultLock = new CountDownLatch(1);
        request.getToken(new AuthenticationCallback() {
            @Override
            public void onSuccess(AuthenticationResult authenticationResult) {
                Assert.assertTrue(AndroidTestUtil.ACCESS_TOKEN.equals(authenticationResult.getAccessToken()));
                assertTrue(AndroidTestUtil.getAllAccessTokens(mAppContext).size() == 1);
                assertTrue(AndroidTestUtil.getAllRefreshTokens(mAppContext).size() == 1);

                // make sure access token is stored with tenant specific authority
                assertNull(mTokenCache.findAccessToken(getAuthenticationParams(AUTHORITY, UiBehavior.FORCE_LOGIN, authenticationResult.getUser()), authenticationResult.getUser()));
                final String authority = AUTHORITY.replace("common", authenticationResult.getTenantId());
                assertNotNull(mTokenCache.findAccessToken(getAuthenticationParams(authority, UiBehavior.FORCE_LOGIN, authenticationResult.getUser()), authenticationResult.getUser()));

                assertNotNull(authenticationResult.getExpiresOn());
                resultLock.countDown();
            }

            @Override
            public void onError(MsalException exception) {
                fail();
            }

            @Override
            public void onCancel() {
                fail();
            }
        });

        // having the thread delayed for preTokenRequest to finish. Here we mock the
        // startActivityForResult, nothing actually happened when AuthenticationActivity is called.
        resultLock.await(THREAD_DELAY_TIME, TimeUnit.MILLISECONDS);

        final Intent resultIntent = new Intent();
        resultIntent.putExtra(Constants.AUTHORIZATION_FINAL_URL, mRedirectUri
                + "?code=1234&state=" + AndroidTestUtil.encodeProtocolState(AUTHORITY, getScopes()));
        InteractiveRequest.onActivityResult(InteractiveRequest.BROWSER_FLOW,
                Constants.UIResponse.AUTH_CODE_COMPLETE, resultIntent);

        resultLock.await();

        // verify that startActivityResult is called
        verifyStartActivityForResultCalled(testActivity);
    }

    /**
     * Verify auth code is returned successfully but token request with code fails.
     */
    @Test
    public void testAuthCodeReturnedTokenRequestFailed() throws IOException, InterruptedException {
        final Activity testActivity = Mockito.mock(Activity.class);
        Mockito.when(testActivity.getPackageName()).thenReturn(mAppContext.getPackageName());
        Mockito.when(testActivity.getApplicationContext()).thenReturn(mAppContext);

        // mock http call
        AndroidTestMockUtil.mockSuccessTenantDiscovery(getExpectedAuthorizeEndpoint(), getExpectedTokenEndpoint());

        final HttpURLConnection mockedConnection = AndroidTestMockUtil.getMockedConnectionWithFailureResponse(
                HttpURLConnection.HTTP_BAD_REQUEST, AndroidTestUtil.getErrorResponseMessage("invalid_request"));
        Mockito.when(mockedConnection.getOutputStream()).thenReturn(Mockito.mock(OutputStream.class));
        HttpUrlConnectionFactory.addMockedConnection(mockedConnection);

        final BaseRequest request = createInteractiveRequest(AUTHORITY, testActivity);
        final CountDownLatch resultLock = new CountDownLatch(1);
        request.getToken(new AuthenticationCallback() {
            @Override
            public void onSuccess(AuthenticationResult authenticationResult) {
                fail();
            }

            @Override
            public void onError(MsalException exception) {
                assertTrue(exception instanceof MsalServiceException);

                final MsalServiceException serviceException = (MsalServiceException) exception;
<<<<<<< HEAD
                assertTrue(MsalServiceException.INVALID_REQUEST.equals(serviceException.getErrorCode()));
=======
                assertTrue(MsalError.INVALID_REQUEST.equals(serviceException.getErrorCode()));
>>>>>>> 48088442
                assertTrue(!exception.getMessage().isEmpty());
                assertTrue(serviceException.getHttpStatusCode() == HttpURLConnection.HTTP_BAD_REQUEST);
                resultLock.countDown();
            }

            @Override
            public void onCancel() {
                fail();
            }
        });

        // having the thread delayed for preTokenRequest to finish. Here we mock the
        // startActivityForResult, nothing actually happened when AuthenticationActivity is called.
        resultLock.await(THREAD_DELAY_TIME, TimeUnit.MILLISECONDS);

        final Intent resultIntent = new Intent();
        resultIntent.putExtra(Constants.AUTHORIZATION_FINAL_URL, mRedirectUri + "?code=1234&state="
                + AndroidTestUtil.encodeProtocolState(AUTHORITY, getScopes()));
        InteractiveRequest.onActivityResult(InteractiveRequest.BROWSER_FLOW,
                Constants.UIResponse.AUTH_CODE_COMPLETE, resultIntent);

        resultLock.await();

        // verify that startActivityResult is called
        verifyStartActivityForResultCalled(testActivity);
    }

    @Test
    public void testGetAuthTokenUserCancelWithBackButton()
            throws IOException, InterruptedException {
        final Activity testActivity = Mockito.mock(Activity.class);
        Mockito.when(testActivity.getPackageName()).thenReturn(mAppContext.getPackageName());
        Mockito.when(testActivity.getApplicationContext()).thenReturn(mAppContext);

        // mock http call
        AndroidTestMockUtil.mockSuccessTenantDiscovery(getExpectedAuthorizeEndpoint(), getExpectedTokenEndpoint());
        mockSuccessHttpRequestCallWithNoRT();

        final BaseRequest request = createInteractiveRequest(AUTHORITY, testActivity);
        final CountDownLatch resultLock = new CountDownLatch(1);
        request.getToken(new AuthenticationCallback() {
            @Override
            public void onSuccess(AuthenticationResult authenticationResult) {
                fail();
            }

            @Override
            public void onError(MsalException exception) {
                fail();
            }

            @Override
            public void onCancel() {
                resultLock.countDown();
            }
        });

        // having the thread delayed for preTokenRequest to finish. Here we mock the
        // startActivityForResult, nothing actually happened when AuthenticationActivity is called.
        resultLock.await(THREAD_DELAY_TIME, TimeUnit.MILLISECONDS);

        InteractiveRequest.onActivityResult(InteractiveRequest.BROWSER_FLOW,
                Constants.UIResponse.CANCEL, new Intent());

        resultLock.await();

        // verify that startActivityResult is called
        verifyStartActivityForResultCalled(testActivity);

        // Verify that there is still one http url connection left in the queue
        assertTrue(HttpUrlConnectionFactory.getMockedConnectionCountInQueue() == 1);
    }

    /**
     * Verify that user cancel is sent back if user click on the cancel button on the sign page.
     */
    // TODO: Suppress the test. This is the case we want to make sure we send cancel back to calling app. However,
    // If we don't read the sub_err returned from server, no way to tell if the user
    // clicks the cancel button in the signin page to cancel the request or not.
    @Ignore
    @Test
    public void testGetTokenUserCancelWithCancelInSignInPage() throws IOException,
            InterruptedException {
        final Activity testActivity = Mockito.mock(Activity.class);
        Mockito.when(testActivity.getPackageName()).thenReturn(mAppContext.getPackageName());
        Mockito.when(testActivity.getApplicationContext()).thenReturn(mAppContext);

        // mock http call
        AndroidTestMockUtil.mockSuccessTenantDiscovery(getExpectedAuthorizeEndpoint(), getExpectedTokenEndpoint());
        mockSuccessHttpRequestCallWithNoRT();

        final BaseRequest request = createInteractiveRequest(AUTHORITY, testActivity);
        final CountDownLatch resultLock = new CountDownLatch(1);
        request.getToken(new AuthenticationCallback() {
            @Override
            public void onSuccess(AuthenticationResult authenticationResult) {
                fail();
            }

            @Override
            public void onError(MsalException exception) {
                fail();
            }

            @Override
            public void onCancel() {
                resultLock.countDown();
            }
        });

        // having the thread delayed for preTokenRequest to finish. Here we mock the
        // startActivityForResult, nothing actually happened when AuthenticationActivity is called.
        resultLock.await(THREAD_DELAY_TIME, TimeUnit.MILLISECONDS);

        final Intent resultIntent = new Intent();
        resultIntent.putExtra(Constants.AUTHORIZATION_FINAL_URL, mRedirectUri
                + "?error=access_denied&error_subcode=cancel");
        InteractiveRequest.onActivityResult(InteractiveRequest.BROWSER_FLOW,
                Constants.UIResponse.AUTH_CODE_COMPLETE, resultIntent);

        resultLock.await();

        // verify that startActivityResult is called
        verifyStartActivityForResultCalled(testActivity);
    }

    /**
     * Verify exception is handled back if receiving error in the redirect.
     */
    @Test
    public void testGetTokenAuthCodeUrlContainError() throws IOException, InterruptedException {
        final Activity testActivity = Mockito.mock(Activity.class);
        Mockito.when(testActivity.getPackageName()).thenReturn(mAppContext.getPackageName());
        Mockito.when(testActivity.getApplicationContext()).thenReturn(mAppContext);

        // mock http call
        AndroidTestMockUtil.mockSuccessTenantDiscovery(getExpectedAuthorizeEndpoint(), getExpectedTokenEndpoint());
        mockSuccessHttpRequestCallWithNoRT();

        final BaseRequest request = createInteractiveRequest(AUTHORITY, testActivity);
        final CountDownLatch resultLock = new CountDownLatch(1);
        request.getToken(new AuthenticationCallback() {
            @Override
            public void onSuccess(final AuthenticationResult authenticationResult) {
                fail();
            }

            @Override
            public void onError(final MsalException exception) {
                assertTrue(exception instanceof MsalServiceException);
<<<<<<< HEAD
                assertTrue(MsalServiceException.ACCESS_DENIED.equals(exception.getErrorCode()));
=======
                assertTrue(MsalError.ACCESS_DENIED.equals(exception.getErrorCode()));
>>>>>>> 48088442
                assertFalse(exception.getMessage().contains("other_error"));
                resultLock.countDown();
            }

            @Override
            public void onCancel() {
                fail();
            }
        });

        // having the thread delayed for preTokenRequest to finish. Here we mock the
        // startActivityForResult, nothing actually happened when AuthenticationActivity is called.
        resultLock.await(THREAD_DELAY_TIME, TimeUnit.MILLISECONDS);

        final Intent resultIntent = new Intent();
        resultIntent.putExtra(Constants.AUTHORIZATION_FINAL_URL, mRedirectUri
                + "?error=access_denied&other_error=other_error");
        InteractiveRequest.onActivityResult(InteractiveRequest.BROWSER_FLOW,
                Constants.UIResponse.AUTH_CODE_COMPLETE, resultIntent);

        resultLock.await();

        // verify that startActivityResult is called
        verifyStartActivityForResultCalled(testActivity);
    }

    @Test
    public void testGetTokenAuthCodeUrlContainsErrorDescription() throws IOException, InterruptedException {
        new GetTokenAuthCodeUrlContainsErrorBaseTestCase() {
            @Override
            void makeAcquireTokenCall(final CountDownLatch countDownLatch, BaseRequest request) {
                request.getToken(new AuthenticationCallback() {
                    @Override
                    public void onSuccess(AuthenticationResult authenticationResult) {
                        fail("Unexpected Success");
                    }

                    @Override
                    public void onError(MsalException exception) {
                        assertTrue(exception instanceof MsalServiceException);
<<<<<<< HEAD
                        assertTrue(MsalServiceException.ACCESS_DENIED.equals(exception.getErrorCode()));
=======
                        assertTrue(MsalError.ACCESS_DENIED.equals(exception.getErrorCode()));
>>>>>>> 48088442
                        assertTrue(exception.getMessage().contains("some_error_description"));
                        countDownLatch.countDown();
                    }

                    @Override
                    public void onCancel() {
                        fail("Unexpected cancel");
                    }
                });
            }

            @Override
            String getFinalUrl() {
                return "?error=access_denied&error_description=some_error_description";
            }
        }.performTest();
    }

    @Test
    public void testStateInResponseAuthorityIsDifferent() throws IOException, InterruptedException {
        new GetTokenAuthCodeUrlContainsErrorBaseTestCase() {
            @Override
            void makeAcquireTokenCall(final CountDownLatch countDownLatch, BaseRequest request) {
                request.getToken(new AuthenticationCallback() {
                    @Override
                    public void onSuccess(AuthenticationResult authenticationResult) {
                        fail("unexpected success");
                    }

                    @Override
                    public void onError(MsalException exception) {
                        assertTrue(exception instanceof MsalClientException);
<<<<<<< HEAD
                        assertTrue(MsalClientException.STATE_MISMATCH.equals(exception.getErrorCode()));
=======
                        assertTrue(MsalError.STATE_MISMATCH.equals(exception.getErrorCode()));
>>>>>>> 48088442
                        assertTrue(Constants.MsalErrorMessage.STATE_NOT_THE_SAME.equals(exception.getMessage()));
                        countDownLatch.countDown();
                    }

                    @Override
                    public void onCancel() {
                        fail("unexpected failure");
                    }
                });
            }

            @Override
            String getFinalUrl() throws UnsupportedEncodingException {
                return "?code=1234&state=" + AndroidTestUtil.encodeProtocolState("https://someauthority.com", getScopes());
            }
        }.performTest();
    }

    @Test
    public void testStateInResponseNotContainAuthority() throws IOException, InterruptedException {
        new GetTokenAuthCodeUrlContainsErrorBaseTestCase() {
            @Override
            void makeAcquireTokenCall(final CountDownLatch countDownLatch, BaseRequest request) {
                request.getToken(new AuthenticationCallback() {
                    @Override
                    public void onSuccess(AuthenticationResult authenticationResult) {
                        fail("unexpected success");
                    }

                    @Override
                    public void onError(MsalException exception) {
<<<<<<< HEAD
                        assertTrue(MsalClientException.STATE_MISMATCH.equals(exception.getErrorCode()));
=======
                        assertTrue(MsalError.STATE_MISMATCH.equals(exception.getErrorCode()));
>>>>>>> 48088442
                        assertTrue(Constants.MsalErrorMessage.STATE_NOT_THE_SAME.equals(exception.getMessage()));
                        countDownLatch.countDown();
                    }

                    @Override
                    public void onCancel() {
                        fail("unexpected failure");
                    }
                });
            }

            @Override
            String getFinalUrl() throws UnsupportedEncodingException {
                return "?code=1234&state=" + Base64.encodeToString(MsalUtils.urlFormEncode(
                        MsalUtils.convertSetToString(getScopes(), " ")).getBytes("UTF-8"), Base64.NO_PADDING | Base64.URL_SAFE);
            }
        }.performTest();
    }

    @Test
    public void testStateNotInTheResponse() throws IOException, InterruptedException {
        new GetTokenAuthCodeUrlContainsErrorBaseTestCase() {
            @Override
            void makeAcquireTokenCall(final CountDownLatch countDownLatch, BaseRequest request) {
                request.getToken(new AuthenticationCallback() {
                    @Override
                    public void onSuccess(AuthenticationResult authenticationResult) {
                        fail("unexpected success");
                    }

                    @Override
                    public void onError(MsalException exception) {
<<<<<<< HEAD
                        assertTrue(MsalClientException.STATE_MISMATCH.equals(exception.getErrorCode()));
=======
                        assertTrue(MsalError.STATE_MISMATCH.equals(exception.getErrorCode()));
>>>>>>> 48088442
                        assertTrue(exception.getMessage().contains(Constants.MsalErrorMessage.STATE_NOT_RETURNED));
                        countDownLatch.countDown();
                    }

                    @Override
                    public void onCancel() {
                        fail("unexpected failure");
                    }
                });
            }

            @Override
            String getFinalUrl() throws UnsupportedEncodingException {
                return "?code=1234";
            }
        }.performTest();
    }

    private AuthenticationRequestParameters getAuthenticationParams(final String authority, final UiBehavior uiBehavior, final User user) {
        return AuthenticationRequestParameters.create(Authority.createAuthority(authority, true), new TokenCache(mAppContext), getScopes(),
                CLIENT_ID, mRedirectUri, LOGIN_HINT, "", uiBehavior, user, new RequestContext(CORRELATION_ID, "", Telemetry.generateNewRequestId()));
    }

    private AuthenticationRequestParameters getAuthRequestParameters(final String authority,
                                                                     final Set<String> scopes,
                                                                     final String redirectUri,
                                                                     final String loginHint,
                                                                     final UiBehavior uiBehavior,
                                                                     final User user) {
        return AuthenticationRequestParameters.create(Authority.createAuthority(authority, true), new TokenCache(mAppContext), scopes,
                CLIENT_ID, redirectUri, loginHint, "", uiBehavior, user, new RequestContext(CORRELATION_ID, "", Telemetry.generateNewRequestId()));
    }

    private AuthenticationRequestParameters getAuthRequestParameters(final String authority, final UiBehavior uiBehavior, final String extraQp) {
        return AuthenticationRequestParameters.create(Authority.createAuthority(authority, true), new TokenCache(mAppContext), getScopes(),
                CLIENT_ID, mRedirectUri, LOGIN_HINT, extraQp, uiBehavior, null, new RequestContext(CORRELATION_ID, "", Telemetry.generateNewRequestId()));
    }

    private Set<String> getScopes() {
        final String[] scopes = {"scope1", "scope2"};
        return new HashSet<>(Arrays.asList(scopes));
    }

    private Set<String> getExpectedScopes() {
        final Set<String> scopes = getScopes();
        scopes.addAll(new HashSet<>(Arrays.asList(OauthConstants.Oauth2Value.RESERVED_SCOPES)));

        return scopes;
    }

    private Set<String> getScopesContainsReservedScope() {
        final Set<String> scopes = new HashSet<>();
        scopes.add(CLIENT_ID);
        scopes.add("scope");

        return scopes;
    }

    private void verifyCommonQueryString(final Map<String, String> queryStrings) {
        assertTrue(CLIENT_ID.equals(queryStrings.get(OauthConstants.Oauth2Parameters.CLIENT_ID)));
        assertTrue(mRedirectUri.equals(queryStrings.get(OauthConstants.Oauth2Parameters.REDIRECT_URI)));
        assertTrue(OauthConstants.Oauth2ResponseType.CODE.equals(queryStrings.get(
                OauthConstants.Oauth2Parameters.RESPONSE_TYPE)));
        assertTrue(CORRELATION_ID.toString().equals(queryStrings.get(OauthConstants.OauthHeader.CORRELATION_ID)));
        assertTrue(LOGIN_HINT.equals(queryStrings.get(OauthConstants.Oauth2Parameters.LOGIN_HINT)));
    }

    private String getExpectedAuthorizeEndpoint() {
        return AUTHORITY + Authority.DEFAULT_AUTHORIZE_ENDPOINT;
    }

    private String getExpectedTokenEndpoint() {
        return AUTHORITY + Authority.DEFAULT_AUTHORIZE_ENDPOINT;
    }

    static void mockSuccessHttpRequestCallWithNoRT() throws IOException {
        final HttpURLConnection mockedConnection = AndroidTestMockUtil.getMockedConnectionWithSuccessResponse(
                AndroidTestUtil.getSuccessResponseWithNoRefreshToken(AndroidTestUtil.TEST_IDTOKEN));
        Mockito.when(mockedConnection.getOutputStream()).thenReturn(Mockito.mock(OutputStream.class));
        HttpUrlConnectionFactory.addMockedConnection(mockedConnection);
    }

    private BaseRequest createInteractiveRequest(final String authority, final Activity testActivity) {
        return new InteractiveRequest(testActivity, getAuthenticationParams(authority,
                UiBehavior.FORCE_LOGIN, null), null);
    }

    private void verifyStartActivityForResultCalled(final Activity testActivity) {
        Mockito.verify(testActivity).startActivityForResult(Mockito.argThat(new ArgumentMatcher<Intent>() {
            @Override
            public boolean matches(Object argument) {
                return ((Intent) argument).getStringExtra(Constants.REQUEST_URL_KEY) != null;
            }
        }), Mockito.eq(InteractiveRequest.BROWSER_FLOW));
    }

    private void resolveAuthenticationActivity(final Context mockedContext, boolean resolvable) {
        final PackageManager mockedPackageManager = mockedContext.getPackageManager();
        final ResolveInfo resolveInfo = resolvable ? Mockito.mock(ResolveInfo.class) : null;

        Mockito.when(mockedPackageManager.resolveActivity(Matchers.any(Intent.class), Matchers.anyInt())).thenReturn(resolveInfo);
    }

    static void mockNetworkConnected(final Context mockedContext, boolean isConnected) {
        final ConnectivityManager connectivityManager = (ConnectivityManager) mockedContext.getSystemService(Context.CONNECTIVITY_SERVICE);
        final NetworkInfo mockedNetworkInfo = mock(NetworkInfo.class);
        Mockito.when(mockedNetworkInfo.isConnected()).thenReturn(isConnected);
        Mockito.when(connectivityManager.getActiveNetworkInfo()).thenReturn(mockedNetworkInfo);
    }

    /**
     * Base class for verify if the redirect url from authorize endpoint contains error code.
     */
    abstract class GetTokenAuthCodeUrlContainsErrorBaseTestCase {

        abstract void makeAcquireTokenCall(final CountDownLatch countDownLatch, final BaseRequest request);

        abstract String getFinalUrl() throws UnsupportedEncodingException;

        final void performTest() throws IOException, InterruptedException {
            final Activity testActivity = Mockito.mock(Activity.class);
            Mockito.when(testActivity.getPackageName()).thenReturn(mAppContext.getPackageName());
            Mockito.when(testActivity.getApplicationContext()).thenReturn(mAppContext);

            // mock http call
            AndroidTestMockUtil.mockSuccessTenantDiscovery(getExpectedAuthorizeEndpoint(), getExpectedTokenEndpoint());
            mockSuccessHttpRequestCallWithNoRT();

            final BaseRequest request = createInteractiveRequest(AUTHORITY, testActivity);
            final CountDownLatch resultLock = new CountDownLatch(1);
            makeAcquireTokenCall(resultLock, request);

            // having the thread delayed for preTokenRequest to finish. Here we mock the
            // startActivityForResult, nothing actually happened when AuthenticationActivity is called.
            resultLock.await(THREAD_DELAY_TIME, TimeUnit.MILLISECONDS);

            final Intent resultIntent = new Intent();
            resultIntent.putExtra(Constants.AUTHORIZATION_FINAL_URL, mRedirectUri
                    + getFinalUrl());
            InteractiveRequest.onActivityResult(InteractiveRequest.BROWSER_FLOW,
                    Constants.UIResponse.AUTH_CODE_COMPLETE, resultIntent);

            resultLock.await();

            // verify that startActivityResult is called
            verifyStartActivityForResultCalled(testActivity);
        }
    }

    static class MockContext extends ContextWrapper {
        private PackageManager mPackageManager;
        private boolean mIsConnectionAvailable = true;
        private ConnectivityManager mConnectivityManager;

        MockContext(final Context context) {
            super(context);
        }

        @Override
        public PackageManager getPackageManager() {
            if (mPackageManager == null) {
                mPackageManager = Mockito.mock(PackageManager.class);
            }

            return mPackageManager;
        }

        @Override
        public Object getSystemService(String name) {
            if (Context.CONNECTIVITY_SERVICE.equals(name)) {
                if (mConnectivityManager == null) {
                    mConnectivityManager = Mockito.mock(ConnectivityManager.class);
                }

                return mConnectivityManager;
            }

            return super.getSystemService(name);
        }

        public void setConnectionAvailable(boolean isConnectionAvaliable) {
            mIsConnectionAvailable = isConnectionAvaliable;
        }
    }
}<|MERGE_RESOLUTION|>--- conflicted
+++ resolved
@@ -222,11 +222,7 @@
             interactiveRequest.appendQueryStringToAuthorizeEndpoint();
             fail();
         } catch (final MsalClientException ex) {
-<<<<<<< HEAD
             assertTrue(MsalClientException.DUPLICATE_QUERY_PARAMETER.equals(ex.getErrorCode()));
-=======
-            assertTrue(MsalError.DUPLICATE_QUERY_PARAMETER.equals(ex.getErrorCode()));
->>>>>>> 48088442
         }
     }
 
@@ -266,11 +262,7 @@
 
             @Override
             public void onError(MsalException exception) {
-<<<<<<< HEAD
                 assertTrue(MsalClientException.DEVICE_NETWORK_NOT_AVAILABLE.equals(exception.getErrorCode()));
-=======
-                assertTrue(MsalError.DEVICE_NETWORK_NOT_AVAILABLE.equals(exception.getErrorCode()));
->>>>>>> 48088442
                 resultLock.countDown();
             }
 
@@ -321,11 +313,7 @@
 
             @Override
             public void onError(MsalException exception) {
-<<<<<<< HEAD
                 assertTrue(MsalClientException.DEVICE_NETWORK_NOT_AVAILABLE.equals(exception.getErrorCode()));
-=======
-                assertTrue(MsalError.DEVICE_NETWORK_NOT_AVAILABLE.equals(exception.getErrorCode()));
->>>>>>> 48088442
                 resultLock.countDown();
             }
 
@@ -507,11 +495,7 @@
                 assertTrue(exception instanceof MsalServiceException);
 
                 final MsalServiceException serviceException = (MsalServiceException) exception;
-<<<<<<< HEAD
                 assertTrue(MsalServiceException.INVALID_REQUEST.equals(serviceException.getErrorCode()));
-=======
-                assertTrue(MsalError.INVALID_REQUEST.equals(serviceException.getErrorCode()));
->>>>>>> 48088442
                 assertTrue(!exception.getMessage().isEmpty());
                 assertTrue(serviceException.getHttpStatusCode() == HttpURLConnection.HTTP_BAD_REQUEST);
                 resultLock.countDown();
@@ -662,11 +646,7 @@
             @Override
             public void onError(final MsalException exception) {
                 assertTrue(exception instanceof MsalServiceException);
-<<<<<<< HEAD
                 assertTrue(MsalServiceException.ACCESS_DENIED.equals(exception.getErrorCode()));
-=======
-                assertTrue(MsalError.ACCESS_DENIED.equals(exception.getErrorCode()));
->>>>>>> 48088442
                 assertFalse(exception.getMessage().contains("other_error"));
                 resultLock.countDown();
             }
@@ -707,11 +687,7 @@
                     @Override
                     public void onError(MsalException exception) {
                         assertTrue(exception instanceof MsalServiceException);
-<<<<<<< HEAD
                         assertTrue(MsalServiceException.ACCESS_DENIED.equals(exception.getErrorCode()));
-=======
-                        assertTrue(MsalError.ACCESS_DENIED.equals(exception.getErrorCode()));
->>>>>>> 48088442
                         assertTrue(exception.getMessage().contains("some_error_description"));
                         countDownLatch.countDown();
                     }
@@ -744,11 +720,7 @@
                     @Override
                     public void onError(MsalException exception) {
                         assertTrue(exception instanceof MsalClientException);
-<<<<<<< HEAD
                         assertTrue(MsalClientException.STATE_MISMATCH.equals(exception.getErrorCode()));
-=======
-                        assertTrue(MsalError.STATE_MISMATCH.equals(exception.getErrorCode()));
->>>>>>> 48088442
                         assertTrue(Constants.MsalErrorMessage.STATE_NOT_THE_SAME.equals(exception.getMessage()));
                         countDownLatch.countDown();
                     }
@@ -780,11 +752,7 @@
 
                     @Override
                     public void onError(MsalException exception) {
-<<<<<<< HEAD
                         assertTrue(MsalClientException.STATE_MISMATCH.equals(exception.getErrorCode()));
-=======
-                        assertTrue(MsalError.STATE_MISMATCH.equals(exception.getErrorCode()));
->>>>>>> 48088442
                         assertTrue(Constants.MsalErrorMessage.STATE_NOT_THE_SAME.equals(exception.getMessage()));
                         countDownLatch.countDown();
                     }
@@ -817,11 +785,7 @@
 
                     @Override
                     public void onError(MsalException exception) {
-<<<<<<< HEAD
                         assertTrue(MsalClientException.STATE_MISMATCH.equals(exception.getErrorCode()));
-=======
-                        assertTrue(MsalError.STATE_MISMATCH.equals(exception.getErrorCode()));
->>>>>>> 48088442
                         assertTrue(exception.getMessage().contains(Constants.MsalErrorMessage.STATE_NOT_RETURNED));
                         countDownLatch.countDown();
                     }
