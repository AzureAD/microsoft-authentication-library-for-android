--- conflicted
+++ resolved
@@ -106,13 +106,8 @@
         AndroidTestMockUtil.mockSuccessTenantDiscovery(AUTHORIZE_ENDPOINT, TOKEN_ENDPOINT);
 
         try {
-<<<<<<< HEAD
-            authority.resolveEndpoints(new RequestContext(UUID.randomUUID(), "", Telemetry.generateNewRequestId()), null);
-        } catch (AuthenticationException e) {
-=======
-            authority.resolveEndpoints(new RequestContext(UUID.randomUUID(), ""), null);
-        } catch (MsalException e) {
->>>>>>> d0832432
+            authority.resolveEndpoints(new RequestContext(UUID.randomUUID(), "", Telemetry.generateNewRequestId()), null);
+        } catch (MsalException e) {
             Assert.fail();
         }
 
@@ -127,13 +122,8 @@
         // mock tenant discovery response
         AndroidTestMockUtil.mockSuccessTenantDiscovery(AUTHORIZE_ENDPOINT, TOKEN_ENDPOINT);
         try {
-<<<<<<< HEAD
-            authority.resolveEndpoints(new RequestContext(UUID.randomUUID(), "", Telemetry.generateNewRequestId()), null);
-        } catch (AuthenticationException e) {
-=======
-            authority.resolveEndpoints(new RequestContext(UUID.randomUUID(), ""), null);
-        } catch (MsalException e) {
->>>>>>> d0832432
+            authority.resolveEndpoints(new RequestContext(UUID.randomUUID(), "", Telemetry.generateNewRequestId()), null);
+        } catch (MsalException e) {
             Assert.fail();
         }
 
@@ -198,13 +188,8 @@
         AndroidTestMockUtil.mockSuccessTenantDiscovery(AUTHORIZE_ENDPOINT, TOKEN_ENDPOINT);
 
         try {
-<<<<<<< HEAD
-            authority.resolveEndpoints(new RequestContext(UUID.randomUUID(), "", Telemetry.generateNewRequestId()), null);
-        } catch (AuthenticationException e) {
-=======
-            authority.resolveEndpoints(new RequestContext(UUID.randomUUID(), ""), null);
-        } catch (MsalException e) {
->>>>>>> d0832432
+            authority.resolveEndpoints(new RequestContext(UUID.randomUUID(), "", Telemetry.generateNewRequestId()), null);
+        } catch (MsalException e) {
             Assert.fail();
         }
 
@@ -215,13 +200,8 @@
         HttpUrlConnectionFactory.clearMockedConnectionQueue();
 
         try {
-<<<<<<< HEAD
-            authority.resolveEndpoints(new RequestContext(UUID.randomUUID(), "", Telemetry.generateNewRequestId()), null);
-        } catch (AuthenticationException e) {
-=======
-            authority.resolveEndpoints(new RequestContext(UUID.randomUUID(), ""), null);
-        } catch (MsalException e) {
->>>>>>> d0832432
+            authority.resolveEndpoints(new RequestContext(UUID.randomUUID(), "", Telemetry.generateNewRequestId()), null);
+        } catch (MsalException e) {
             Assert.fail();
         }
 
@@ -231,13 +211,8 @@
         // create new authority with the same authority url again
         final Authority authority2 = Authority.createAuthority(TEST_AUTHORITY, true);
         try {
-<<<<<<< HEAD
             authority2.resolveEndpoints(new RequestContext(UUID.randomUUID(), "", Telemetry.generateNewRequestId()), null);
-        } catch (AuthenticationException e) {
-=======
-            authority2.resolveEndpoints(new RequestContext(UUID.randomUUID(), ""), null);
-        } catch (MsalException e) {
->>>>>>> d0832432
+        } catch (MsalException e) {
             Assert.fail();
         }
 
@@ -367,13 +342,8 @@
         // mock tenant discovery succeed.
         AndroidTestMockUtil.mockSuccessTenantDiscovery(AUTHORIZE_ENDPOINT, TOKEN_ENDPOINT);
         try {
-<<<<<<< HEAD
             authority.resolveEndpoints(new RequestContext(UUID.randomUUID(), "test", Telemetry.generateNewRequestId()), null);
-        } catch (final AuthenticationException e) {
-=======
-            authority.resolveEndpoints(new RequestContext(UUID.randomUUID(), "test"), null);
-        } catch (final MsalException e) {
->>>>>>> d0832432
+        } catch (final MsalException e) {
             Assert.fail("Unexpected exception");
         }
 
