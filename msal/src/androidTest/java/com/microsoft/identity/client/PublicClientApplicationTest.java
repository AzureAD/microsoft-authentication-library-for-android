--- conflicted
+++ resolved
@@ -48,10 +48,7 @@
     private static final String DEFAULT_AUTHORITY = "https://login.microsoftonline.com/common";
     private static final String ALTERNATE_AUTHORITY = "https://login.microsoftonline.com/alternateAuthority";
     private static final String[] SCOPE = {"scope1", "scope2"};
-<<<<<<< HEAD
-=======
     private static final int EXPECTED_USER_SIZE = 3;
->>>>>>> 004df844
     private static final String DEFAULT_TOKEN_ENDPOINT = "/oauth2/v2.0/token";
 
     @Before
@@ -321,7 +318,7 @@
             @Override
             void mockHttpRequest() throws IOException {
                 final HttpURLConnection mockedConnection = AndroidTestMockUtil.getMockedConnectionWithFailureResponse(
-                HttpURLConnection.HTTP_BAD_REQUEST, AndroidTestUtil.getErrorResponseMessage("invalid_request"));
+                        HttpURLConnection.HTTP_BAD_REQUEST, AndroidTestUtil.getErrorResponseMessage("invalid_request"));
                 Mockito.when(mockedConnection.getOutputStream()).thenReturn(Mockito.mock(OutputStream.class));
                 HttpUrlConnectionFactory.addMockedConnection(mockedConnection);
             }
@@ -390,21 +387,21 @@
                                       final CountDownLatch releaseLock) {
                 publicClientApplication.acquireToken(SCOPE, "somehint", UIOptions.FORCE_LOGIN, "extra=param",
                         new AuthenticationCallback() {
-                    @Override
-                    public void onSuccess(AuthenticationResult authenticationResult) {
-                        fail("unexpected success result");
-                    }
-
-                    @Override
-                    public void onError(AuthenticationException exception) {
-                        fail("Unexpected Error");
-                    }
-
-                    @Override
-                    public void onCancel() {
-                        releaseLock.countDown();
-                    }
-                });
+                            @Override
+                            public void onSuccess(AuthenticationResult authenticationResult) {
+                                fail("unexpected success result");
+                            }
+
+                            @Override
+                            public void onError(AuthenticationException exception) {
+                                fail("Unexpected Error");
+                            }
+
+                            @Override
+                            public void onCancel() {
+                                releaseLock.countDown();
+                            }
+                        });
             }
 
             @Override
@@ -447,23 +444,23 @@
                                       final CountDownLatch releaseLock) {
                 publicClientApplication.acquireToken(SCOPE, "", UIOptions.FORCE_LOGIN, null, null, null, "singin",
                         new AuthenticationCallback() {
-                    @Override
-                    public void onSuccess(AuthenticationResult authenticationResult) {
-                        Assert.assertTrue(AndroidTestUtil.ACCESS_TOKEN.equals(authenticationResult.getToken()));
-                        mUser = authenticationResult.getUser();
-                        releaseLock.countDown();
-                    }
-
-                    @Override
-                    public void onError(AuthenticationException exception) {
-                        fail("Unexpected Error");
-                    }
-
-                    @Override
-                    public void onCancel() {
-                        fail("Unexpected Cancel");
-                    }
-                });
+                            @Override
+                            public void onSuccess(AuthenticationResult authenticationResult) {
+                                Assert.assertTrue(AndroidTestUtil.ACCESS_TOKEN.equals(authenticationResult.getToken()));
+                                mUser = authenticationResult.getUser();
+                                releaseLock.countDown();
+                            }
+
+                            @Override
+                            public void onError(AuthenticationException exception) {
+                                fail("Unexpected Error");
+                            }
+
+                            @Override
+                            public void onCancel() {
+                                fail("Unexpected Cancel");
+                            }
+                        });
             }
 
             @Override
@@ -657,8 +654,8 @@
             mockAuthenticationActivityResolvable(context);
 
             if (isSetAlternateAuthority()) {
-               AndroidTestMockUtil.mockSuccessTenantDiscovery(ALTERNATE_AUTHORITY + Authority.DEFAULT_AUTHORIZE_ENDPOINT,
-                       ALTERNATE_AUTHORITY + DEFAULT_TOKEN_ENDPOINT);
+                AndroidTestMockUtil.mockSuccessTenantDiscovery(ALTERNATE_AUTHORITY + Authority.DEFAULT_AUTHORIZE_ENDPOINT,
+                        ALTERNATE_AUTHORITY + DEFAULT_TOKEN_ENDPOINT);
             }
 
             mockHttpRequest();
