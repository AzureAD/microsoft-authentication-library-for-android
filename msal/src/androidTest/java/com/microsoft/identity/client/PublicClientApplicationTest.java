package com.microsoft.identity.client;

import android.app.Activity;
import android.content.Context;
import android.content.ContextWrapper;
import android.content.Intent;
import android.content.pm.ActivityInfo;
import android.content.pm.ApplicationInfo;
import android.content.pm.PackageManager;
import android.content.pm.ResolveInfo;
import android.os.Bundle;
import android.support.test.InstrumentationRegistry;
import android.support.test.runner.AndroidJUnit4;
import android.test.AndroidTestCase;

import org.junit.After;
import org.junit.Assert;
import org.junit.Before;
import org.junit.Ignore;
import org.junit.Test;
import org.junit.runner.RunWith;
import org.mockito.ArgumentMatcher;
import org.mockito.Matchers;
import org.mockito.Mockito;

import java.io.IOException;
import java.io.OutputStream;
import java.io.UnsupportedEncodingException;
import java.net.HttpURLConnection;
import java.util.ArrayList;
import java.util.Arrays;
import java.util.Date;
import java.util.HashSet;
import java.util.List;
import java.util.Set;
import java.util.concurrent.CountDownLatch;
import java.util.concurrent.TimeUnit;

/**
 * Tests for {@link PublicClientApplication}.
 */
@RunWith(AndroidJUnit4.class)
public final class PublicClientApplicationTest extends AndroidTestCase {
    private Context mAppContext;
    private String mRedirectUri;
    private TokenCache mTokenCache;
    private static final String CLIENT_ID = "client-id";
    private static final String DEFAULT_AUTHORITY = "https://login.microsoftonline.com/common";
    private static final String ALTERNATE_AUTHORITY = "https://login.microsoftonline.com/alternateAuthority";
    private static final String[] SCOPE = {"scope1", "scope2"};
    private static final int EXPECTED_USER_SIZE = 3;
    private static final String DEFAULT_TOKEN_ENDPOINT = "/oauth2/v2.0/token";

    @Before
    public void setUp() throws Exception {
        super.setUp();
        InstrumentationRegistry.getContext().getCacheDir();
        System.setProperty("dexmaker.dexcache",
                InstrumentationRegistry.getContext().getCacheDir().getPath());

        mAppContext = InstrumentationRegistry.getContext().getApplicationContext();
        mRedirectUri = "msauth-client-id://" + mAppContext.getPackageName();
        mTokenCache = new TokenCache(mAppContext);
    }

    @After
    public void tearDown() throws Exception {
        super.tearDown();
        HttpUrlConnectionFactory.clearMockedConnectionQueue();
        AndroidTestUtil.removeAllTokens(mAppContext);
    }

    /**
     * Verify correct exception is thrown if activity is not provided.
     */
    @Test(expected = IllegalArgumentException.class)
    public void testActivityNull() {
        new PublicClientApplication(null);
    }

    /**
     * Verify correct exception is thrown if client id is not set in the manifest.
     */
    @Test(expected = IllegalArgumentException.class)
    public void testClientIdNotInManifest() throws PackageManager.NameNotFoundException {
        final ApplicationInfo applicationInfo = Mockito.mock(ApplicationInfo.class);
        // meta data is empty, no client id there.
        applicationInfo.metaData = new Bundle();

        final Context context = new MockActivityContext(mAppContext);
        final PackageManager mockedPackageManager = context.getPackageManager();
        Mockito.when(mockedPackageManager.getApplicationInfo(
                Mockito.refEq(mAppContext.getPackageName()), Mockito.eq(
                        PackageManager.GET_META_DATA))).thenReturn(applicationInfo);

        final Activity mockedActivity = Mockito.mock(Activity.class);
        Mockito.when(mockedActivity.getApplicationContext()).thenReturn(context);

        new PublicClientApplication(mockedActivity);
    }

    /**
     * Verify correct exception is thrown if cannot retrieve package info.
     */
    @Test(expected = IllegalArgumentException.class)
    public void testApplicationInfoIsNull() throws PackageManager.NameNotFoundException {
        final Context context = new MockActivityContext(mAppContext);
        final PackageManager mockedPackageManager = context.getPackageManager();
        Mockito.when(mockedPackageManager.getApplicationInfo(
                Mockito.refEq(mAppContext.getPackageName()), Mockito.eq(
                        PackageManager.GET_META_DATA))).thenReturn(null);

        final Activity mockedActivity = Mockito.mock(Activity.class);
        Mockito.when(mockedActivity.getApplicationContext()).thenReturn(context);

        new PublicClientApplication(mockedActivity);
    }

    /**
     * Verify correct exception is thrown if {@link BrowserTabActivity} does not have the correct intent-filer.
     */
    @Test(expected = IllegalStateException.class)
    public void testNoCustomTabSchemeConfigured() throws PackageManager.NameNotFoundException {
        final Context context = new MockActivityContext(mAppContext);
        mockPackageManagerWithClientId(context, false, CLIENT_ID);

        new PublicClientApplication(getActivity(context));
    }

    /**
     * Verify correct exception is thrown if meta-data is null.
     */
    @Test(expected = IllegalArgumentException.class)
    public void testMetaDataIsNull() throws PackageManager.NameNotFoundException {
        final ApplicationInfo applicationInfo = Mockito.mock(ApplicationInfo.class);
        // null metadata
        applicationInfo.metaData = null;

        final Context context = new MockActivityContext(mAppContext);
        final PackageManager mockedPackageManager = context.getPackageManager();
        Mockito.when(mockedPackageManager.getApplicationInfo(
                Mockito.refEq(mAppContext.getPackageName()), Mockito.eq(
                        PackageManager.GET_META_DATA))).thenReturn(applicationInfo);

        final Activity mockedActivity = Mockito.mock(Activity.class);
        Mockito.when(mockedActivity.getApplicationContext()).thenReturn(context);

        new PublicClientApplication(mockedActivity);
    }

    /**
     * Verify correct exception is thrown if callback is not provided.
     */
    @Test(expected = IllegalArgumentException.class)
    public void testCallBackEmpty() throws PackageManager.NameNotFoundException {
        final Context context = new MockActivityContext(mAppContext);
        mockPackageManagerWithClientId(context, false, CLIENT_ID);
        mockHasCustomTabRedirect(context);

        final PublicClientApplication application = new PublicClientApplication(getActivity(context));
        application.acquireToken(SCOPE, null);
    }

    @Test(expected = IllegalStateException.class)
    public void testInternetPermissionMissing() throws PackageManager.NameNotFoundException {
        final Context context = new MockActivityContext(mAppContext);
        final PackageManager packageManager = context.getPackageManager();
        mockPackageManagerWithClientId(context, false, CLIENT_ID);
        mockHasCustomTabRedirect(context);
        Mockito.when(packageManager.checkPermission(Mockito.refEq("android.permission.INTERNET"),
                Mockito.refEq(mAppContext.getPackageName()))).thenReturn(PackageManager.PERMISSION_DENIED);

        new PublicClientApplication(getActivity(context));
    }

    /**
     * Verify that users are correctly retrieved.
     */
    @Test
    public void testGetUsers() throws AuthenticationException, PackageManager.NameNotFoundException {
        final PublicClientApplication application = new PublicClientApplication(getMockedActivity(CLIENT_ID));
        assertTrue(application.getUsers().size() == 0);
        // prepare token cache
        // save token with Displayable as: Displayable1 UniqueId: UniqueId1 HomeObjectId: homeOID
        final String displayable1 = "Displayable1";
        final String uniqueId1 = "UniqueId1";
        final String homeOid1 = "HomeOid1";
        String idToken = getIdToken(displayable1, uniqueId1, homeOid1);

        saveTokenResponse(mTokenCache, TokenCacheTest.AUTHORITY, CLIENT_ID, getTokenResponse(idToken));

        // prepare token cache for same client id, same displayable, uniqueId but different oid
        final String homeOid2 = "HomeOid2";
        idToken = getIdToken(displayable1, uniqueId1, homeOid2);
        saveTokenResponse(mTokenCache, TokenCacheTest.AUTHORITY, CLIENT_ID, getTokenResponse(idToken));

        List<User> users = application.getUsers();
        assertTrue(users.size() == 2);

        // prepare token cache for same client id, different diplayable, uniqueid and oid
        final String displayable3 = "Displayable3";
        final String uniqueId3 = "UniqueId3";
        final String homeOid3 = "HomeOid3";
        idToken = getIdToken(displayable3, uniqueId3, homeOid3);
        saveTokenResponse(mTokenCache, TokenCacheTest.AUTHORITY, CLIENT_ID, getTokenResponse(idToken));

        users = application.getUsers();
        assertTrue(users.size() == EXPECTED_USER_SIZE);
        final User userForDisplayable3 = application.getUser(displayable3);
        assertNotNull(userForDisplayable3);
        assertNotNull(userForDisplayable3.getTokenCache());
        assertTrue(userForDisplayable3.getClientId().equals(CLIENT_ID));
        assertTrue(userForDisplayable3.getDisplayableId().equals(displayable3));
        assertTrue(userForDisplayable3.getUniqueId().equals(uniqueId3));
        assertTrue(userForDisplayable3.getHomeObjectId().equals(homeOid3));

        // prepare token cache for different client id, same displayable3 user
        final String anotherClientId = "anotherClientId";
        saveTokenResponse(mTokenCache, TokenCacheTest.AUTHORITY, anotherClientId, getTokenResponse(idToken));
        final PublicClientApplication anotherApplication = new PublicClientApplication(getMockedActivity(anotherClientId));
        assertTrue(application.getUsers().size() == EXPECTED_USER_SIZE);
        users = anotherApplication.getUsers();
        assertTrue(users.size() == 1);
        final User userForAnotherClient = anotherApplication.getUser(uniqueId3);
        assertNotNull(userForAnotherClient);
        assertTrue(userForAnotherClient.getClientId().equals(anotherClientId));
        assertNotNull(userForAnotherClient.getTokenCache());
        assertTrue(userForAnotherClient.getDisplayableId().equals(displayable3));
        assertTrue(userForAnotherClient.getUniqueId().equals(uniqueId3));
        assertTrue(userForAnotherClient.getHomeObjectId().equals(homeOid3));
    }

    /**
     * Verify {@link PublicClientApplication#acquireToken(String[], AuthenticationCallback)}.
     * AcquireToken interactive call ask token for scope1 and scope2.
     * AcquireTokenSilent call ask token for scope3. No access token will be found. Refresh token returned in the interactive
     * request will be used for silent request. Since no intersection between {scope1, scope2} and {scope3}, there will be
     * two access token entries in the cache.
     */
    @Test
    public void testAcquireTokenSuccess() throws PackageManager.NameNotFoundException, IOException,
            InterruptedException {
        new GetTokenBaseTestCase() {
            private User mUser;

            @Override
            void mockHttpRequest() throws IOException {
                mockSuccessResponse(convertScopesArrayToString(SCOPE), AndroidTestUtil.ACCESS_TOKEN);
            }

            @Override
            void makeAcquireTokenCall(PublicClientApplication publicClientApplication,
                                      final CountDownLatch releaseLock) {
                publicClientApplication.acquireToken(SCOPE, new AuthenticationCallback() {
                    @Override
                    public void onSuccess(AuthenticationResult authenticationResult) {
                        Assert.assertTrue(AndroidTestUtil.ACCESS_TOKEN.equals(authenticationResult.getAccessToken()));
                        mUser = authenticationResult.getUser();
                        releaseLock.countDown();
                    }

                    @Override
                    public void onError(AuthenticationException exception) {
                        fail("Unexpected Error");
                    }

                    @Override
                    public void onCancel() {
                        fail("Unexpected Cancel");
                    }
                });
            }

            @Override
            String getFinalAuthUrl() throws UnsupportedEncodingException {
                return mRedirectUri + "?code=1234&state=" + AndroidTestUtil.encodeProtocolState(
                        DEFAULT_AUTHORITY, new HashSet<>(Arrays.asList(SCOPE)));
            }

            @Override
            protected void makeSilentRequest(final PublicClientApplication application, final CountDownLatch silentResultLock)
                    throws IOException, InterruptedException {
                final String scopeForSilent = "scope3";
                mockSuccessResponse(scopeForSilent, AndroidTestUtil.ACCESS_TOKEN);

<<<<<<< HEAD
                application.acquireTokenSilentAsync(new String[]{scopeForSilent}, new AuthenticationCallback() {
=======
                application.acquireTokenSilentAsync(new String [] {scopeForSilent}, mUser, new AuthenticationCallback() {
>>>>>>> c54394d2
                    @Override
                    public void onSuccess(AuthenticationResult authenticationResult) {
                        assertTrue(authenticationResult.getAccessToken().equals(AndroidTestUtil.ACCESS_TOKEN));
                        assertTrue(AndroidTestUtil.getAllAccessTokens(mAppContext).size() == 2);
                        assertTrue(AndroidTestUtil.getAllRefreshTokens(mAppContext).size() == 1);
                        silentResultLock.countDown();
                    }

                    @Override
                    public void onError(AuthenticationException exception) {
                        fail();
                    }

                    @Override
                    public void onCancel() {
                        fail();
                    }
                });
            }
        }.performTest();
    }

    /**
     * Verify {@link PublicClientApplication#acquireToken(String[], String, UIOptions, String, String[],
     * String, AuthenticationCallback)}. Also check if authority is set on the manifest, we read the authority
     * from manifest meta-data.
     */
    @Test
    public void testAuthoritySetInManifestGetTokenFailed()
            throws PackageManager.NameNotFoundException, IOException, InterruptedException {
        new GetTokenBaseTestCase() {

            @Override
            protected boolean isSetAlternateAuthority() {
                return true;
            }

            @Override
            void mockHttpRequest() throws IOException {
                final HttpURLConnection mockedConnection = AndroidTestMockUtil.getMockedConnectionWithFailureResponse(
                        HttpURLConnection.HTTP_BAD_REQUEST, AndroidTestUtil.getErrorResponseMessage("invalid_request"));
                Mockito.when(mockedConnection.getOutputStream()).thenReturn(Mockito.mock(OutputStream.class));
                HttpUrlConnectionFactory.addMockedConnection(mockedConnection);
            }

            @Override
            void makeAcquireTokenCall(PublicClientApplication publicClientApplication,
                                      final CountDownLatch releaseLock) {
                publicClientApplication.acquireToken(SCOPE, "somehint", new AuthenticationCallback() {
                    @Override
                    public void onSuccess(AuthenticationResult authenticationResult) {
                        fail();
                    }

                    @Override
                    public void onError(AuthenticationException exception) {
                        assertTrue(MSALError.OAUTH_ERROR.equals(exception.getErrorCode()));
                        assertTrue(exception.getMessage().contains("invalid_request"));
                        releaseLock.countDown();
                    }

                    @Override
                    public void onCancel() {
                        fail();
                    }
                });
            }

            @Override
            String getFinalAuthUrl() throws UnsupportedEncodingException {
                return mRedirectUri + "?code=1234&state=" + AndroidTestUtil.encodeProtocolState(
                        ALTERNATE_AUTHORITY, new HashSet<>(Arrays.asList(SCOPE)));
            }

            @Override
            protected void performAdditionalVerify(Activity testActivity) {
                Mockito.verify(testActivity).startActivityForResult(Mockito.argThat(
                        new ArgumentMatcher<Intent>() {
                            @Override
                            public boolean matches(Object argument) {
                                final String data = ((Intent) argument).getStringExtra(Constants.REQUEST_URL_KEY);
                                return data.startsWith(ALTERNATE_AUTHORITY);
                            }
                        }), Matchers.eq(InteractiveRequest.BROWSER_FLOW));
            }
        }.performTest();
    }

    /**
     * Verify {@link PublicClientApplication#acquireToken(String[], String, UIOptions, String, AuthenticationCallback)}.
     */
    // TODO: suppress the test. The purpose is that the API call will eventually send back the cancel to caller.
    @Ignore
    @Test
    public void testGetTokenWithExtraQueryParam()
            throws PackageManager.NameNotFoundException, IOException, InterruptedException {
        new GetTokenBaseTestCase() {

            @Override
            void mockHttpRequest() throws IOException {
                // do nothing. The intention for this test is the callback receives cancel if returned url contains
                // cancel error.
            }

            @Override
            void makeAcquireTokenCall(PublicClientApplication publicClientApplication,
                                      final CountDownLatch releaseLock) {
                publicClientApplication.acquireToken(SCOPE, "somehint", UIOptions.FORCE_LOGIN, "extra=param",
                        new AuthenticationCallback() {
                            @Override
                            public void onSuccess(AuthenticationResult authenticationResult) {
                                fail("unexpected success result");
                            }

                            @Override
                            public void onError(AuthenticationException exception) {
                                fail("Unexpected Error");
                            }

                            @Override
                            public void onCancel() {
                                releaseLock.countDown();
                            }
                        });
            }

            @Override
            String getFinalAuthUrl() throws UnsupportedEncodingException {
                return mRedirectUri + "?error=access_denied&error_subcode=cancel";
            }

            @Override
            protected void performAdditionalVerify(Activity testActivity) {
                Mockito.verify(testActivity).startActivityForResult(Mockito.argThat(new ArgumentMatcher<Intent>() {
                    @Override
                    public boolean matches(Object argument) {
                        if (((Intent) argument).getStringExtra(Constants.REQUEST_URL_KEY) != null) {
                            return true;
                        }

                        return false;
                    }
                }), Mockito.eq(InteractiveRequest.BROWSER_FLOW));
            }
        }.performTest();
    }

    // TODO: add tests for b2c. Policy will be part of the authority

    /**
     * Verify {@link PublicClientApplication#acquireToken(String[], String, UIOptions, String, AuthenticationCallback)}.
     * AcquireToken asks token for {scope1, scope2}.
     * AcquireTokenSilent asks for {scope2}. Since forcePrompt is set for the silent request, RT request will be sent. There is
     * intersection, old entry will be removed. There will be only one access token left.
     */
    @Test
    public void testGetTokenWithScopeIntersection() throws PackageManager.NameNotFoundException, IOException,
            InterruptedException {
        new GetTokenBaseTestCase() {
            private User mUser;

            @Override
            void mockHttpRequest() throws IOException {
                mockSuccessResponse(convertScopesArrayToString(SCOPE), AndroidTestUtil.ACCESS_TOKEN);
            }

            @Override
            void makeAcquireTokenCall(PublicClientApplication publicClientApplication,
                                      final CountDownLatch releaseLock) {
                publicClientApplication.acquireToken(SCOPE, "", UIOptions.FORCE_LOGIN, null, null, null,
                        new AuthenticationCallback() {
<<<<<<< HEAD
                            @Override
                            public void onSuccess(AuthenticationResult authenticationResult) {
                                Assert.assertTrue(AndroidTestUtil.ACCESS_TOKEN.equals(authenticationResult.getToken()));
                                mUser = authenticationResult.getUser();
                                releaseLock.countDown();
                            }
=======
                    @Override
                    public void onSuccess(AuthenticationResult authenticationResult) {
                        Assert.assertTrue(AndroidTestUtil.ACCESS_TOKEN.equals(authenticationResult.getAccessToken()));
                        mUser = authenticationResult.getUser();
                        releaseLock.countDown();
                    }
>>>>>>> c54394d2

                            @Override
                            public void onError(AuthenticationException exception) {
                                fail("Unexpected Error");
                            }

                            @Override
                            public void onCancel() {
                                fail("Unexpected Cancel");
                            }
                        });
            }

            @Override
            String getFinalAuthUrl() throws UnsupportedEncodingException {
                return mRedirectUri + "?code=1234&state=" + AndroidTestUtil.encodeProtocolState(
                        DEFAULT_AUTHORITY, new HashSet<>(Arrays.asList(SCOPE)));
            }

            @Override
            protected void makeSilentRequest(final PublicClientApplication application, final CountDownLatch silentResultLock)
                    throws IOException, InterruptedException {
                final String silentRequestScope = "scope2";
                final String newAccessToken = "some new access token";
                mockSuccessResponse(silentRequestScope, newAccessToken);

<<<<<<< HEAD
                application.acquireTokenSilentAsync(new String[]{silentRequestScope}, mUser, null, "singin", true, new AuthenticationCallback() {
=======
                application.acquireTokenSilentAsync(new String [] {silentRequestScope}, mUser, null, true, new AuthenticationCallback() {
>>>>>>> c54394d2
                    @Override
                    public void onSuccess(AuthenticationResult authenticationResult) {
                        assertTrue(authenticationResult.getAccessToken().equals(newAccessToken));

                        final List<AccessTokenCacheItem> accessTokenItems = AndroidTestUtil.getAllAccessTokens(mAppContext);
                        assertTrue(accessTokenItems.size() == 1);
                        assertTrue(accessTokenItems.get(0).getAccessToken().equals(newAccessToken));
                        assertTrue(AndroidTestUtil.getAllRefreshTokens(mAppContext).size() == 1);
                        silentResultLock.countDown();
                    }

                    @Override
                    public void onError(AuthenticationException exception) {
                        fail();
                    }

                    @Override
                    public void onCancel() {
                        fail();
                    }
                });
            }
        }.performTest();
    }

    @Test
    public void testSilentRequestFailure() throws AuthenticationException, InterruptedException {
        final Activity activity = Mockito.mock(Activity.class);
        Mockito.when(activity.getApplicationContext()).thenReturn(mAppContext);
        final PublicClientApplication application = new PublicClientApplication(activity);

        // prepare token in the cache
        saveTokenResponse(mTokenCache, AndroidTestUtil.DEFAULT_AUTHORITY, CLIENT_ID, TokenCacheTest.getTokenResponseForDefaultUser(
                AndroidTestUtil.ACCESS_TOKEN, AndroidTestUtil.REFRESH_TOKEN, "scope1 scope2", AndroidTestUtil.getExpiredDate()));

        final IdToken idToken = new IdToken(AndroidTestUtil.getRawIdToken("another Displayable", "another uniqueId", "another homeobj"));
        final User user = new User(idToken);

        final CountDownLatch silentLock = new CountDownLatch(1);
        application.acquireTokenSilentAsync(new String[]{"scope1", "scope2"}, user, new AuthenticationCallback() {
            @Override
            public void onSuccess(AuthenticationResult authenticationResult) {
                fail();
            }

            @Override
            public void onError(AuthenticationException exception) {
                assertTrue(exception.getErrorCode().equals(MSALError.INTERACTION_REQUIRED));
                assertNull(exception.getCause());
                silentLock.countDown();
            }

            @Override
            public void onCancel() {
                fail();
            }
        });
        silentLock.await();
    }

    static String getIdToken(final String displayable, final String uniqueId, final String homeOid) {
        return AndroidTestUtil.createIdToken(AndroidTestUtil.AUDIENCE, AndroidTestUtil.ISSUER, AndroidTestUtil.NAME, uniqueId, displayable,
                AndroidTestUtil.SUBJECT, AndroidTestUtil.TENANT_ID, AndroidTestUtil.VERSION, homeOid);
    }

    private TokenResponse getTokenResponse(final String idToken) throws AuthenticationException {
        return new TokenResponse(AndroidTestUtil.ACCESS_TOKEN, idToken, AndroidTestUtil.REFRESH_TOKEN, new Date(), new Date(),
                new Date(), "scope", "Bearer", null);
    }

    static void saveTokenResponse(final TokenCache tokenCache, final String authority, final String clientId,
                                  final TokenResponse response) throws AuthenticationException {
        tokenCache.saveAccessToken(authority, clientId, response);
        tokenCache.saveRefreshToken(authority, clientId, response);
    }

    private void mockPackageManagerWithClientId(final Context context, final boolean addAuthorityInManifest,
                                                final String clientId)
            throws PackageManager.NameNotFoundException {
        final PackageManager mockedPackageManager = context.getPackageManager();
        final ApplicationInfo applicationInfo = Mockito.mock(ApplicationInfo.class);
        // meta data is empty, no client id there.
        applicationInfo.metaData = new Bundle();
        applicationInfo.metaData.putString("com.microsoft.identity.client.ClientId", clientId);
        if (addAuthorityInManifest) {
            applicationInfo.metaData.putString("com.microsoft.identity.client.Authority", ALTERNATE_AUTHORITY);
        }

        Mockito.when(mockedPackageManager.getApplicationInfo(
                Mockito.refEq(mAppContext.getPackageName()), Mockito.eq(
                        PackageManager.GET_META_DATA))).thenReturn(applicationInfo);
    }

    private void mockHasCustomTabRedirect(final Context context) {
        final PackageManager packageManager = context.getPackageManager();

        final List<ResolveInfo> resolveInfos = new ArrayList<>();
        Mockito.when(packageManager.queryIntentActivities(Matchers.any(Intent.class),
                Matchers.eq(PackageManager.GET_RESOLVED_FILTER))).thenReturn(resolveInfos);

        final ResolveInfo mockedResolveInfo1 = Mockito.mock(ResolveInfo.class);
        final ActivityInfo mockedActivityInfo1 = Mockito.mock(ActivityInfo.class);
        mockedActivityInfo1.name = BrowserTabActivity.class.getName();
        mockedResolveInfo1.activityInfo = mockedActivityInfo1;
        resolveInfos.add(mockedResolveInfo1);
    }

    private void mockAuthenticationActivityResolvable(final Context context) {
        final PackageManager packageManager = context.getPackageManager();
        Mockito.when(packageManager.resolveActivity(Mockito.any(Intent.class),
                Mockito.anyInt())).thenReturn(Mockito.mock(ResolveInfo.class));
    }

    private Activity getActivity(final Context context) {
        final Activity mockedActivity = Mockito.mock(Activity.class);
        Mockito.when(mockedActivity.getApplicationContext()).thenReturn(context);

        return mockedActivity;
    }

    private void mockSuccessResponse(final String scopes, final String accessToken) throws IOException {
        final HttpURLConnection mockedConnection = AndroidTestMockUtil.getMockedConnectionWithSuccessResponse(
                AndroidTestUtil.getSuccessResponse(AndroidTestUtil.TEST_IDTOKEN, accessToken, scopes));
        Mockito.when(mockedConnection.getOutputStream()).thenReturn(Mockito.mock(OutputStream.class));
        HttpUrlConnectionFactory.addMockedConnection(mockedConnection);
    }

    private String convertScopesArrayToString(final String[] scopes) {
        final Set<String> scopesInSet = new HashSet<>(Arrays.asList(scopes));
        return MSALUtils.convertSetToString(scopesInSet, " ");
    }

    private Activity getMockedActivity(final String clientId) throws PackageManager.NameNotFoundException {
        final Context context = new MockActivityContext(mAppContext);
        mockPackageManagerWithClientId(context, false, clientId);
        mockHasCustomTabRedirect(context);
        mockAuthenticationActivityResolvable(context);

        return getActivity(context);
    }

    private static class MockActivityContext extends ContextWrapper {
        private final PackageManager mPackageManager;

        MockActivityContext(final Context context) {
            super(context);
            mPackageManager = Mockito.mock(PackageManager.class);
        }

        @Override
        public PackageManager getPackageManager() {
            return mPackageManager;
        }
    }

    abstract class GetTokenBaseTestCase {

        abstract void mockHttpRequest() throws IOException;

        abstract void makeAcquireTokenCall(final PublicClientApplication publicClientApplication,
                                           final CountDownLatch releaseLock);

        abstract String getFinalAuthUrl() throws UnsupportedEncodingException;

        protected boolean isSetAlternateAuthority() {
            return false;
        }

        protected void performAdditionalVerify(final Activity testActivity) {
        }

        protected void makeSilentRequest(final PublicClientApplication publicClientApplication, final CountDownLatch silentLock)
                throws IOException, InterruptedException {
            silentLock.countDown();
        }

        public void performTest() throws PackageManager.NameNotFoundException, IOException, InterruptedException {
            final Context context = new MockActivityContext(mAppContext);
            mockPackageManagerWithClientId(context, isSetAlternateAuthority(), CLIENT_ID);
            mockHasCustomTabRedirect(context);
            mockAuthenticationActivityResolvable(context);

            if (isSetAlternateAuthority()) {
                AndroidTestMockUtil.mockSuccessTenantDiscovery(ALTERNATE_AUTHORITY + Authority.DEFAULT_AUTHORIZE_ENDPOINT,
                        ALTERNATE_AUTHORITY + DEFAULT_TOKEN_ENDPOINT);
            }

            mockHttpRequest();

            final CountDownLatch resultLock = new CountDownLatch(1);
            final Activity testActivity = getActivity(context);
            final PublicClientApplication application = new PublicClientApplication(testActivity);
            makeAcquireTokenCall(application, resultLock);

            // having the thread delayed for preTokenRequest to finish. Here we mock the
            // startActivityForResult, nothing actually happened when AuthenticationActivity is called.
            resultLock.await(InteractiveRequestTest.TREAD_DELAY_TIME, TimeUnit.MILLISECONDS);

            final Intent resultIntent = new Intent();
            resultIntent.putExtra(Constants.AUTHORIZATION_FINAL_URL, getFinalAuthUrl());
            InteractiveRequest.onActivityResult(InteractiveRequest.BROWSER_FLOW,
                    Constants.UIResponse.AUTH_CODE_COMPLETE, resultIntent);

            resultLock.await();

            performAdditionalVerify(testActivity);

            final CountDownLatch silentRequestLock = new CountDownLatch(1);
            makeSilentRequest(application, silentRequestLock);
            silentRequestLock.await();
        }
    }
}<|MERGE_RESOLUTION|>--- conflicted
+++ resolved
@@ -283,11 +283,8 @@
                 final String scopeForSilent = "scope3";
                 mockSuccessResponse(scopeForSilent, AndroidTestUtil.ACCESS_TOKEN);
 
-<<<<<<< HEAD
-                application.acquireTokenSilentAsync(new String[]{scopeForSilent}, new AuthenticationCallback() {
-=======
-                application.acquireTokenSilentAsync(new String [] {scopeForSilent}, mUser, new AuthenticationCallback() {
->>>>>>> c54394d2
+                application.acquireTokenSilentAsync(new String[]{scopeForSilent}, mUser, new AuthenticationCallback() {
+
                     @Override
                     public void onSuccess(AuthenticationResult authenticationResult) {
                         assertTrue(authenticationResult.getAccessToken().equals(AndroidTestUtil.ACCESS_TOKEN));
@@ -459,21 +456,12 @@
                                       final CountDownLatch releaseLock) {
                 publicClientApplication.acquireToken(SCOPE, "", UIOptions.FORCE_LOGIN, null, null, null,
                         new AuthenticationCallback() {
-<<<<<<< HEAD
                             @Override
                             public void onSuccess(AuthenticationResult authenticationResult) {
-                                Assert.assertTrue(AndroidTestUtil.ACCESS_TOKEN.equals(authenticationResult.getToken()));
+                                Assert.assertTrue(AndroidTestUtil.ACCESS_TOKEN.equals(authenticationResult.getAccessToken()));
                                 mUser = authenticationResult.getUser();
                                 releaseLock.countDown();
                             }
-=======
-                    @Override
-                    public void onSuccess(AuthenticationResult authenticationResult) {
-                        Assert.assertTrue(AndroidTestUtil.ACCESS_TOKEN.equals(authenticationResult.getAccessToken()));
-                        mUser = authenticationResult.getUser();
-                        releaseLock.countDown();
-                    }
->>>>>>> c54394d2
 
                             @Override
                             public void onError(AuthenticationException exception) {
@@ -500,11 +488,7 @@
                 final String newAccessToken = "some new access token";
                 mockSuccessResponse(silentRequestScope, newAccessToken);
 
-<<<<<<< HEAD
-                application.acquireTokenSilentAsync(new String[]{silentRequestScope}, mUser, null, "singin", true, new AuthenticationCallback() {
-=======
-                application.acquireTokenSilentAsync(new String [] {silentRequestScope}, mUser, null, true, new AuthenticationCallback() {
->>>>>>> c54394d2
+                application.acquireTokenSilentAsync(new String[]{silentRequestScope}, mUser, null, true, new AuthenticationCallback() {
                     @Override
                     public void onSuccess(AuthenticationResult authenticationResult) {
                         assertTrue(authenticationResult.getAccessToken().equals(newAccessToken));
