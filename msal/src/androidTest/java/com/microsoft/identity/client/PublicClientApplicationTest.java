--- conflicted
+++ resolved
@@ -605,14 +605,9 @@
      * String, AuthenticationCallback)}. Also check if authority is set on the manifest, we read the authority
      * from manifest meta-data.
      *
-<<<<<<< HEAD
-     * ignoring this test for now.
+     * NOTE: Ignoring until we've updated the code to do authority validation per the new design.  Currently setting an authority other than the default will fail.
      */
     @Test
-=======
-     * NOTE: Ignoring until we've updated the code to do authority validation per the new design.  Currently setting an authority other than the default will fail.
-     */
->>>>>>> c8ff3ba7
     @Ignore
     public void testAuthoritySetInManifestGetTokenFailed()
             throws PackageManager.NameNotFoundException, IOException, InterruptedException {
