package com.microsoft.identity.client;

import android.app.Activity;
import android.content.Context;
import android.content.ContextWrapper;
import android.content.Intent;
import android.content.pm.ActivityInfo;
import android.content.pm.ApplicationInfo;
import android.content.pm.PackageManager;
import android.content.pm.ResolveInfo;
import android.os.Bundle;
import android.support.test.InstrumentationRegistry;
import android.support.test.runner.AndroidJUnit4;
import android.test.AndroidTestCase;

import org.junit.After;
import org.junit.Assert;
import org.junit.Before;
import org.junit.Ignore;
import org.junit.Test;
import org.junit.runner.RunWith;
import org.mockito.ArgumentMatcher;
import org.mockito.Matchers;
import org.mockito.Mockito;

import java.io.IOException;
import java.io.InterruptedIOException;
import java.io.OutputStream;
import java.io.UnsupportedEncodingException;
import java.net.HttpURLConnection;
import java.net.MalformedURLException;
import java.net.URL;
import java.util.ArrayList;
import java.util.Arrays;
import java.util.Date;
import java.util.HashSet;
import java.util.List;
import java.util.Set;
import java.util.concurrent.CountDownLatch;
import java.util.concurrent.TimeUnit;

/**
 * Tests for {@link PublicClientApplication}.
 */
@RunWith(AndroidJUnit4.class)
public final class PublicClientApplicationTest extends AndroidTestCase {
    private Context mAppContext;
    private String mRedirectUri;
    private TokenCache mTokenCache;
    private static final String CLIENT_ID = "client-id";
    private static final String DEFAULT_AUTHORITY = "https://login.microsoftonline.com/common";
    private static final String ALTERNATE_AUTHORITY = "https://login.microsoftonline.com/alternateAuthority";
    private static final String[] SCOPE = {"scope1", "scope2"};
    private static final int EXPECTED_USER_SIZE = 3;
    private static final String DEFAULT_TOKEN_ENDPOINT = "/oauth2/v2.0/token";
    private static final String DEFAULT_CLIENT_INFO = AndroidTestUtil.createRawClientInfo(AndroidTestUtil.UID, AndroidTestUtil.UTID);

    @Before
    public void setUp() throws Exception {
        super.setUp();
        InstrumentationRegistry.getContext().getCacheDir();
        System.setProperty("dexmaker.dexcache",
                InstrumentationRegistry.getContext().getCacheDir().getPath());
        Authority.VALIDATED_AUTHORITY.clear();

        mAppContext = InstrumentationRegistry.getContext().getApplicationContext();
        mRedirectUri = "msauth-client-id://" + mAppContext.getPackageName();
        mTokenCache = new TokenCache(mAppContext);
    }

    @After
    public void tearDown() throws Exception {
        super.tearDown();
        HttpUrlConnectionFactory.clearMockedConnectionQueue();
        AndroidTestUtil.removeAllTokens(mAppContext);
    }

    /**
     * Verify correct exception is thrown if activity is not provided.
     */
    @Test(expected = IllegalArgumentException.class)
    public void testActivityNull() {
        new PublicClientApplication(null);
    }

    /**
     * Verify correct exception is thrown if client id is not set in the manifest.
     */
    @Test(expected = IllegalArgumentException.class)
    public void testClientIdNotInManifest() throws PackageManager.NameNotFoundException {
        final ApplicationInfo applicationInfo = Mockito.mock(ApplicationInfo.class);
        // meta data is empty, no client id there.
        applicationInfo.metaData = new Bundle();

        final Context context = new MockContext(mAppContext);
        final PackageManager mockedPackageManager = context.getPackageManager();
        Mockito.when(mockedPackageManager.getApplicationInfo(
                Mockito.refEq(mAppContext.getPackageName()), Mockito.eq(
                        PackageManager.GET_META_DATA))).thenReturn(applicationInfo);

        new PublicClientApplication(context);
    }

    /**
     * Verify correct exception is thrown if cannot retrieve package info.
     */
    @Test(expected = IllegalArgumentException.class)
    public void testApplicationInfoIsNull() throws PackageManager.NameNotFoundException {
        final Context context = new MockContext(mAppContext);
        final PackageManager mockedPackageManager = context.getPackageManager();
        Mockito.when(mockedPackageManager.getApplicationInfo(
                Mockito.refEq(mAppContext.getPackageName()), Mockito.eq(
                        PackageManager.GET_META_DATA))).thenReturn(null);

        new PublicClientApplication(context);
    }

    /**
     * Verify correct exception is thrown if {@link BrowserTabActivity} does not have the correct intent-filer.
     */
    @Test(expected = IllegalStateException.class)
    public void testNoCustomTabSchemeConfigured() throws PackageManager.NameNotFoundException {
        final Context context = new MockContext(mAppContext);
        mockPackageManagerWithClientId(context, null, CLIENT_ID);

        new PublicClientApplication(context);
    }

    /**
     * Verify correct exception is thrown if meta-data is null.
     */
    @Test(expected = IllegalArgumentException.class)
    public void testMetaDataIsNull() throws PackageManager.NameNotFoundException {
        final ApplicationInfo applicationInfo = Mockito.mock(ApplicationInfo.class);
        // null metadata
        applicationInfo.metaData = null;

        final Context context = new MockContext(mAppContext);
        final PackageManager mockedPackageManager = context.getPackageManager();
        Mockito.when(mockedPackageManager.getApplicationInfo(
                Mockito.refEq(mAppContext.getPackageName()), Mockito.eq(
                        PackageManager.GET_META_DATA))).thenReturn(applicationInfo);

        new PublicClientApplication(context);
    }

    /**
     * Verify correct exception is thrown if callback is not provided.
     */
    @Test(expected = IllegalArgumentException.class)
    public void testCallBackEmpty() throws PackageManager.NameNotFoundException {
        final Context context = new MockContext(mAppContext);
        mockPackageManagerWithClientId(context, null, CLIENT_ID);
        mockHasCustomTabRedirect(context);

        final PublicClientApplication application = new PublicClientApplication(context);
        application.acquireToken(getActivity(context), SCOPE, null);
    }

    @Test(expected = IllegalStateException.class)
    public void testInternetPermissionMissing() throws PackageManager.NameNotFoundException {
        final Context context = new MockContext(mAppContext);
        final PackageManager packageManager = context.getPackageManager();
        mockPackageManagerWithClientId(context, null, CLIENT_ID);
        mockHasCustomTabRedirect(context);
        Mockito.when(packageManager.checkPermission(Mockito.refEq("android.permission.INTERNET"),
                Mockito.refEq(mAppContext.getPackageName()))).thenReturn(PackageManager.PERMISSION_DENIED);

        new PublicClientApplication(context);
    }

    /**
     * Verify that users are correctly retrieved.
     */
    @Test
    public void testGetUsers() throws MsalException, PackageManager.NameNotFoundException {
        final PublicClientApplication application = new PublicClientApplication(getMockedContext(CLIENT_ID));
        assertTrue(application.getUsers().size() == 0);
        // prepare token cache
        // save token with Displayable as: Displayable1 UniqueId: UniqueId1 HomeObjectId: homeOID
        final String displayable1 = "Displayable1";
        final String uniqueId1 = "UniqueId1";
        final String homeOid1 = "HomeOid1";
        final String uTid1 = "uTid1";
        String idToken = getIdToken(displayable1, uniqueId1, homeOid1);
        String clientInfo = AndroidTestUtil.createRawClientInfo(uniqueId1, uTid1);

        saveTokenResponse(mTokenCache, TokenCacheTest.AUTHORITY, CLIENT_ID, getTokenResponse(idToken, clientInfo));

        // prepare token cache for same client id, same displayable, uniqueId but different oid
        final String homeOid2 = "HomeOid2";
        final String uid2 = "uniqueId2";
        final String utid2 = "uTid2";
        idToken = getIdToken(displayable1, uniqueId1, homeOid2);
        clientInfo = AndroidTestUtil.createRawClientInfo(uid2, utid2);
        saveTokenResponse(mTokenCache, TokenCacheTest.AUTHORITY, CLIENT_ID, getTokenResponse(idToken, clientInfo));

        List<User> users = application.getUsers();
        assertTrue(users.size() == 2);

        // prepare token cache for same client id, different diplayable, uniqueid and oid
        final String displayable3 = "Displayable3";
        final String uniqueId3 = "UniqueId3";
        final String homeOid3 = "HomeOid3";
        final String uTid3 = "uTid3";
        idToken = getIdToken(displayable3, uniqueId3, homeOid3);
        clientInfo = AndroidTestUtil.createRawClientInfo(uniqueId3, uTid3);
        saveTokenResponse(mTokenCache, TokenCacheTest.AUTHORITY, CLIENT_ID, getTokenResponse(idToken, clientInfo));

        users = application.getUsers();
        assertTrue(users.size() == EXPECTED_USER_SIZE);
        final User userForDisplayable3 = getUser(displayable3, users);
        assertNotNull(userForDisplayable3);
        assertTrue(userForDisplayable3.getDisplayableId().equals(displayable3));
        assertTrue(userForDisplayable3.getUserIdentifier().equals(MSALUtils.getUniqueUserIdentifier(uniqueId3, uTid3)));

        // prepare token cache for different client id, same displayable3 user
        final String anotherClientId = "anotherClientId";
        saveTokenResponse(mTokenCache, TokenCacheTest.AUTHORITY, anotherClientId, getTokenResponse(idToken, clientInfo));
        final PublicClientApplication anotherApplication = new PublicClientApplication(getMockedContext(anotherClientId));
        assertTrue(application.getUsers().size() == EXPECTED_USER_SIZE);
        users = anotherApplication.getUsers();
        assertTrue(users.size() == 1);
        final User userForAnotherClient = getUser(displayable3, users);
        assertNotNull(userForAnotherClient);
        assertTrue(userForAnotherClient.getDisplayableId().equals(displayable3));
        assertTrue(userForAnotherClient.getUserIdentifier().equals(MSALUtils.getUniqueUserIdentifier(uniqueId3, uTid3)));
    }

    /**
     * From the supplied {@link List} of {@link User}, return the instance with a matching displayableId.
     *
     * @param userIdentifier The user identifier, could be either displayableId.
     * @param users          the list of Users to traverse
     * @return
     */
    private User getUser(final String userIdentifier, final List<User> users) throws MsalClientException {
        User resultUser = null;
        for (final User user : users) {
            if (userIdentifier.equals(user.getDisplayableId())) {
                resultUser = user;
                break;
            }
        }
        return resultUser;
    }

    /**
     * Verify {@link PublicClientApplication#acquireToken(Activity, String[], AuthenticationCallback)}.
     * AcquireToken interactive call ask token for scope1 and scope2.
     * AcquireTokenSilent call ask token for scope3. No access token will be found. Refresh token returned in the interactive
     * request will be used for silent request. Since no intersection between {scope1, scope2} and {scope3}, there will be
     * two access token entries in the cache.
     */
    @Test
    public void testAcquireTokenSuccess() throws PackageManager.NameNotFoundException, IOException,
            InterruptedException {
        new GetTokenBaseTestCase() {
            private User mUser;

            @Override
            void mockHttpRequest() throws IOException {
                mockSuccessResponse(convertScopesArrayToString(SCOPE), AndroidTestUtil.ACCESS_TOKEN, DEFAULT_CLIENT_INFO);
            }

            @Override
            void makeAcquireTokenCall(final PublicClientApplication publicClientApplication,
                                      final Activity activity,
                                      final CountDownLatch releaseLock) {
                publicClientApplication.acquireToken(activity, SCOPE, new AuthenticationCallback() {
                    @Override
                    public void onSuccess(AuthenticationResult authenticationResult) {
                        Assert.assertTrue(AndroidTestUtil.ACCESS_TOKEN.equals(authenticationResult.getAccessToken()));
                        mUser = authenticationResult.getUser();

                        releaseLock.countDown();
                    }

                    @Override
                    public void onError(MsalException exception) {
                        fail("Unexpected Error");
                    }

                    @Override
                    public void onCancel() {
                        fail("Unexpected Cancel");
                    }
                });
            }

            @Override
            String getFinalAuthUrl() throws UnsupportedEncodingException {
                return mRedirectUri + "?code=1234&state=" + AndroidTestUtil.encodeProtocolState(
                        DEFAULT_AUTHORITY, new HashSet<>(Arrays.asList(SCOPE)));
            }

            @Override
            protected void makeSilentRequest(final PublicClientApplication application, final CountDownLatch silentResultLock)
                    throws IOException, InterruptedException {
                final String scopeForSilent = "scope3";
                mockSuccessResponse(scopeForSilent, AndroidTestUtil.ACCESS_TOKEN, DEFAULT_CLIENT_INFO);

                application.acquireTokenSilentAsync(new String[]{scopeForSilent}, mUser, new AuthenticationCallback() {

                    @Override
                    public void onSuccess(AuthenticationResult authenticationResult) {
                        assertTrue(authenticationResult.getAccessToken().equals(AndroidTestUtil.ACCESS_TOKEN));
                        assertTrue(AndroidTestUtil.getAllAccessTokens(mAppContext).size() == 2);
                        assertTrue(AndroidTestUtil.getAllRefreshTokens(mAppContext).size() == 1);
                        silentResultLock.countDown();
                    }

                    @Override
                    public void onError(MsalException exception) {
                        fail();
                    }

                    @Override
                    public void onCancel() {
                        fail();
                    }
                });
            }
        }.performTest();
    }

    @Test
<<<<<<< HEAD
    public void testAcquireTokenSilentNoAuthorityProvidedMultipleInTheCache() throws PackageManager.NameNotFoundException, IOException,
            InterruptedException {
        new GetTokenBaseTestCase() {
            private User mUser;

            @Override
            void mockHttpRequest() throws IOException {
                mockSuccessResponse(convertScopesArrayToString(SCOPE), AndroidTestUtil.ACCESS_TOKEN, DEFAULT_CLIENT_INFO);
=======
    public void testClientInfoNotReturned() throws PackageManager.NameNotFoundException, IOException,
            InterruptedException {
        new GetTokenBaseTestCase() {

            @Override
            void mockHttpRequest() throws IOException {
                final String idToken = TokenCacheTest.getDefaultIdToken();
                final HttpURLConnection mockedConnection = AndroidTestMockUtil.getMockedConnectionWithFailureResponse(
                        HttpURLConnection.HTTP_OK, AndroidTestUtil.getSuccessResponse(idToken, AndroidTestUtil.ACCESS_TOKEN, AndroidTestUtil.REFRESH_TOKEN, ""));
                Mockito.when(mockedConnection.getOutputStream()).thenReturn(Mockito.mock(OutputStream.class));
                HttpUrlConnectionFactory.addMockedConnection(mockedConnection);
>>>>>>> 0d266f7c
            }

            @Override
            void makeAcquireTokenCall(final PublicClientApplication publicClientApplication,
                                      final Activity activity,
                                      final CountDownLatch releaseLock) {
                publicClientApplication.acquireToken(activity, SCOPE, new AuthenticationCallback() {
                    @Override
                    public void onSuccess(AuthenticationResult authenticationResult) {
                        Assert.assertTrue(AndroidTestUtil.ACCESS_TOKEN.equals(authenticationResult.getAccessToken()));
<<<<<<< HEAD
                        mUser = authenticationResult.getUser();
=======
                        final User user = authenticationResult.getUser();
                        Assert.assertTrue(user.getUid().equals(""));
                        Assert.assertTrue(user.getUtid().equals(""));
                        Assert.assertTrue(user.getDisplayableId().equals(TokenCacheTest.DISPLAYABLE));
>>>>>>> 0d266f7c

                        releaseLock.countDown();
                    }

                    @Override
                    public void onError(MsalException exception) {
                        fail("Unexpected Error");
                    }

                    @Override
                    public void onCancel() {
                        fail("Unexpected Cancel");
                    }
                });
            }

            @Override
            String getFinalAuthUrl() throws UnsupportedEncodingException {
                return mRedirectUri + "?code=1234&state=" + AndroidTestUtil.encodeProtocolState(
                        DEFAULT_AUTHORITY, new HashSet<>(Arrays.asList(SCOPE)));
            }
<<<<<<< HEAD

            @Override
            protected void makeSilentRequest(final PublicClientApplication application, final CountDownLatch silentResultLock)
                    throws IOException, InterruptedException {
                AndroidTestMockUtil.mockSuccessTenantDiscovery(SilentRequestTest.AUTHORIZE_ENDPOINT, SilentRequestTest.TOKEN_ENDPOINT);
                mockSuccessResponse(convertScopesArrayToString(SCOPE), AndroidTestUtil.ACCESS_TOKEN, DEFAULT_CLIENT_INFO);
                mockSuccessResponse(convertScopesArrayToString(SCOPE), "new access token", DEFAULT_CLIENT_INFO);

                final String anotherAuthority = "https://login.microsoftonline.com/tenant123";
                final CountDownLatch resultLock = new CountDownLatch(1);
                application.acquireTokenSilentAsync(SCOPE, mUser, anotherAuthority, true, new AuthenticationCallback() {

                    @Override
                    public void onSuccess(AuthenticationResult authenticationResult) {
                        assertTrue(authenticationResult.getAccessToken().equals(AndroidTestUtil.ACCESS_TOKEN));
                        assertTrue(AndroidTestUtil.getAllAccessTokens(mAppContext).size() == 2);
                        assertTrue(AndroidTestUtil.getAllRefreshTokens(mAppContext).size() == 1);
                        resultLock.countDown();
                    }

                    @Override
                    public void onError(MsalException exception) {
                        fail();
                    }

                    @Override
                    public void onCancel() {
                        fail();
                    }
                });

                resultLock.await();

                // make another silent request with no authoirty
                application.acquireTokenSilentAsync(SCOPE, mUser, new AuthenticationCallback() {
                    @Override
                    public void onSuccess(AuthenticationResult authenticationResult) {
                        fail();
                    }

                    @Override
                    public void onError(MsalException exception) {
                        assertTrue(exception instanceof MsalClientException);
                        assertTrue(exception.getErrorCode().equals(MSALError.MULTIPLE_CACHE_ENTRY_FOUND));

                        assertTrue(HttpUrlConnectionFactory.getMockedConnectionCountInQueue() == 1);
                        silentResultLock.countDown();
                    }

                    @Override
                    public void onCancel() {
                        fail();
                    }
                });
            }
=======
>>>>>>> 0d266f7c
        }.performTest();
    }

    /**
     * Verify {@link PublicClientApplication#acquireToken(Activity, String[], String, UIBehavior, String, String[],
     * String, AuthenticationCallback)}. Also check if authority is set on the manifest, we read the authority
     * from manifest meta-data.
     */
    @Test
    public void testAuthoritySetInManifestGetTokenFailed()
            throws PackageManager.NameNotFoundException, IOException, InterruptedException {
        new GetTokenBaseTestCase() {

            @Override
            protected String getAlternateAuthorityInManifest() {
                return ALTERNATE_AUTHORITY;
            }

            @Override
            void mockHttpRequest() throws IOException {
                final HttpURLConnection mockedConnection = AndroidTestMockUtil.getMockedConnectionWithFailureResponse(
                        HttpURLConnection.HTTP_BAD_REQUEST, AndroidTestUtil.getErrorResponseMessage("invalid_request"));
                Mockito.when(mockedConnection.getOutputStream()).thenReturn(Mockito.mock(OutputStream.class));
                HttpUrlConnectionFactory.addMockedConnection(mockedConnection);
            }

            @Override
            void makeAcquireTokenCall(final PublicClientApplication publicClientApplication,
                                      final Activity activity,
                                      final CountDownLatch releaseLock) {
                publicClientApplication.acquireToken(activity, SCOPE, "somehint", new AuthenticationCallback() {
                    @Override
                    public void onSuccess(AuthenticationResult authenticationResult) {
                        fail();
                    }

                    @Override
                    public void onError(MsalException exception) {
                        assertTrue(exception instanceof MsalServiceException);

                        final MsalServiceException serviceException = (MsalServiceException) exception;
                        assertTrue(MSALError.INVALID_REQUEST.equals(serviceException.getErrorCode()));
                        assertTrue(!serviceException.getMessage().isEmpty());
                        assertTrue(serviceException.getHttpStatusCode() == HttpURLConnection.HTTP_BAD_REQUEST);
                        releaseLock.countDown();
                    }

                    @Override
                    public void onCancel() {
                        fail();
                    }
                });
            }

            @Override
            String getFinalAuthUrl() throws UnsupportedEncodingException {
                return mRedirectUri + "?code=1234&state=" + AndroidTestUtil.encodeProtocolState(
                        ALTERNATE_AUTHORITY, new HashSet<>(Arrays.asList(SCOPE)));
            }

            @Override
            protected void performAdditionalVerify(Activity testActivity) {
                Mockito.verify(testActivity).startActivityForResult(Mockito.argThat(
                        new ArgumentMatcher<Intent>() {
                            @Override
                            public boolean matches(Object argument) {
                                final String data = ((Intent) argument).getStringExtra(Constants.REQUEST_URL_KEY);
                                return data.startsWith(ALTERNATE_AUTHORITY);
                            }
                        }), Matchers.eq(InteractiveRequest.BROWSER_FLOW));
            }
        }.performTest();
    }

    /**
     * Verify {@link PublicClientApplication#acquireToken(Activity, String[], String, UIBehavior, String, AuthenticationCallback)}.
     */
    // TODO: suppress the test. The purpose is that the API call will eventually send back the cancel to caller.
    @Ignore
    @Test
    public void testGetTokenWithExtraQueryParam()
            throws PackageManager.NameNotFoundException, IOException, InterruptedException {
        new GetTokenBaseTestCase() {

            @Override
            void mockHttpRequest() throws IOException {
                // do nothing. The intention for this test is the callback receives cancel if returned url contains
                // cancel error.
            }

            @Override
            void makeAcquireTokenCall(final PublicClientApplication publicClientApplication,
                                      final Activity activity,
                                      final CountDownLatch releaseLock) {
                publicClientApplication.acquireToken(activity, SCOPE, "somehint", UIBehavior.FORCE_LOGIN, "extra=param",
                        new AuthenticationCallback() {
                            @Override
                            public void onSuccess(AuthenticationResult authenticationResult) {
                                fail("unexpected success result");
                            }

                            @Override
                            public void onError(MsalException exception) {
                                fail("Unexpected Error");
                            }

                            @Override
                            public void onCancel() {
                                releaseLock.countDown();
                            }
                        });
            }

            @Override
            String getFinalAuthUrl() throws UnsupportedEncodingException {
                return mRedirectUri + "?error=access_denied&error_subcode=cancel";
            }

            @Override
            protected void performAdditionalVerify(Activity testActivity) {
                Mockito.verify(testActivity).startActivityForResult(Mockito.argThat(new ArgumentMatcher<Intent>() {
                    @Override
                    public boolean matches(Object argument) {
                        if (((Intent) argument).getStringExtra(Constants.REQUEST_URL_KEY) != null) {
                            return true;
                        }

                        return false;
                    }
                }), Mockito.eq(InteractiveRequest.BROWSER_FLOW));
            }
        }.performTest();
    }

    @Test
    public void testB2cAuthorityNotInTrustedList() throws PackageManager.NameNotFoundException, IOException, InterruptedException {
        final String unsupportedB2cAuthority = "https://somehost/tfp/sometenant/somepolicy";

        new GetTokenBaseTestCase() {
            @Override
            protected String getAlternateAuthorityInManifest() {
                return unsupportedB2cAuthority;
            }

            @Override
            void mockHttpRequest() throws IOException {
                // do nothing. The intention for this test is the callback receives cancel if returned url contains
                // cancel error.
            }

            @Override
            void makeAcquireTokenCall(final PublicClientApplication publicClientApplication,
                                      final Activity activity,
                                      final CountDownLatch releaseLock) {
                publicClientApplication.acquireToken(activity, SCOPE, "somehint", UIBehavior.FORCE_LOGIN, "extra=param",
                        new AuthenticationCallback() {
                            @Override
                            public void onSuccess(AuthenticationResult authenticationResult) {
                                fail("unexpected success result");
                            }

                            @Override
                            public void onError(MsalException exception) {
                                try {
                                    assertTrue(exception instanceof MsalClientException);
                                    assertTrue(exception.getErrorCode().equals(MSALError.UNSUPPORTED_AUTHORITY_VALIDATION_INSTANCE));
                                } finally {
                                    releaseLock.countDown();
                                }
                            }

                            @Override
                            public void onCancel() {
                                fail("unexpected cancel");
                            }
                        });
            }

            @Override
            String getFinalAuthUrl() throws UnsupportedEncodingException {
                return "";
            }
        }.performTest();
    }

    /**
     * Verify {@link PublicClientApplication#acquireToken(Activity, String[], String, UIBehavior, String, AuthenticationCallback)}.
     * AcquireToken asks token for {scope1, scope2}.
     * AcquireTokenSilent asks for {scope2}. Since forcePrompt is set for the silent request, RT request will be sent. There is
     * intersection, old entry will be removed. There will be only one access token left.
     */
    @Test
    public void testGetTokenWithScopeIntersection() throws PackageManager.NameNotFoundException, IOException,
            InterruptedException {
        new GetTokenBaseTestCase() {
            private User mUser;

            @Override
            void mockHttpRequest() throws IOException {
                mockSuccessResponse(convertScopesArrayToString(SCOPE), AndroidTestUtil.ACCESS_TOKEN, DEFAULT_CLIENT_INFO);
            }

            @Override
            void makeAcquireTokenCall(final PublicClientApplication publicClientApplication,
                                      final Activity activity,
                                      final CountDownLatch releaseLock) {
                publicClientApplication.acquireToken(activity, SCOPE, "", UIBehavior.FORCE_LOGIN, null, null, null,
                        new AuthenticationCallback() {
                            @Override
                            public void onSuccess(AuthenticationResult authenticationResult) {
                                Assert.assertTrue(AndroidTestUtil.ACCESS_TOKEN.equals(authenticationResult.getAccessToken()));
                                mUser = authenticationResult.getUser();
                                releaseLock.countDown();
                            }

                            @Override
                            public void onError(MsalException exception) {
                                fail("Unexpected Error");
                            }

                            @Override
                            public void onCancel() {
                                fail("Unexpected Cancel");
                            }
                        });
            }

            @Override
            String getFinalAuthUrl() throws UnsupportedEncodingException {
                return mRedirectUri + "?code=1234&state=" + AndroidTestUtil.encodeProtocolState(
                        DEFAULT_AUTHORITY, new HashSet<>(Arrays.asList(SCOPE)));
            }

            @Override
            protected void makeSilentRequest(final PublicClientApplication application, final CountDownLatch silentResultLock)
                    throws IOException, InterruptedException {
                final String silentRequestScope = "scope2";
                final String newAccessToken = "some new access token";
                AndroidTestMockUtil.mockSuccessTenantDiscovery(SilentRequestTest.AUTHORIZE_ENDPOINT, SilentRequestTest.TOKEN_ENDPOINT);
                mockSuccessResponse(silentRequestScope, newAccessToken, DEFAULT_CLIENT_INFO);

                application.acquireTokenSilentAsync(new String[]{silentRequestScope}, mUser, null, true, new AuthenticationCallback() {
                    @Override
                    public void onSuccess(AuthenticationResult authenticationResult) {
                        assertTrue(authenticationResult.getAccessToken().equals(newAccessToken));

                        final List<AccessTokenCacheItem> accessTokenItems = AndroidTestUtil.getAllAccessTokens(mAppContext);
                        assertTrue(accessTokenItems.size() == 1);
                        assertTrue(accessTokenItems.get(0).getAccessToken().equals(newAccessToken));
                        assertTrue(AndroidTestUtil.getAllRefreshTokens(mAppContext).size() == 1);
                        silentResultLock.countDown();
                    }

                    @Override
                    public void onError(MsalException exception) {
                        fail();
                    }

                    @Override
                    public void onCancel() {
                        fail();
                    }
                });
            }
        }.performTest();
    }

    @Test
    public void testSilentRequestFailure() throws MsalException, InterruptedException, IOException {
        final PublicClientApplication application = new PublicClientApplication(mAppContext);

        // prepare token in the cache
        final String rawClientInfo = AndroidTestUtil.createRawClientInfo(AndroidTestUtil.UID, AndroidTestUtil.UTID);
        saveTokenResponse(mTokenCache, AndroidTestUtil.DEFAULT_AUTHORITY_WITH_TENANT, CLIENT_ID, TokenCacheTest.getTokenResponseForDefaultUser(
                AndroidTestUtil.ACCESS_TOKEN, AndroidTestUtil.REFRESH_TOKEN, "scope1 scope2", AndroidTestUtil.getExpiredDate(), rawClientInfo));

        final IdToken idToken = new IdToken(AndroidTestUtil.getRawIdToken("another Displayable", "another uniqueId", "another homeobj"));
        final ClientInfo clientInfoForDifferentUser = new ClientInfo(AndroidTestUtil.createRawClientInfo("another uid", "another utid"));
        final User user = User.create(idToken, clientInfoForDifferentUser);

        AndroidTestMockUtil.mockSuccessTenantDiscovery(SilentRequestTest.AUTHORIZE_ENDPOINT, SilentRequestTest.TOKEN_ENDPOINT);
        final CountDownLatch silentLock = new CountDownLatch(1);
        application.acquireTokenSilentAsync(new String[]{"scope1", "scope2"}, user, new AuthenticationCallback() {
            @Override
            public void onSuccess(AuthenticationResult authenticationResult) {
                fail();
            }

            @Override
            public void onError(MsalException exception) {
                assertTrue(exception instanceof MsalUiRequiredException);
                assertTrue(exception.getErrorCode().equals(MSALError.NO_TOKENS_FOUND));
                assertNull(exception.getCause());
                silentLock.countDown();
            }

            @Override
            public void onCancel() {
                fail();
            }
        });
        silentLock.await();
    }

    @Test
    public void testTurnOffAuthorityValidation() throws MsalException, IOException, InterruptedException {
        final String testAuthority = "https://someauthority.test.com/sometenant";
        final PublicClientApplication application = new PublicClientApplication(mAppContext, CLIENT_ID, testAuthority);
        application.setValidateAuthority(false);

        //mock tenant discovery response
        // prepare token in the cache
        final String rawClientInfo = AndroidTestUtil.createRawClientInfo(AndroidTestUtil.UID, AndroidTestUtil.UTID);
        saveTokenResponse(mTokenCache, testAuthority, CLIENT_ID, TokenCacheTest.getTokenResponseForDefaultUser(
                AndroidTestUtil.ACCESS_TOKEN, AndroidTestUtil.REFRESH_TOKEN, "scope1 scope2", AndroidTestUtil.getExpiredDate(), rawClientInfo));


        final User user = User.create(new IdToken(TokenCacheTest.getDefaultIdToken()), new ClientInfo(rawClientInfo));
        AndroidTestMockUtil.mockSuccessTenantDiscovery(SilentRequestTest.AUTHORIZE_ENDPOINT, SilentRequestTest.TOKEN_ENDPOINT);

        final String accessToken = "access token from token refresh";
        mockSuccessResponse("scope1 scope2", accessToken, DEFAULT_CLIENT_INFO);
        final CountDownLatch silentLock = new CountDownLatch(1);
        application.acquireTokenSilentAsync(new String[]{"scope1", "scope2"}, user, null, true, new AuthenticationCallback() {
            @Override
            public void onSuccess(AuthenticationResult authenticationResult) {
                assertTrue(authenticationResult.getAccessToken().equals(accessToken));
                silentLock.countDown();
            }

            @Override
            public void onError(MsalException exception) {
                fail();
            }

            @Override
            public void onCancel() {
                fail();
            }
        });

        silentLock.await();
    }

    static String getIdToken(final String displayable, final String uniqueId, final String homeOid) {
        return AndroidTestUtil.createIdToken(AndroidTestUtil.AUDIENCE, AndroidTestUtil.ISSUER, AndroidTestUtil.NAME, uniqueId, displayable,
                AndroidTestUtil.SUBJECT, AndroidTestUtil.TENANT_ID, AndroidTestUtil.VERSION);
    }

    private TokenResponse getTokenResponse(final String idToken, final String clientInfo) throws MsalException {
        return new TokenResponse(AndroidTestUtil.ACCESS_TOKEN, idToken, AndroidTestUtil.REFRESH_TOKEN, new Date(), new Date(),
                new Date(), "scope", "Bearer", clientInfo);
    }

    static void saveTokenResponse(final TokenCache tokenCache, final String authority, final String clientId,
                                  final TokenResponse response) throws MsalException {
        tokenCache.saveAccessToken(authority, clientId, response);

        try {
            final URL authorityUrl = new URL(authority);
            tokenCache.saveRefreshToken(authorityUrl.getHost(), clientId, response);
        } catch (MalformedURLException e) {
            throw new MsalClientException(MSALError.MALFORMED_URL, "unable to create url");
        }
    }

    private void mockPackageManagerWithClientId(final Context context, final String alternateAuthorityInManifest,
                                                final String clientId)
            throws PackageManager.NameNotFoundException {
        final PackageManager mockedPackageManager = context.getPackageManager();
        final ApplicationInfo applicationInfo = Mockito.mock(ApplicationInfo.class);
        // meta data is empty, no client id there.
        applicationInfo.metaData = new Bundle();
        applicationInfo.metaData.putString("com.microsoft.identity.client.ClientId", clientId);
        if (!MSALUtils.isEmpty(alternateAuthorityInManifest)) {
            applicationInfo.metaData.putString("com.microsoft.identity.client.Authority", alternateAuthorityInManifest);
        }

        Mockito.when(mockedPackageManager.getApplicationInfo(
                Mockito.refEq(mAppContext.getPackageName()), Mockito.eq(
                        PackageManager.GET_META_DATA))).thenReturn(applicationInfo);
    }

    private void mockHasCustomTabRedirect(final Context context) {
        final PackageManager packageManager = context.getPackageManager();

        final List<ResolveInfo> resolveInfos = new ArrayList<>();
        Mockito.when(packageManager.queryIntentActivities(Matchers.any(Intent.class),
                Matchers.eq(PackageManager.GET_RESOLVED_FILTER))).thenReturn(resolveInfos);

        final ResolveInfo mockedResolveInfo1 = Mockito.mock(ResolveInfo.class);
        final ActivityInfo mockedActivityInfo1 = Mockito.mock(ActivityInfo.class);
        mockedActivityInfo1.name = BrowserTabActivity.class.getName();
        mockedResolveInfo1.activityInfo = mockedActivityInfo1;
        resolveInfos.add(mockedResolveInfo1);
    }

    private void mockAuthenticationActivityResolvable(final Context context) {
        final PackageManager packageManager = context.getPackageManager();
        Mockito.when(packageManager.resolveActivity(Mockito.any(Intent.class),
                Mockito.anyInt())).thenReturn(Mockito.mock(ResolveInfo.class));
    }

    private Activity getActivity(final Context context) {
        final Activity mockedActivity = Mockito.mock(Activity.class);
        Mockito.when(mockedActivity.getApplicationContext()).thenReturn(context);

        return mockedActivity;
    }

    private void mockSuccessResponse(final String scopes, final String accessToken, final String clientInfo) throws IOException {
        final HttpURLConnection mockedConnection = AndroidTestMockUtil.getMockedConnectionWithSuccessResponse(
                AndroidTestUtil.getSuccessResponse(AndroidTestUtil.TEST_IDTOKEN, accessToken, scopes, clientInfo));
        Mockito.when(mockedConnection.getOutputStream()).thenReturn(Mockito.mock(OutputStream.class));
        HttpUrlConnectionFactory.addMockedConnection(mockedConnection);
    }

    private String convertScopesArrayToString(final String[] scopes) {
        final Set<String> scopesInSet = new HashSet<>(Arrays.asList(scopes));
        return MSALUtils.convertSetToString(scopesInSet, " ");
    }

    private Context getMockedContext(final String clientId) throws PackageManager.NameNotFoundException {
        final Context context = new MockContext(mAppContext);
        mockPackageManagerWithClientId(context, null, clientId);
        mockHasCustomTabRedirect(context);
        mockAuthenticationActivityResolvable(context);

        return context;
    }

    private static class MockContext extends ContextWrapper {
        private final PackageManager mPackageManager;

        MockContext(final Context context) {
            super(context);
            mPackageManager = Mockito.mock(PackageManager.class);
        }

        @Override
        public PackageManager getPackageManager() {
            return mPackageManager;
        }
    }

    abstract class GetTokenBaseTestCase {

        abstract void mockHttpRequest() throws IOException;

        abstract void makeAcquireTokenCall(final PublicClientApplication publicClientApplication,
                                           final Activity activity,
                                           final CountDownLatch releaseLock);

        abstract String getFinalAuthUrl() throws UnsupportedEncodingException;

        protected String getAlternateAuthorityInManifest() {
            return null;
        }

        protected void performAdditionalVerify(final Activity testActivity) {
        }

        protected void makeSilentRequest(final PublicClientApplication publicClientApplication, final CountDownLatch silentLock)
                throws IOException, InterruptedException {
            silentLock.countDown();
        }

        public void performTest() throws PackageManager.NameNotFoundException, IOException, InterruptedException {
            final Context context = new MockContext(mAppContext);
            mockPackageManagerWithClientId(context, getAlternateAuthorityInManifest(), CLIENT_ID);
            mockHasCustomTabRedirect(context);
            mockAuthenticationActivityResolvable(context);

            if (!MSALUtils.isEmpty(getAlternateAuthorityInManifest())) {
                AndroidTestMockUtil.mockSuccessTenantDiscovery(getAlternateAuthorityInManifest() + Authority.DEFAULT_AUTHORIZE_ENDPOINT,
                        ALTERNATE_AUTHORITY + DEFAULT_TOKEN_ENDPOINT);
            } else {
                AndroidTestMockUtil.mockSuccessTenantDiscovery(SilentRequestTest.AUTHORIZE_ENDPOINT, SilentRequestTest.TOKEN_ENDPOINT);
            }

            mockHttpRequest();

            final CountDownLatch resultLock = new CountDownLatch(1);
            final Activity testActivity = getActivity(context);
            final PublicClientApplication application = new PublicClientApplication(context);
            makeAcquireTokenCall(application, testActivity, resultLock);

            // having the thread delayed for preTokenRequest to finish. Here we mock the
            // startActivityForResult, nothing actually happened when AuthenticationActivity is called.
            resultLock.await(InteractiveRequestTest.THREAD_DELAY_TIME, TimeUnit.MILLISECONDS);

            final Intent resultIntent = new Intent();
            resultIntent.putExtra(Constants.AUTHORIZATION_FINAL_URL, getFinalAuthUrl());
            InteractiveRequest.onActivityResult(InteractiveRequest.BROWSER_FLOW,
                    Constants.UIResponse.AUTH_CODE_COMPLETE, resultIntent);

            resultLock.await();

            performAdditionalVerify(testActivity);

            final CountDownLatch silentRequestLock = new CountDownLatch(1);
            makeSilentRequest(application, silentRequestLock);
            silentRequestLock.await();
        }
    }
}<|MERGE_RESOLUTION|>--- conflicted
+++ resolved
@@ -325,16 +325,6 @@
     }
 
     @Test
-<<<<<<< HEAD
-    public void testAcquireTokenSilentNoAuthorityProvidedMultipleInTheCache() throws PackageManager.NameNotFoundException, IOException,
-            InterruptedException {
-        new GetTokenBaseTestCase() {
-            private User mUser;
-
-            @Override
-            void mockHttpRequest() throws IOException {
-                mockSuccessResponse(convertScopesArrayToString(SCOPE), AndroidTestUtil.ACCESS_TOKEN, DEFAULT_CLIENT_INFO);
-=======
     public void testClientInfoNotReturned() throws PackageManager.NameNotFoundException, IOException,
             InterruptedException {
         new GetTokenBaseTestCase() {
@@ -346,7 +336,6 @@
                         HttpURLConnection.HTTP_OK, AndroidTestUtil.getSuccessResponse(idToken, AndroidTestUtil.ACCESS_TOKEN, AndroidTestUtil.REFRESH_TOKEN, ""));
                 Mockito.when(mockedConnection.getOutputStream()).thenReturn(Mockito.mock(OutputStream.class));
                 HttpUrlConnectionFactory.addMockedConnection(mockedConnection);
->>>>>>> 0d266f7c
             }
 
             @Override
@@ -357,14 +346,10 @@
                     @Override
                     public void onSuccess(AuthenticationResult authenticationResult) {
                         Assert.assertTrue(AndroidTestUtil.ACCESS_TOKEN.equals(authenticationResult.getAccessToken()));
-<<<<<<< HEAD
-                        mUser = authenticationResult.getUser();
-=======
                         final User user = authenticationResult.getUser();
                         Assert.assertTrue(user.getUid().equals(""));
                         Assert.assertTrue(user.getUtid().equals(""));
                         Assert.assertTrue(user.getDisplayableId().equals(TokenCacheTest.DISPLAYABLE));
->>>>>>> 0d266f7c
 
                         releaseLock.countDown();
                     }
@@ -386,7 +371,49 @@
                 return mRedirectUri + "?code=1234&state=" + AndroidTestUtil.encodeProtocolState(
                         DEFAULT_AUTHORITY, new HashSet<>(Arrays.asList(SCOPE)));
             }
-<<<<<<< HEAD
+        }.performTest();
+    }
+
+    public void testAcquireTokenSilentNoAuthorityProvidedMultipleInTheCache() throws PackageManager.NameNotFoundException, IOException,
+            InterruptedException {
+        new GetTokenBaseTestCase() {
+            private User mUser;
+
+            @Override
+            void mockHttpRequest() throws IOException {
+                mockSuccessResponse(convertScopesArrayToString(SCOPE), AndroidTestUtil.ACCESS_TOKEN, DEFAULT_CLIENT_INFO);
+            }
+
+            @Override
+            void makeAcquireTokenCall(final PublicClientApplication publicClientApplication,
+                                      final Activity activity,
+                                      final CountDownLatch releaseLock) {
+                publicClientApplication.acquireToken(activity, SCOPE, new AuthenticationCallback() {
+                    @Override
+                    public void onSuccess(AuthenticationResult authenticationResult) {
+                        Assert.assertTrue(AndroidTestUtil.ACCESS_TOKEN.equals(authenticationResult.getAccessToken()));
+                        mUser = authenticationResult.getUser();
+
+                        releaseLock.countDown();
+                    }
+
+                    @Override
+                    public void onError(MsalException exception) {
+                        fail("Unexpected Error");
+                    }
+
+                    @Override
+                    public void onCancel() {
+                        fail("Unexpected Cancel");
+                    }
+                });
+            }
+
+            @Override
+            String getFinalAuthUrl() throws UnsupportedEncodingException {
+                return mRedirectUri + "?code=1234&state=" + AndroidTestUtil.encodeProtocolState(
+                        DEFAULT_AUTHORITY, new HashSet<>(Arrays.asList(SCOPE)));
+            }
 
             @Override
             protected void makeSilentRequest(final PublicClientApplication application, final CountDownLatch silentResultLock)
@@ -442,8 +469,6 @@
                     }
                 });
             }
-=======
->>>>>>> 0d266f7c
         }.performTest();
     }
 
