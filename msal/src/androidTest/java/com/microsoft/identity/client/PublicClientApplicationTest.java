--- conflicted
+++ resolved
@@ -441,11 +441,7 @@
                     @Override
                     public void onError(MsalException exception) {
                         assertTrue(exception instanceof MsalClientException);
-<<<<<<< HEAD
                         assertTrue(exception.getErrorCode().equals(MsalClientException.MULTIPLE_MATCHING_TOKENS_DETECTED));
-=======
-                        assertTrue(exception.getErrorCode().equals(MsalError.MULTIPLE_MATCHING_TOKENS_DETECTED));
->>>>>>> 48088442
 
                         assertTrue(HttpUrlConnectionFactory.getMockedConnectionCountInQueue() == 1);
                         silentResultLock.countDown();
@@ -498,11 +494,7 @@
                         assertTrue(exception instanceof MsalServiceException);
 
                         final MsalServiceException serviceException = (MsalServiceException) exception;
-<<<<<<< HEAD
                         assertTrue(MsalServiceException.INVALID_REQUEST.equals(serviceException.getErrorCode()));
-=======
-                        assertTrue(MsalError.INVALID_REQUEST.equals(serviceException.getErrorCode()));
->>>>>>> 48088442
                         assertTrue(!serviceException.getMessage().isEmpty());
                         assertTrue(serviceException.getHttpStatusCode() == HttpURLConnection.HTTP_BAD_REQUEST);
                         releaseLock.countDown();
@@ -626,11 +618,7 @@
                             public void onError(MsalException exception) {
                                 try {
                                     assertTrue(exception instanceof MsalClientException);
-<<<<<<< HEAD
                                     assertTrue(exception.getErrorCode().equals(MsalClientException.AUTHORITY_VALIDATION_NOT_SUPPORTED));
-=======
-                                    assertTrue(exception.getErrorCode().equals(MsalError.AUTHORITY_VALIDATION_NOT_SUPPORTED));
->>>>>>> 48088442
                                 } finally {
                                     releaseLock.countDown();
                                 }
@@ -756,11 +744,7 @@
             @Override
             public void onError(MsalException exception) {
                 assertTrue(exception instanceof MsalUiRequiredException);
-<<<<<<< HEAD
                 assertTrue(exception.getErrorCode().equals(MsalUiRequiredException.NO_TOKENS_FOUND));
-=======
-                assertTrue(exception.getErrorCode().equals(MsalError.NO_TOKENS_FOUND));
->>>>>>> 48088442
                 assertNull(exception.getCause());
                 silentLock.countDown();
             }
@@ -916,11 +900,7 @@
                     @Override
                     public void onError(MsalException exception) {
                         assertTrue(exception instanceof MsalClientException);
-<<<<<<< HEAD
                         assertTrue(exception.getErrorCode().equals(MsalClientException.USER_MISMATCH));
-=======
-                        assertTrue(exception.getErrorCode().equals(MsalError.USER_MISMATCH));
->>>>>>> 48088442
 
                         // verify that no token is stored.
                         Assert.assertTrue(AndroidTestUtil.getAllAccessTokens(mAppContext).size() == 0);
@@ -969,11 +949,7 @@
                     @Override
                     public void onError(MsalException exception) {
                         assertTrue(exception instanceof MsalServiceException);
-<<<<<<< HEAD
                         assertTrue(exception.getErrorCode().equals(MsalServiceException.INVALID_REQUEST));
-=======
-                        assertTrue(exception.getErrorCode().equals(MsalError.INVALID_REQUEST));
->>>>>>> 48088442
                         releaseLock.countDown();
                     }
 
@@ -1011,11 +987,7 @@
             final URL authorityUrl = new URL(authority);
             tokenCache.saveRefreshToken(authorityUrl.getHost(), clientId, response, AndroidTestUtil.getTestRequestContext());
         } catch (MalformedURLException e) {
-<<<<<<< HEAD
             throw new MsalClientException(MsalClientException.MALFORMED_URL, "unable to create url");
-=======
-            throw new MsalClientException(MsalError.MALFORMED_URL, "unable to create url");
->>>>>>> 48088442
         }
     }
 
