package com.microsoft.identity.client;

import android.app.Activity;
import android.content.Context;
import android.content.ContextWrapper;
import android.content.Intent;
import android.content.pm.ActivityInfo;
import android.content.pm.ApplicationInfo;
import android.content.pm.PackageInfo;
import android.content.pm.PackageManager;
import android.content.pm.ResolveInfo;
import android.os.Bundle;
import android.support.test.InstrumentationRegistry;
import android.support.test.runner.AndroidJUnit4;
import android.test.AndroidTestCase;

import org.junit.After;
import org.junit.Assert;
import org.junit.Before;
import org.junit.Ignore;
import org.junit.Test;
import org.junit.runner.RunWith;
import org.mockito.ArgumentMatcher;
import org.mockito.Matchers;
import org.mockito.Mockito;

import java.io.IOException;
import java.io.OutputStream;
import java.io.UnsupportedEncodingException;
import java.net.HttpURLConnection;
import java.util.ArrayList;
import java.util.Arrays;
import java.util.Date;
import java.util.HashSet;
import java.util.List;
import java.util.Set;
import java.util.concurrent.CountDownLatch;
import java.util.concurrent.TimeUnit;

/**
 * Tests for {@link PublicClientApplication}.
 */
@RunWith(AndroidJUnit4.class)
public final class PublicClientApplicationTest extends AndroidTestCase {
    private Context mAppContext;
    private String mRedirectUri;
    private TokenCache mTokenCache;
    private static final String CLIENT_ID = "client-id";
    private static final String DEFAULT_AUTHORITY = "https://login.microsoftonline.com/common";
    private static final String ALTERNATE_AUTHORITY = "https://login.microsoftonline.com/alternateAuthority";
    private static final String[] SCOPE = {"scope1", "scope2"};
    private static final int EXPECTED_USER_SIZE = 3;
    private static final String DEFAULT_TOKEN_ENDPOINT = "/oauth2/v2.0/token";

    @Before
    public void setUp() throws Exception {
        super.setUp();
        InstrumentationRegistry.getContext().getCacheDir();
        System.setProperty("dexmaker.dexcache",
                InstrumentationRegistry.getContext().getCacheDir().getPath());

        mAppContext = InstrumentationRegistry.getContext().getApplicationContext();
        mRedirectUri = "msauth-client-id://" + mAppContext.getPackageName();
        mTokenCache = new TokenCache(mAppContext);
        Telemetry.disableForTest(true);
    }

    @After
    public void tearDown() throws Exception {
        super.tearDown();
        HttpUrlConnectionFactory.clearMockedConnectionQueue();
        AndroidTestUtil.removeAllTokens(mAppContext);
        Telemetry.disableForTest(false);
    }

    /**
     * Verify correct exception is thrown if activity is not provided.
     */
    @Test(expected = IllegalArgumentException.class)
    public void testActivityNull() {
        new PublicClientApplication(null);
    }

    /**
     * Verify correct exception is thrown if client id is not set in the manifest.
     */
    @Test(expected = IllegalArgumentException.class)
    public void testClientIdNotInManifest() throws PackageManager.NameNotFoundException {
        final ApplicationInfo applicationInfo = Mockito.mock(ApplicationInfo.class);
        // meta data is empty, no client id there.
        applicationInfo.metaData = new Bundle();

        final Context context = new MockContext(mAppContext);
        final PackageManager mockedPackageManager = context.getPackageManager();
        Mockito.when(mockedPackageManager.getApplicationInfo(
                Mockito.refEq(mAppContext.getPackageName()), Mockito.eq(
                        PackageManager.GET_META_DATA))).thenReturn(applicationInfo);

        new PublicClientApplication(context);
    }

    /**
     * Verify correct exception is thrown if cannot retrieve package info.
     */
    @Test(expected = IllegalArgumentException.class)
    public void testApplicationInfoIsNull() throws PackageManager.NameNotFoundException {
        final Context context = new MockContext(mAppContext);
        final PackageManager mockedPackageManager = context.getPackageManager();
        Mockito.when(mockedPackageManager.getApplicationInfo(
                Mockito.refEq(mAppContext.getPackageName()), Mockito.eq(
                        PackageManager.GET_META_DATA))).thenReturn(null);

        new PublicClientApplication(context);
    }

    /**
     * Verify correct exception is thrown if {@link BrowserTabActivity} does not have the correct intent-filer.
     */
    @Test(expected = IllegalStateException.class)
    public void testNoCustomTabSchemeConfigured() throws PackageManager.NameNotFoundException {
        final Context context = new MockContext(mAppContext);
        mockPackageManagerWithClientId(context, null, CLIENT_ID);

        new PublicClientApplication(context);
    }

    /**
     * Verify correct exception is thrown if meta-data is null.
     */
    @Test(expected = IllegalArgumentException.class)
    public void testMetaDataIsNull() throws PackageManager.NameNotFoundException {
        final ApplicationInfo applicationInfo = Mockito.mock(ApplicationInfo.class);
        // null metadata
        applicationInfo.metaData = null;

        final Context context = new MockContext(mAppContext);
        final PackageManager mockedPackageManager = context.getPackageManager();
        Mockito.when(mockedPackageManager.getApplicationInfo(
                Mockito.refEq(mAppContext.getPackageName()), Mockito.eq(
                        PackageManager.GET_META_DATA))).thenReturn(applicationInfo);

        new PublicClientApplication(context);
    }

    /**
     * Verify correct exception is thrown if callback is not provided.
     */
    @Test(expected = IllegalArgumentException.class)
    public void testCallBackEmpty() throws PackageManager.NameNotFoundException {
        final Context context = new MockContext(mAppContext);
        mockPackageManagerWithClientId(context, null, CLIENT_ID);
        mockHasCustomTabRedirect(context);

        final PublicClientApplication application = new PublicClientApplication(context);
        application.acquireToken(getActivity(context), SCOPE, null);
    }

    @Test(expected = IllegalStateException.class)
    public void testInternetPermissionMissing() throws PackageManager.NameNotFoundException {
        final Context context = new MockContext(mAppContext);
        final PackageManager packageManager = context.getPackageManager();
        mockPackageManagerWithClientId(context, null, CLIENT_ID);
        mockHasCustomTabRedirect(context);
        Mockito.when(packageManager.checkPermission(Mockito.refEq("android.permission.INTERNET"),
                Mockito.refEq(mAppContext.getPackageName()))).thenReturn(PackageManager.PERMISSION_DENIED);

        new PublicClientApplication(context);
    }

    /**
     * Verify that users are correctly retrieved.
     */
    @Test
    public void testGetUsers() throws MsalException, PackageManager.NameNotFoundException {
        final PublicClientApplication application = new PublicClientApplication(getMockedContext(CLIENT_ID));
        assertTrue(application.getUsers().size() == 0);
        // prepare token cache
        // save token with Displayable as: Displayable1 UniqueId: UniqueId1 HomeObjectId: homeOID
        final String displayable1 = "Displayable1";
        final String uniqueId1 = "UniqueId1";
        final String homeOid1 = "HomeOid1";
        String idToken = getIdToken(displayable1, uniqueId1, homeOid1);

        saveTokenResponse(mTokenCache, TokenCacheTest.AUTHORITY, CLIENT_ID, getTokenResponse(idToken));

        // prepare token cache for same client id, same displayable, uniqueId but different oid
        final String homeOid2 = "HomeOid2";
        idToken = getIdToken(displayable1, uniqueId1, homeOid2);
        saveTokenResponse(mTokenCache, TokenCacheTest.AUTHORITY, CLIENT_ID, getTokenResponse(idToken));

        List<User> users = application.getUsers();
        assertTrue(users.size() == 2);

        // prepare token cache for same client id, different diplayable, uniqueid and oid
        final String displayable3 = "Displayable3";
        final String uniqueId3 = "UniqueId3";
        final String homeOid3 = "HomeOid3";
        idToken = getIdToken(displayable3, uniqueId3, homeOid3);
        saveTokenResponse(mTokenCache, TokenCacheTest.AUTHORITY, CLIENT_ID, getTokenResponse(idToken));

        users = application.getUsers();
        assertTrue(users.size() == EXPECTED_USER_SIZE);
        final User userForDisplayable3 = getUser(displayable3, users);
        assertNotNull(userForDisplayable3);
        assertTrue(userForDisplayable3.getDisplayableId().equals(displayable3));
        assertTrue(userForDisplayable3.getHomeObjectId().equals(homeOid3));

        // prepare token cache for different client id, same displayable3 user
        final String anotherClientId = "anotherClientId";
        saveTokenResponse(mTokenCache, TokenCacheTest.AUTHORITY, anotherClientId, getTokenResponse(idToken));
        final PublicClientApplication anotherApplication = new PublicClientApplication(getMockedContext(anotherClientId));
        assertTrue(application.getUsers().size() == EXPECTED_USER_SIZE);
        users = anotherApplication.getUsers();
        assertTrue(users.size() == 1);
        final User userForAnotherClient = getUser(homeOid3, users);
        assertNotNull(userForAnotherClient);
        assertTrue(userForAnotherClient.getDisplayableId().equals(displayable3));
        assertTrue(userForAnotherClient.getHomeObjectId().equals(homeOid3));
    }

    /**
     * From the supplied {@link List} of {@link User}, return the instance with a matching displayableId or homeObjectId.
     *
     * @param userIdentifier The user identifier, could be either displayableId or homeObjectId
     * @param users          the list of Users to traverse
     * @return
     */
    private User getUser(final String userIdentifier, final List<User> users) {
        User resultUser = null;
        for (final User user : users) {
            if (userIdentifier.equals(user.getDisplayableId()) || userIdentifier.equals(user.getHomeObjectId())) {
                resultUser = user;
                break;
            }
        }
        return resultUser;
    }

    /**
     * Verify {@link PublicClientApplication#acquireToken(Activity, String[], AuthenticationCallback)}.
     * AcquireToken interactive call ask token for scope1 and scope2.
     * AcquireTokenSilent call ask token for scope3. No access token will be found. Refresh token returned in the interactive
     * request will be used for silent request. Since no intersection between {scope1, scope2} and {scope3}, there will be
     * two access token entries in the cache.
     */
    @Test
    public void testAcquireTokenSuccess() throws PackageManager.NameNotFoundException, IOException,
            InterruptedException {
        new GetTokenBaseTestCase() {
            private User mUser;

            @Override
            void mockHttpRequest() throws IOException {
                mockSuccessResponse(convertScopesArrayToString(SCOPE), AndroidTestUtil.ACCESS_TOKEN);
            }

            @Override
            void makeAcquireTokenCall(final PublicClientApplication publicClientApplication,
                                      final Activity activity,
                                      final CountDownLatch releaseLock) {
                publicClientApplication.acquireToken(activity, SCOPE, new AuthenticationCallback() {
                    @Override
                    public void onSuccess(AuthenticationResult authenticationResult) {
                        Assert.assertTrue(AndroidTestUtil.ACCESS_TOKEN.equals(authenticationResult.getAccessToken()));
                        mUser = authenticationResult.getUser();
                        releaseLock.countDown();
                    }

                    @Override
                    public void onError(MsalException exception) {
                        fail("Unexpected Error");
                    }

                    @Override
                    public void onCancel() {
                        fail("Unexpected Cancel");
                    }
                });
            }

            @Override
            String getFinalAuthUrl() throws UnsupportedEncodingException {
                return mRedirectUri + "?code=1234&state=" + AndroidTestUtil.encodeProtocolState(
                        DEFAULT_AUTHORITY, new HashSet<>(Arrays.asList(SCOPE)));
            }

            @Override
            protected void makeSilentRequest(final PublicClientApplication application, final CountDownLatch silentResultLock)
                    throws IOException, InterruptedException {
                final String scopeForSilent = "scope3";
                mockSuccessResponse(scopeForSilent, AndroidTestUtil.ACCESS_TOKEN);

                application.acquireTokenSilentAsync(new String[]{scopeForSilent}, mUser, new AuthenticationCallback() {

                    @Override
                    public void onSuccess(AuthenticationResult authenticationResult) {
                        assertTrue(authenticationResult.getAccessToken().equals(AndroidTestUtil.ACCESS_TOKEN));
                        assertTrue(AndroidTestUtil.getAllAccessTokens(mAppContext).size() == 2);
                        assertTrue(AndroidTestUtil.getAllRefreshTokens(mAppContext).size() == 1);
                        silentResultLock.countDown();
                    }

                    @Override
                    public void onError(MsalException exception) {
                        fail();
                    }

                    @Override
                    public void onCancel() {
                        fail();
                    }
                });
            }
        }.performTest();
    }

    /**
     * Verify {@link PublicClientApplication#acquireToken(Activity, String[], String, UIBehavior, String, String[],
     * String, AuthenticationCallback)}. Also check if authority is set on the manifest, we read the authority
     * from manifest meta-data.
     */
    @Test
    public void testAuthoritySetInManifestGetTokenFailed()
            throws PackageManager.NameNotFoundException, IOException, InterruptedException {
        new GetTokenBaseTestCase() {

            @Override
            protected String getAlternateAuthorityInManifest() {
                return ALTERNATE_AUTHORITY;
            }

            @Override
            void mockHttpRequest() throws IOException {
                final HttpURLConnection mockedConnection = AndroidTestMockUtil.getMockedConnectionWithFailureResponse(
                        HttpURLConnection.HTTP_BAD_REQUEST, AndroidTestUtil.getErrorResponseMessage("invalid_request"));
                Mockito.when(mockedConnection.getOutputStream()).thenReturn(Mockito.mock(OutputStream.class));
                HttpUrlConnectionFactory.addMockedConnection(mockedConnection);
            }

            @Override
            void makeAcquireTokenCall(final PublicClientApplication publicClientApplication,
                                      final Activity activity,
                                      final CountDownLatch releaseLock) {
                publicClientApplication.acquireToken(activity, SCOPE, "somehint", new AuthenticationCallback() {
                    @Override
                    public void onSuccess(AuthenticationResult authenticationResult) {
                        fail();
                    }

                    @Override
                    public void onError(MsalException exception) {
                        assertTrue(exception instanceof MsalServiceException);

                        final MsalServiceException serviceException = (MsalServiceException) exception;
                        assertTrue(MSALError.INVALID_REQUEST.equals(serviceException.getErrorCode()));
                        assertTrue(!serviceException.getMessage().isEmpty());
                        assertTrue(serviceException.getHttpStatusCode() == HttpURLConnection.HTTP_BAD_REQUEST);
                        releaseLock.countDown();
                    }

                    @Override
                    public void onCancel() {
                        fail();
                    }
                });
            }

            @Override
            String getFinalAuthUrl() throws UnsupportedEncodingException {
                return mRedirectUri + "?code=1234&state=" + AndroidTestUtil.encodeProtocolState(
                        ALTERNATE_AUTHORITY, new HashSet<>(Arrays.asList(SCOPE)));
            }

            @Override
            protected void performAdditionalVerify(Activity testActivity) {
                Mockito.verify(testActivity).startActivityForResult(Mockito.argThat(
                        new ArgumentMatcher<Intent>() {
                            @Override
                            public boolean matches(Object argument) {
                                final String data = ((Intent) argument).getStringExtra(Constants.REQUEST_URL_KEY);
                                return data.startsWith(ALTERNATE_AUTHORITY);
                            }
                        }), Matchers.eq(InteractiveRequest.BROWSER_FLOW));
            }
        }.performTest();
    }

    /**
     * Verify {@link PublicClientApplication#acquireToken(Activity, String[], String, UIBehavior, String, AuthenticationCallback)}.
     */
    // TODO: suppress the test. The purpose is that the API call will eventually send back the cancel to caller.
    @Ignore
    @Test
    public void testGetTokenWithExtraQueryParam()
            throws PackageManager.NameNotFoundException, IOException, InterruptedException {
        new GetTokenBaseTestCase() {

            @Override
            void mockHttpRequest() throws IOException {
                // do nothing. The intention for this test is the callback receives cancel if returned url contains
                // cancel error.
            }

            @Override
            void makeAcquireTokenCall(final PublicClientApplication publicClientApplication,
                                      final Activity activity,
                                      final CountDownLatch releaseLock) {
                publicClientApplication.acquireToken(activity, SCOPE, "somehint", UIBehavior.FORCE_LOGIN, "extra=param",
                        new AuthenticationCallback() {
                            @Override
                            public void onSuccess(AuthenticationResult authenticationResult) {
                                fail("unexpected success result");
                            }

                            @Override
                            public void onError(MsalException exception) {
                                fail("Unexpected Error");
                            }

                            @Override
                            public void onCancel() {
                                releaseLock.countDown();
                            }
                        });
            }

            @Override
            String getFinalAuthUrl() throws UnsupportedEncodingException {
                return mRedirectUri + "?error=access_denied&error_subcode=cancel";
            }

            @Override
            protected void performAdditionalVerify(Activity testActivity) {
                Mockito.verify(testActivity).startActivityForResult(Mockito.argThat(new ArgumentMatcher<Intent>() {
                    @Override
                    public boolean matches(Object argument) {
                        if (((Intent) argument).getStringExtra(Constants.REQUEST_URL_KEY) != null) {
                            return true;
                        }

                        return false;
                    }
                }), Mockito.eq(InteractiveRequest.BROWSER_FLOW));
            }
        }.performTest();
    }

    @Test
    public void testB2cAuthorityNotInTrustedList() throws PackageManager.NameNotFoundException, IOException, InterruptedException {
        final String unsupportedB2cAuthority = "https://somehost/tfp/sometenant/somepolicy";

        new GetTokenBaseTestCase() {
            @Override
            protected String getAlternateAuthorityInManifest() {
                return unsupportedB2cAuthority;
            }

            @Override
            void mockHttpRequest() throws IOException {
                // do nothing. The intention for this test is the callback receives cancel if returned url contains
                // cancel error.
            }

            @Override
            void makeAcquireTokenCall(final PublicClientApplication publicClientApplication,
                                      final Activity activity,
                                      final CountDownLatch releaseLock) {
                publicClientApplication.acquireToken(activity, SCOPE, "somehint", UIBehavior.FORCE_LOGIN, "extra=param",
                        new AuthenticationCallback() {
                            @Override
                            public void onSuccess(AuthenticationResult authenticationResult) {
                                fail("unexpected success result");
                            }

                            @Override
                            public void onError(MsalException exception) {
                                try {
                                    assertTrue(exception instanceof MsalClientException);
                                    assertTrue(exception.getErrorCode().equals(MSALError.UNSUPPORTED_AUTHORITY_VALIDATION_INSTANCE));
                                } finally {
                                    releaseLock.countDown();
                                }
                            }

                            @Override
                            public void onCancel() {
                                fail("unexpected cancel");
                            }
                        });
            }

            @Override
            String getFinalAuthUrl() throws UnsupportedEncodingException {
                return "";
            }
        }.performTest();
    }

    /**
     * Verify {@link PublicClientApplication#acquireToken(Activity, String[], String, UIBehavior, String, AuthenticationCallback)}.
     * AcquireToken asks token for {scope1, scope2}.
     * AcquireTokenSilent asks for {scope2}. Since forcePrompt is set for the silent request, RT request will be sent. There is
     * intersection, old entry will be removed. There will be only one access token left.
     */
    @Test
    public void testGetTokenWithScopeIntersection() throws PackageManager.NameNotFoundException, IOException,
            InterruptedException {
        new GetTokenBaseTestCase() {
            private User mUser;

            @Override
            void mockHttpRequest() throws IOException {
                mockSuccessResponse(convertScopesArrayToString(SCOPE), AndroidTestUtil.ACCESS_TOKEN);
            }

            @Override
            void makeAcquireTokenCall(final PublicClientApplication publicClientApplication,
                                      final Activity activity,
                                      final CountDownLatch releaseLock) {
                publicClientApplication.acquireToken(activity, SCOPE, "", UIBehavior.FORCE_LOGIN, null, null, null,
                        new AuthenticationCallback() {
                            @Override
                            public void onSuccess(AuthenticationResult authenticationResult) {
                                Assert.assertTrue(AndroidTestUtil.ACCESS_TOKEN.equals(authenticationResult.getAccessToken()));
                                mUser = authenticationResult.getUser();
                                releaseLock.countDown();
                            }

                            @Override
                            public void onError(MsalException exception) {
                                fail("Unexpected Error");
                            }

                            @Override
                            public void onCancel() {
                                fail("Unexpected Cancel");
                            }
                        });
            }

            @Override
            String getFinalAuthUrl() throws UnsupportedEncodingException {
                return mRedirectUri + "?code=1234&state=" + AndroidTestUtil.encodeProtocolState(
                        DEFAULT_AUTHORITY, new HashSet<>(Arrays.asList(SCOPE)));
            }

            @Override
            protected void makeSilentRequest(final PublicClientApplication application, final CountDownLatch silentResultLock)
                    throws IOException, InterruptedException {
                final String silentRequestScope = "scope2";
                final String newAccessToken = "some new access token";
                mockSuccessResponse(silentRequestScope, newAccessToken);

                application.acquireTokenSilentAsync(new String[]{silentRequestScope}, mUser, null, true, new AuthenticationCallback() {
                    @Override
                    public void onSuccess(AuthenticationResult authenticationResult) {
                        assertTrue(authenticationResult.getAccessToken().equals(newAccessToken));

                        final List<AccessTokenCacheItem> accessTokenItems = AndroidTestUtil.getAllAccessTokens(mAppContext);
                        assertTrue(accessTokenItems.size() == 1);
                        assertTrue(accessTokenItems.get(0).getAccessToken().equals(newAccessToken));
                        assertTrue(AndroidTestUtil.getAllRefreshTokens(mAppContext).size() == 1);
                        silentResultLock.countDown();
                    }

                    @Override
                    public void onError(MsalException exception) {
                        fail();
                    }

                    @Override
                    public void onCancel() {
                        fail();
                    }
                });
            }
        }.performTest();
    }

    @Test
    public void testSilentRequestFailure() throws MsalException, InterruptedException {
        final PublicClientApplication application = new PublicClientApplication(mAppContext);

        // prepare token in the cache
        saveTokenResponse(mTokenCache, AndroidTestUtil.DEFAULT_AUTHORITY, CLIENT_ID, TokenCacheTest.getTokenResponseForDefaultUser(
                AndroidTestUtil.ACCESS_TOKEN, AndroidTestUtil.REFRESH_TOKEN, "scope1 scope2", AndroidTestUtil.getExpiredDate()));

        final IdToken idToken = new IdToken(AndroidTestUtil.getRawIdToken("another Displayable", "another uniqueId", "another homeobj"));
        final User user = new User(idToken);

        final CountDownLatch silentLock = new CountDownLatch(1);
        application.acquireTokenSilentAsync(new String[]{"scope1", "scope2"}, user, new AuthenticationCallback() {
            @Override
            public void onSuccess(AuthenticationResult authenticationResult) {
                fail();
            }

            @Override
            public void onError(MsalException exception) {
                assertTrue(exception instanceof MsalUiRequiredException);
                assertTrue(exception.getErrorCode().equals(MSALError.NO_TOKENS_FOUND));
                assertNull(exception.getCause());
                silentLock.countDown();
            }

            @Override
            public void onCancel() {
                fail();
            }
        });
        silentLock.await();
    }

    static String getIdToken(final String displayable, final String uniqueId, final String homeOid) {
        return AndroidTestUtil.createIdToken(AndroidTestUtil.AUDIENCE, AndroidTestUtil.ISSUER, AndroidTestUtil.NAME, uniqueId, displayable,
                AndroidTestUtil.SUBJECT, AndroidTestUtil.TENANT_ID, AndroidTestUtil.VERSION, homeOid);
    }

    private TokenResponse getTokenResponse(final String idToken) throws MsalException {
        return new TokenResponse(AndroidTestUtil.ACCESS_TOKEN, idToken, AndroidTestUtil.REFRESH_TOKEN, new Date(), new Date(),
                new Date(), "scope", "Bearer");
    }

    static void saveTokenResponse(final TokenCache tokenCache, final String authority, final String clientId,
<<<<<<< HEAD
                                  final TokenResponse response) throws AuthenticationException {
        tokenCache.saveAccessToken(authority, clientId, response, Telemetry.generateNewRequestId());
        tokenCache.saveRefreshToken(authority, clientId, response, Telemetry.generateNewRequestId());
=======
                                  final TokenResponse response) throws MsalException {
        tokenCache.saveAccessToken(authority, clientId, response);
        tokenCache.saveRefreshToken(authority, clientId, response);
>>>>>>> d0832432
    }

    private void mockPackageManagerWithClientId(final Context context, final String alternateAuthorityInManifest,
                                                final String clientId)
            throws PackageManager.NameNotFoundException {
        final PackageManager mockedPackageManager = context.getPackageManager();
        final ApplicationInfo applicationInfo = Mockito.mock(ApplicationInfo.class);
        // meta data is empty, no client id there.
        applicationInfo.metaData = new Bundle();
        applicationInfo.metaData.putString("com.microsoft.identity.client.ClientId", clientId);
        if (!MSALUtils.isEmpty(alternateAuthorityInManifest)) {
            applicationInfo.metaData.putString("com.microsoft.identity.client.Authority", alternateAuthorityInManifest);
        }

        Mockito.when(mockedPackageManager.getApplicationInfo(
                Mockito.refEq(mAppContext.getPackageName()), Mockito.eq(
                        PackageManager.GET_META_DATA))).thenReturn(applicationInfo);

        final PackageInfo mockedPackageInfo = Mockito.mock(PackageInfo.class);
        Mockito.when(mockedPackageManager
                .getPackageInfo(
                        Mockito.anyString(),
                        Mockito.anyInt()
                )
        ).thenReturn(mockedPackageInfo);
    }

    private void mockHasCustomTabRedirect(final Context context) {
        final PackageManager packageManager = context.getPackageManager();

        final List<ResolveInfo> resolveInfos = new ArrayList<>();
        Mockito.when(packageManager.queryIntentActivities(Matchers.any(Intent.class),
                Matchers.eq(PackageManager.GET_RESOLVED_FILTER))).thenReturn(resolveInfos);

        final ResolveInfo mockedResolveInfo1 = Mockito.mock(ResolveInfo.class);
        final ActivityInfo mockedActivityInfo1 = Mockito.mock(ActivityInfo.class);
        mockedActivityInfo1.name = BrowserTabActivity.class.getName();
        mockedResolveInfo1.activityInfo = mockedActivityInfo1;
        resolveInfos.add(mockedResolveInfo1);
    }

    private void mockAuthenticationActivityResolvable(final Context context) {
        final PackageManager packageManager = context.getPackageManager();
        Mockito.when(packageManager.resolveActivity(Mockito.any(Intent.class),
                Mockito.anyInt())).thenReturn(Mockito.mock(ResolveInfo.class));
    }

    private Activity getActivity(final Context context) {
        final Activity mockedActivity = Mockito.mock(Activity.class);
        Mockito.when(mockedActivity.getApplicationContext()).thenReturn(context);

        return mockedActivity;
    }

    private void mockSuccessResponse(final String scopes, final String accessToken) throws IOException {
        final HttpURLConnection mockedConnection = AndroidTestMockUtil.getMockedConnectionWithSuccessResponse(
                AndroidTestUtil.getSuccessResponse(AndroidTestUtil.TEST_IDTOKEN, accessToken, scopes));
        Mockito.when(mockedConnection.getOutputStream()).thenReturn(Mockito.mock(OutputStream.class));
        HttpUrlConnectionFactory.addMockedConnection(mockedConnection);
    }

    private String convertScopesArrayToString(final String[] scopes) {
        final Set<String> scopesInSet = new HashSet<>(Arrays.asList(scopes));
        return MSALUtils.convertSetToString(scopesInSet, " ");
    }

    private Context getMockedContext(final String clientId) throws PackageManager.NameNotFoundException {
        final Context context = new MockContext(mAppContext);
        mockPackageManagerWithClientId(context, null, clientId);
        mockHasCustomTabRedirect(context);
        mockAuthenticationActivityResolvable(context);

        return context;
    }

    private static class MockContext extends ContextWrapper {
        private final PackageManager mPackageManager;

        MockContext(final Context context) {
            super(context);
            mPackageManager = Mockito.mock(PackageManager.class);
        }

        @Override
        public PackageManager getPackageManager() {
            return mPackageManager;
        }
    }

    abstract class GetTokenBaseTestCase {

        abstract void mockHttpRequest() throws IOException;

        abstract void makeAcquireTokenCall(final PublicClientApplication publicClientApplication,
                                           final Activity activity,
                                           final CountDownLatch releaseLock);

        abstract String getFinalAuthUrl() throws UnsupportedEncodingException;

        protected String getAlternateAuthorityInManifest() {
            return null;
        }

        protected void performAdditionalVerify(final Activity testActivity) {
        }

        protected void makeSilentRequest(final PublicClientApplication publicClientApplication, final CountDownLatch silentLock)
                throws IOException, InterruptedException {
            silentLock.countDown();
        }

        public void performTest() throws PackageManager.NameNotFoundException, IOException, InterruptedException {
            final Context context = new MockContext(mAppContext);
            mockPackageManagerWithClientId(context, getAlternateAuthorityInManifest(), CLIENT_ID);
            mockHasCustomTabRedirect(context);
            mockAuthenticationActivityResolvable(context);

            if (!MSALUtils.isEmpty(getAlternateAuthorityInManifest())) {
                AndroidTestMockUtil.mockSuccessTenantDiscovery(getAlternateAuthorityInManifest() + Authority.DEFAULT_AUTHORIZE_ENDPOINT,
                        ALTERNATE_AUTHORITY + DEFAULT_TOKEN_ENDPOINT);
            }

            mockHttpRequest();

            final CountDownLatch resultLock = new CountDownLatch(1);
            final Activity testActivity = getActivity(context);
            final PublicClientApplication application = new PublicClientApplication(context);
            makeAcquireTokenCall(application, testActivity, resultLock);

            // having the thread delayed for preTokenRequest to finish. Here we mock the
            // startActivityForResult, nothing actually happened when AuthenticationActivity is called.
            resultLock.await(InteractiveRequestTest.THREAD_DELAY_TIME, TimeUnit.MILLISECONDS);

            final Intent resultIntent = new Intent();
            resultIntent.putExtra(Constants.AUTHORIZATION_FINAL_URL, getFinalAuthUrl());
            InteractiveRequest.onActivityResult(InteractiveRequest.BROWSER_FLOW,
                    Constants.UIResponse.AUTH_CODE_COMPLETE, resultIntent);

            resultLock.await();

            performAdditionalVerify(testActivity);

            final CountDownLatch silentRequestLock = new CountDownLatch(1);
            makeSilentRequest(application, silentRequestLock);
            silentRequestLock.await();
        }
    }
}<|MERGE_RESOLUTION|>--- conflicted
+++ resolved
@@ -622,15 +622,9 @@
     }
 
     static void saveTokenResponse(final TokenCache tokenCache, final String authority, final String clientId,
-<<<<<<< HEAD
-                                  final TokenResponse response) throws AuthenticationException {
+                                  final TokenResponse response) throws MsalException {
         tokenCache.saveAccessToken(authority, clientId, response, Telemetry.generateNewRequestId());
         tokenCache.saveRefreshToken(authority, clientId, response, Telemetry.generateNewRequestId());
-=======
-                                  final TokenResponse response) throws MsalException {
-        tokenCache.saveAccessToken(authority, clientId, response);
-        tokenCache.saveRefreshToken(authority, clientId, response);
->>>>>>> d0832432
     }
 
     private void mockPackageManagerWithClientId(final Context context, final String alternateAuthorityInManifest,
