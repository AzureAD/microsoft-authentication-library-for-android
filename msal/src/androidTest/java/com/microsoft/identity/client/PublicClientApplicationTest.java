package com.microsoft.identity.client;

import android.app.Activity;
import android.content.Context;
import android.content.ContextWrapper;
import android.content.Intent;
import android.content.pm.ActivityInfo;
import android.content.pm.ApplicationInfo;
import android.content.pm.PackageManager;
import android.content.pm.ResolveInfo;
import android.os.Bundle;
import android.support.test.InstrumentationRegistry;
import android.support.test.runner.AndroidJUnit4;
import android.test.AndroidTestCase;

import org.junit.After;
import org.junit.Assert;
import org.junit.Before;
import org.junit.Ignore;
import org.junit.Test;
import org.junit.runner.RunWith;
import org.mockito.ArgumentMatcher;
import org.mockito.Matchers;
import org.mockito.Mockito;

import java.io.IOException;
import java.io.InterruptedIOException;
import java.io.OutputStream;
import java.io.UnsupportedEncodingException;
import java.net.HttpURLConnection;
import java.net.MalformedURLException;
import java.net.URL;
import java.util.ArrayList;
import java.util.Arrays;
import java.util.Date;
import java.util.HashSet;
import java.util.List;
import java.util.Set;
import java.util.concurrent.CountDownLatch;
import java.util.concurrent.TimeUnit;

/**
 * Tests for {@link PublicClientApplication}.
 */
@RunWith(AndroidJUnit4.class)
public final class PublicClientApplicationTest extends AndroidTestCase {
    private Context mAppContext;
    private String mRedirectUri;
    private TokenCache mTokenCache;
    private static final String CLIENT_ID = "client-id";
    private static final String DEFAULT_AUTHORITY = "https://login.microsoftonline.com/common";
    private static final String ALTERNATE_AUTHORITY = "https://login.microsoftonline.com/alternateAuthority";
    private static final String[] SCOPE = {"scope1", "scope2"};
    private static final int EXPECTED_USER_SIZE = 3;
    private static final String DEFAULT_TOKEN_ENDPOINT = "/oauth2/v2.0/token";

    @Before
    public void setUp() throws Exception {
        super.setUp();
        InstrumentationRegistry.getContext().getCacheDir();
        System.setProperty("dexmaker.dexcache",
                InstrumentationRegistry.getContext().getCacheDir().getPath());
        Authority.VALIDATED_AUTHORITY.clear();

        mAppContext = InstrumentationRegistry.getContext().getApplicationContext();
        mRedirectUri = "msauth-client-id://" + mAppContext.getPackageName();
        mTokenCache = new TokenCache(mAppContext);
    }

    @After
    public void tearDown() throws Exception {
        super.tearDown();
        HttpUrlConnectionFactory.clearMockedConnectionQueue();
        AndroidTestUtil.removeAllTokens(mAppContext);
    }

    /**
     * Verify correct exception is thrown if activity is not provided.
     */
    @Test(expected = IllegalArgumentException.class)
    public void testActivityNull() {
        new PublicClientApplication(null);
    }

    /**
     * Verify correct exception is thrown if client id is not set in the manifest.
     */
    @Test(expected = IllegalArgumentException.class)
    public void testClientIdNotInManifest() throws PackageManager.NameNotFoundException {
        final ApplicationInfo applicationInfo = Mockito.mock(ApplicationInfo.class);
        // meta data is empty, no client id there.
        applicationInfo.metaData = new Bundle();

        final Context context = new MockContext(mAppContext);
        final PackageManager mockedPackageManager = context.getPackageManager();
        Mockito.when(mockedPackageManager.getApplicationInfo(
                Mockito.refEq(mAppContext.getPackageName()), Mockito.eq(
                        PackageManager.GET_META_DATA))).thenReturn(applicationInfo);

        new PublicClientApplication(context);
    }

    /**
     * Verify correct exception is thrown if cannot retrieve package info.
     */
    @Test(expected = IllegalArgumentException.class)
    public void testApplicationInfoIsNull() throws PackageManager.NameNotFoundException {
        final Context context = new MockContext(mAppContext);
        final PackageManager mockedPackageManager = context.getPackageManager();
        Mockito.when(mockedPackageManager.getApplicationInfo(
                Mockito.refEq(mAppContext.getPackageName()), Mockito.eq(
                        PackageManager.GET_META_DATA))).thenReturn(null);

        new PublicClientApplication(context);
    }

    /**
     * Verify correct exception is thrown if {@link BrowserTabActivity} does not have the correct intent-filer.
     */
    @Test(expected = IllegalStateException.class)
    public void testNoCustomTabSchemeConfigured() throws PackageManager.NameNotFoundException {
        final Context context = new MockContext(mAppContext);
        mockPackageManagerWithClientId(context, null, CLIENT_ID);

        new PublicClientApplication(context);
    }

    /**
     * Verify correct exception is thrown if meta-data is null.
     */
    @Test(expected = IllegalArgumentException.class)
    public void testMetaDataIsNull() throws PackageManager.NameNotFoundException {
        final ApplicationInfo applicationInfo = Mockito.mock(ApplicationInfo.class);
        // null metadata
        applicationInfo.metaData = null;

        final Context context = new MockContext(mAppContext);
        final PackageManager mockedPackageManager = context.getPackageManager();
        Mockito.when(mockedPackageManager.getApplicationInfo(
                Mockito.refEq(mAppContext.getPackageName()), Mockito.eq(
                        PackageManager.GET_META_DATA))).thenReturn(applicationInfo);

        new PublicClientApplication(context);
    }

    /**
     * Verify correct exception is thrown if callback is not provided.
     */
    @Test(expected = IllegalArgumentException.class)
    public void testCallBackEmpty() throws PackageManager.NameNotFoundException {
        final Context context = new MockContext(mAppContext);
        mockPackageManagerWithClientId(context, null, CLIENT_ID);
        mockHasCustomTabRedirect(context);

        final PublicClientApplication application = new PublicClientApplication(context);
        application.acquireToken(getActivity(context), SCOPE, null);
    }

    @Test(expected = IllegalStateException.class)
    public void testInternetPermissionMissing() throws PackageManager.NameNotFoundException {
        final Context context = new MockContext(mAppContext);
        final PackageManager packageManager = context.getPackageManager();
        mockPackageManagerWithClientId(context, null, CLIENT_ID);
        mockHasCustomTabRedirect(context);
        Mockito.when(packageManager.checkPermission(Mockito.refEq("android.permission.INTERNET"),
                Mockito.refEq(mAppContext.getPackageName()))).thenReturn(PackageManager.PERMISSION_DENIED);

        new PublicClientApplication(context);
    }

    /**
     * Verify that users are correctly retrieved.
     */
    @Test
    public void testGetUsers() throws MsalException, PackageManager.NameNotFoundException {
        final PublicClientApplication application = new PublicClientApplication(getMockedContext(CLIENT_ID));
        assertTrue(application.getUsers().size() == 0);
        // prepare token cache
        // save token with Displayable as: Displayable1 UniqueId: UniqueId1 HomeObjectId: homeOID
        final String displayable1 = "Displayable1";
        final String uniqueId1 = "UniqueId1";
        final String homeOid1 = "HomeOid1";
        final String uTid1 = "uTid1";
        String idToken = getIdToken(displayable1, uniqueId1, homeOid1);
        String clientInfo = AndroidTestUtil.createRawClientInfo(uniqueId1, uTid1);

        saveTokenResponse(mTokenCache, TokenCacheTest.AUTHORITY, CLIENT_ID, getTokenResponse(idToken, clientInfo));

        // prepare token cache for same client id, same displayable, uniqueId but different oid
        final String homeOid2 = "HomeOid2";
        final String uid2 = "uniqueId2";
        final String utid2 = "uTid2";
        idToken = getIdToken(displayable1, uniqueId1, homeOid2);
        clientInfo = AndroidTestUtil.createRawClientInfo(uid2, utid2);
        saveTokenResponse(mTokenCache, TokenCacheTest.AUTHORITY, CLIENT_ID, getTokenResponse(idToken, clientInfo));

        List<User> users = application.getUsers();
        assertTrue(users.size() == 2);

        // prepare token cache for same client id, different diplayable, uniqueid and oid
        final String displayable3 = "Displayable3";
        final String uniqueId3 = "UniqueId3";
        final String homeOid3 = "HomeOid3";
        final String uTid3 = "uTid3";
        idToken = getIdToken(displayable3, uniqueId3, homeOid3);
        clientInfo = AndroidTestUtil.createRawClientInfo(uniqueId3, uTid3);
        saveTokenResponse(mTokenCache, TokenCacheTest.AUTHORITY, CLIENT_ID, getTokenResponse(idToken, clientInfo));

        users = application.getUsers();
        assertTrue(users.size() == EXPECTED_USER_SIZE);
        final User userForDisplayable3 = getUser(displayable3, users);
        assertNotNull(userForDisplayable3);
        assertTrue(userForDisplayable3.getDisplayableId().equals(displayable3));
        assertTrue(userForDisplayable3.getUserIdentifier().equals(MSALUtils.getUniqueUserIdentifier(uniqueId3, uTid3)));

        // prepare token cache for different client id, same displayable3 user
        final String anotherClientId = "anotherClientId";
        saveTokenResponse(mTokenCache, TokenCacheTest.AUTHORITY, anotherClientId, getTokenResponse(idToken, clientInfo));
        final PublicClientApplication anotherApplication = new PublicClientApplication(getMockedContext(anotherClientId));
        assertTrue(application.getUsers().size() == EXPECTED_USER_SIZE);
        users = anotherApplication.getUsers();
        assertTrue(users.size() == 1);
        final User userForAnotherClient = getUser(displayable3, users);
        assertNotNull(userForAnotherClient);
        assertTrue(userForAnotherClient.getDisplayableId().equals(displayable3));
        assertTrue(userForAnotherClient.getUserIdentifier().equals(MSALUtils.getUniqueUserIdentifier(uniqueId3, uTid3)));
    }

    /**
     * From the supplied {@link List} of {@link User}, return the instance with a matching displayableId.
     *
     * @param userIdentifier The user identifier, could be either displayableId.
     * @param users          the list of Users to traverse
     * @return
     */
    private User getUser(final String userIdentifier, final List<User> users) throws MsalClientException {
        User resultUser = null;
        for (final User user : users) {
            if (userIdentifier.equals(user.getDisplayableId())) {
                resultUser = user;
                break;
            }
        }
        return resultUser;
    }

    /**
     * Verify {@link PublicClientApplication#acquireToken(Activity, String[], AuthenticationCallback)}.
     * AcquireToken interactive call ask token for scope1 and scope2.
     * AcquireTokenSilent call ask token for scope3. No access token will be found. Refresh token returned in the interactive
     * request will be used for silent request. Since no intersection between {scope1, scope2} and {scope3}, there will be
     * two access token entries in the cache.
     */
    @Test
    public void testAcquireTokenSuccess() throws PackageManager.NameNotFoundException, IOException,
            InterruptedException {
        new GetTokenBaseTestCase() {
            private User mUser;

            @Override
            void mockHttpRequest() throws IOException {
                mockSuccessResponse(convertScopesArrayToString(SCOPE), AndroidTestUtil.ACCESS_TOKEN, null);
            }

            @Override
            void makeAcquireTokenCall(final PublicClientApplication publicClientApplication,
                                      final Activity activity,
                                      final CountDownLatch releaseLock) {
                publicClientApplication.acquireToken(activity, SCOPE, new AuthenticationCallback() {
                    @Override
                    public void onSuccess(AuthenticationResult authenticationResult) {
                        Assert.assertTrue(AndroidTestUtil.ACCESS_TOKEN.equals(authenticationResult.getAccessToken()));
                        mUser = authenticationResult.getUser();

                        releaseLock.countDown();
                    }

                    @Override
                    public void onError(MsalException exception) {
                        fail("Unexpected Error");
                    }

                    @Override
                    public void onCancel() {
                        fail("Unexpected Cancel");
                    }
                });
            }

            @Override
            String getFinalAuthUrl() throws UnsupportedEncodingException {
                return mRedirectUri + "?code=1234&state=" + AndroidTestUtil.encodeProtocolState(
                        DEFAULT_AUTHORITY, new HashSet<>(Arrays.asList(SCOPE)));
            }

            @Override
            protected void makeSilentRequest(final PublicClientApplication application, final CountDownLatch silentResultLock)
                    throws IOException, InterruptedException {
                final String scopeForSilent = "scope3";
<<<<<<< HEAD
                AndroidTestMockUtil.mockSuccessTenantDiscovery(SilentRequestTest.AUTHORIZE_ENDPOINT, SilentRequestTest.TOKEN_ENDPOINT);
                mockSuccessResponse(scopeForSilent, AndroidTestUtil.ACCESS_TOKEN, null);
=======
                mockSuccessResponse(scopeForSilent, AndroidTestUtil.ACCESS_TOKEN);
>>>>>>> f3cf2ac5

                application.acquireTokenSilentAsync(new String[]{scopeForSilent}, mUser, new AuthenticationCallback() {

                    @Override
                    public void onSuccess(AuthenticationResult authenticationResult) {
                        assertTrue(authenticationResult.getAccessToken().equals(AndroidTestUtil.ACCESS_TOKEN));
                        assertTrue(AndroidTestUtil.getAllAccessTokens(mAppContext).size() == 2);
                        assertTrue(AndroidTestUtil.getAllRefreshTokens(mAppContext).size() == 1);
                        silentResultLock.countDown();
                    }

                    @Override
                    public void onError(MsalException exception) {
                        fail();
                    }

                    @Override
                    public void onCancel() {
                        fail();
                    }
                });
            }
        }.performTest();
    }

    /**
     * Verify {@link PublicClientApplication#acquireToken(Activity, String[], String, UIBehavior, String, String[],
     * String, AuthenticationCallback)}. Also check if authority is set on the manifest, we read the authority
     * from manifest meta-data.
     */
    @Test
    public void testAuthoritySetInManifestGetTokenFailed()
            throws PackageManager.NameNotFoundException, IOException, InterruptedException {
        new GetTokenBaseTestCase() {

            @Override
            protected String getAlternateAuthorityInManifest() {
                return ALTERNATE_AUTHORITY;
            }

            @Override
            void mockHttpRequest() throws IOException {
                final HttpURLConnection mockedConnection = AndroidTestMockUtil.getMockedConnectionWithFailureResponse(
                        HttpURLConnection.HTTP_BAD_REQUEST, AndroidTestUtil.getErrorResponseMessage("invalid_request"));
                Mockito.when(mockedConnection.getOutputStream()).thenReturn(Mockito.mock(OutputStream.class));
                HttpUrlConnectionFactory.addMockedConnection(mockedConnection);
            }

            @Override
            void makeAcquireTokenCall(final PublicClientApplication publicClientApplication,
                                      final Activity activity,
                                      final CountDownLatch releaseLock) {
                publicClientApplication.acquireToken(activity, SCOPE, "somehint", new AuthenticationCallback() {
                    @Override
                    public void onSuccess(AuthenticationResult authenticationResult) {
                        fail();
                    }

                    @Override
                    public void onError(MsalException exception) {
                        assertTrue(exception instanceof MsalServiceException);

                        final MsalServiceException serviceException = (MsalServiceException) exception;
                        assertTrue(MSALError.INVALID_REQUEST.equals(serviceException.getErrorCode()));
                        assertTrue(!serviceException.getMessage().isEmpty());
                        assertTrue(serviceException.getHttpStatusCode() == HttpURLConnection.HTTP_BAD_REQUEST);
                        releaseLock.countDown();
                    }

                    @Override
                    public void onCancel() {
                        fail();
                    }
                });
            }

            @Override
            String getFinalAuthUrl() throws UnsupportedEncodingException {
                return mRedirectUri + "?code=1234&state=" + AndroidTestUtil.encodeProtocolState(
                        ALTERNATE_AUTHORITY, new HashSet<>(Arrays.asList(SCOPE)));
            }

            @Override
            protected void performAdditionalVerify(Activity testActivity) {
                Mockito.verify(testActivity).startActivityForResult(Mockito.argThat(
                        new ArgumentMatcher<Intent>() {
                            @Override
                            public boolean matches(Object argument) {
                                final String data = ((Intent) argument).getStringExtra(Constants.REQUEST_URL_KEY);
                                return data.startsWith(ALTERNATE_AUTHORITY);
                            }
                        }), Matchers.eq(InteractiveRequest.BROWSER_FLOW));
            }
        }.performTest();
    }

    /**
     * Verify {@link PublicClientApplication#acquireToken(Activity, String[], String, UIBehavior, String, String[], String, AuthenticationCallback)}.
     */
    // TODO: suppress the test. The purpose is that the API call will eventually send back the cancel to caller.
    @Ignore
    @Test
    public void testGetTokenWithExtraQueryParam()
            throws PackageManager.NameNotFoundException, IOException, InterruptedException {
        new GetTokenBaseTestCase() {

            @Override
            void mockHttpRequest() throws IOException {
                // do nothing. The intention for this test is the callback receives cancel if returned url contains
                // cancel error.
            }

            @Override
            void makeAcquireTokenCall(final PublicClientApplication publicClientApplication,
                                      final Activity activity,
                                      final CountDownLatch releaseLock) {
                publicClientApplication.acquireToken(activity, SCOPE, "somehint", UIBehavior.FORCE_LOGIN, "extra=param",
                        null, null, new AuthenticationCallback() {
                            @Override
                            public void onSuccess(AuthenticationResult authenticationResult) {
                                fail("unexpected success result");
                            }

                            @Override
                            public void onError(MsalException exception) {
                                fail("Unexpected Error");
                            }

                            @Override
                            public void onCancel() {
                                releaseLock.countDown();
                            }
                        });
            }

            @Override
            String getFinalAuthUrl() throws UnsupportedEncodingException {
                return mRedirectUri + "?error=access_denied&error_subcode=cancel";
            }

            @Override
            protected void performAdditionalVerify(Activity testActivity) {
                Mockito.verify(testActivity).startActivityForResult(Mockito.argThat(new ArgumentMatcher<Intent>() {
                    @Override
                    public boolean matches(Object argument) {
                        if (((Intent) argument).getStringExtra(Constants.REQUEST_URL_KEY) != null) {
                            return true;
                        }

                        return false;
                    }
                }), Mockito.eq(InteractiveRequest.BROWSER_FLOW));
            }
        }.performTest();
    }

    @Test
    public void testB2cAuthorityNotInTrustedList() throws PackageManager.NameNotFoundException, IOException, InterruptedException {
        final String unsupportedB2cAuthority = "https://somehost/tfp/sometenant/somepolicy";

        new GetTokenBaseTestCase() {
            @Override
            protected String getAlternateAuthorityInManifest() {
                return unsupportedB2cAuthority;
            }

            @Override
            void mockHttpRequest() throws IOException {
                // do nothing. The intention for this test is the callback receives cancel if returned url contains
                // cancel error.
            }

            @Override
            void makeAcquireTokenCall(final PublicClientApplication publicClientApplication,
                                      final Activity activity,
                                      final CountDownLatch releaseLock) {
                publicClientApplication.acquireToken(activity, SCOPE, "somehint", UIBehavior.FORCE_LOGIN, "extra=param",
                        null, null, new AuthenticationCallback() {
                            @Override
                            public void onSuccess(AuthenticationResult authenticationResult) {
                                fail("unexpected success result");
                            }

                            @Override
                            public void onError(MsalException exception) {
                                try {
                                    assertTrue(exception instanceof MsalClientException);
                                    assertTrue(exception.getErrorCode().equals(MSALError.UNSUPPORTED_AUTHORITY_VALIDATION_INSTANCE));
                                } finally {
                                    releaseLock.countDown();
                                }
                            }

                            @Override
                            public void onCancel() {
                                fail("unexpected cancel");
                            }
                        });
            }

            @Override
            String getFinalAuthUrl() throws UnsupportedEncodingException {
                return "";
            }
        }.performTest();
    }

    /**
     * Verify {@link PublicClientApplication#acquireToken(Activity, String[], String, UIBehavior, String, String[], String, AuthenticationCallback)}.
     * AcquireToken asks token for {scope1, scope2}.
     * AcquireTokenSilent asks for {scope2}. Since forcePrompt is set for the silent request, RT request will be sent. There is
     * intersection, old entry will be removed. There will be only one access token left.
     */
    @Test
    public void testGetTokenWithScopeIntersection() throws PackageManager.NameNotFoundException, IOException,
            InterruptedException {
        new GetTokenBaseTestCase() {
            private User mUser;

            @Override
            void mockHttpRequest() throws IOException {
                mockSuccessResponse(convertScopesArrayToString(SCOPE), AndroidTestUtil.ACCESS_TOKEN, null);
            }

            @Override
            void makeAcquireTokenCall(final PublicClientApplication publicClientApplication,
                                      final Activity activity,
                                      final CountDownLatch releaseLock) {
                publicClientApplication.acquireToken(activity, SCOPE, "", UIBehavior.FORCE_LOGIN, null, null, null,
                        new AuthenticationCallback() {
                            @Override
                            public void onSuccess(AuthenticationResult authenticationResult) {
                                Assert.assertTrue(AndroidTestUtil.ACCESS_TOKEN.equals(authenticationResult.getAccessToken()));
                                mUser = authenticationResult.getUser();
                                releaseLock.countDown();
                            }

                            @Override
                            public void onError(MsalException exception) {
                                fail("Unexpected Error");
                            }

                            @Override
                            public void onCancel() {
                                fail("Unexpected Cancel");
                            }
                        });
            }

            @Override
            String getFinalAuthUrl() throws UnsupportedEncodingException {
                return mRedirectUri + "?code=1234&state=" + AndroidTestUtil.encodeProtocolState(
                        DEFAULT_AUTHORITY, new HashSet<>(Arrays.asList(SCOPE)));
            }

            @Override
            protected void makeSilentRequest(final PublicClientApplication application, final CountDownLatch silentResultLock)
                    throws IOException, InterruptedException {
                final String silentRequestScope = "scope2";
                final String newAccessToken = "some new access token";
<<<<<<< HEAD
                AndroidTestMockUtil.mockSuccessTenantDiscovery(SilentRequestTest.AUTHORIZE_ENDPOINT, SilentRequestTest.TOKEN_ENDPOINT);
                mockSuccessResponse(silentRequestScope, newAccessToken, null);
=======
                mockSuccessResponse(silentRequestScope, newAccessToken);
>>>>>>> f3cf2ac5

                application.acquireTokenSilentAsync(new String[]{silentRequestScope}, mUser, null, true, new AuthenticationCallback() {
                    @Override
                    public void onSuccess(AuthenticationResult authenticationResult) {
                        assertTrue(authenticationResult.getAccessToken().equals(newAccessToken));

                        final List<AccessTokenCacheItem> accessTokenItems = AndroidTestUtil.getAllAccessTokens(mAppContext);
                        assertTrue(accessTokenItems.size() == 1);
                        assertTrue(accessTokenItems.get(0).getAccessToken().equals(newAccessToken));
                        assertTrue(AndroidTestUtil.getAllRefreshTokens(mAppContext).size() == 1);
                        silentResultLock.countDown();
                    }

                    @Override
                    public void onError(MsalException exception) {
                        fail();
                    }

                    @Override
                    public void onCancel() {
                        fail();
                    }
                });
            }
        }.performTest();
    }

    @Test
    public void testSilentRequestFailure() throws MsalException, InterruptedException, IOException {
        final PublicClientApplication application = new PublicClientApplication(mAppContext);

        // prepare token in the cache
        final String rawClientInfo = AndroidTestUtil.createRawClientInfo(AndroidTestUtil.UID, AndroidTestUtil.UTID);
        saveTokenResponse(mTokenCache, AndroidTestUtil.DEFAULT_AUTHORITY_WITH_TENANT, CLIENT_ID, TokenCacheTest.getTokenResponseForDefaultUser(
                AndroidTestUtil.ACCESS_TOKEN, AndroidTestUtil.REFRESH_TOKEN, "scope1 scope2", AndroidTestUtil.getExpiredDate(), rawClientInfo));

        final IdToken idToken = new IdToken(AndroidTestUtil.getRawIdToken("another Displayable", "another uniqueId", "another homeobj"));
        final ClientInfo clientInfoForDifferentUser = new ClientInfo(AndroidTestUtil.createRawClientInfo("another uid", "another utid"));
        final User user = User.create(idToken, clientInfoForDifferentUser);

        AndroidTestMockUtil.mockSuccessTenantDiscovery(SilentRequestTest.AUTHORIZE_ENDPOINT, SilentRequestTest.TOKEN_ENDPOINT);
        final CountDownLatch silentLock = new CountDownLatch(1);
        application.acquireTokenSilentAsync(new String[]{"scope1", "scope2"}, user, new AuthenticationCallback() {
            @Override
            public void onSuccess(AuthenticationResult authenticationResult) {
                fail();
            }

            @Override
            public void onError(MsalException exception) {
                assertTrue(exception instanceof MsalUiRequiredException);
                assertTrue(exception.getErrorCode().equals(MSALError.NO_TOKENS_FOUND));
                assertNull(exception.getCause());
                silentLock.countDown();
            }

            @Override
            public void onCancel() {
                fail();
            }
        });
        silentLock.await();
    }

    @Test
<<<<<<< HEAD
    public void testAcquireTokenWithUserSucceed() throws PackageManager.NameNotFoundException, InterruptedException, IOException {
        new GetTokenBaseTestCase() {
            private User mUser;
            private String clientInfo = AndroidTestUtil.createRawClientInfo(AndroidTestUtil.UID, AndroidTestUtil.UTID);

            @Override
            void mockHttpRequest() throws IOException {
                mUser = new User(AndroidTestUtil.PREFERRED_USERNAME, AndroidTestUtil.NAME, AndroidTestUtil.ISSUER, AndroidTestUtil.UID, AndroidTestUtil.UTID);
                mockSuccessResponse(convertScopesArrayToString(SCOPE), AndroidTestUtil.ACCESS_TOKEN, clientInfo);
            }

            @Override
            void makeAcquireTokenCall(final PublicClientApplication publicClientApplication,
                                      final Activity activity,
                                      final CountDownLatch releaseLock) {
                publicClientApplication.acquireToken(activity, SCOPE, mUser, UIBehavior.SELECT_ACCOUNT, null, new AuthenticationCallback() {
                    @Override
                    public void onSuccess(AuthenticationResult authenticationResult) {
                        Assert.assertTrue(AndroidTestUtil.ACCESS_TOKEN.equals(authenticationResult.getAccessToken()));
                        final User user = authenticationResult.getUser();
                        assertTrue(AndroidTestUtil.UID.equals(user.getUid()));
                        assertTrue(AndroidTestUtil.UTID.equals(user.getUtid()));

                        releaseLock.countDown();
                    }

                    @Override
                    public void onError(MsalException exception) {
                        fail("Unexpected Error");
                    }

                    @Override
                    public void onCancel() {
                        fail("Unexpected Cancel");
                    }
                });
            }

            @Override
            String getFinalAuthUrl() throws UnsupportedEncodingException {
                return mRedirectUri + "?code=1234&state=" + AndroidTestUtil.encodeProtocolState(
                        DEFAULT_AUTHORITY, new HashSet<>(Arrays.asList(SCOPE)));
            }

            @Override
            protected void makeSilentRequest(final PublicClientApplication application, final CountDownLatch silentResultLock)
                    throws IOException, InterruptedException {
                final String scopeForSilent = "scope3";
                AndroidTestMockUtil.mockSuccessTenantDiscovery(SilentRequestTest.AUTHORIZE_ENDPOINT, SilentRequestTest.TOKEN_ENDPOINT);
                mockSuccessResponse(scopeForSilent, AndroidTestUtil.ACCESS_TOKEN, clientInfo);

                application.acquireTokenSilentAsync(new String[]{scopeForSilent}, mUser, new AuthenticationCallback() {

                    @Override
                    public void onSuccess(AuthenticationResult authenticationResult) {
                        assertTrue(authenticationResult.getAccessToken().equals(AndroidTestUtil.ACCESS_TOKEN));
                        assertTrue(AndroidTestUtil.getAllAccessTokens(mAppContext).size() == 2);
                        assertTrue(AndroidTestUtil.getAllRefreshTokens(mAppContext).size() == 1);
                        silentResultLock.countDown();
                    }

                    @Override
                    public void onError(MsalException exception) {
                        fail();
                    }

                    @Override
                    public void onCancel() {
                        fail();
                    }
                });
            }
        }.performTest();
    }

    @Test
    public void testAcquireTokenUserMismatch() throws PackageManager.NameNotFoundException, InterruptedException, IOException {
        new GetTokenBaseTestCase() {
            private User mUser = new User(AndroidTestUtil.PREFERRED_USERNAME, AndroidTestUtil.NAME, AndroidTestUtil.ISSUER, AndroidTestUtil.UID, AndroidTestUtil.UTID);
            private String mRawClientInfo = AndroidTestUtil.createRawClientInfo("different-uid", "different-utid");

            @Override
            void mockHttpRequest() throws IOException {
                final HttpURLConnection mockedConnection = AndroidTestMockUtil.getMockedConnectionWithFailureResponse(
                        HttpURLConnection.HTTP_OK, AndroidTestUtil.getSuccessResponse(AndroidTestUtil.TEST_IDTOKEN, AndroidTestUtil.ACCESS_TOKEN,
                                convertScopesArrayToString(SCOPE), mRawClientInfo));
                Mockito.when(mockedConnection.getOutputStream()).thenReturn(Mockito.mock(OutputStream.class));
                HttpUrlConnectionFactory.addMockedConnection(mockedConnection);
            }

            @Override
            void makeAcquireTokenCall(final PublicClientApplication publicClientApplication,
                                      final Activity activity,
                                      final CountDownLatch releaseLock) {
                publicClientApplication.acquireToken(activity, SCOPE, mUser, UIBehavior.SELECT_ACCOUNT, null, null, null, new AuthenticationCallback() {
                    @Override
                    public void onSuccess(AuthenticationResult authenticationResult) {
                        fail();
                    }

                    @Override
                    public void onError(MsalException exception) {
                        assertTrue(exception instanceof MsalClientException);
                        assertTrue(exception.getErrorCode().equals(MSALError.USER_MISMATCH));

                        // verify that no token is stored.
                        Assert.assertTrue(AndroidTestUtil.getAllAccessTokens(mAppContext).size() == 0);
                        Assert.assertTrue(AndroidTestUtil.getAllRefreshTokens(mAppContext).size() == 0);
                        releaseLock.countDown();
                    }

                    @Override
                    public void onCancel() {
                        fail("Unexpected Cancel");
                    }
                });
            }

            @Override
            String getFinalAuthUrl() throws UnsupportedEncodingException {
                return mRedirectUri + "?code=1234&state=" + AndroidTestUtil.encodeProtocolState(
                        DEFAULT_AUTHORITY, new HashSet<>(Arrays.asList(SCOPE)));
            }
        }.performTest();
    }

    @Test
    public void testAcquireTokenWithUserFailed() throws PackageManager.NameNotFoundException, InterruptedException, IOException {
        new GetTokenBaseTestCase() {
            private User mUser = new User(AndroidTestUtil.PREFERRED_USERNAME, AndroidTestUtil.NAME, AndroidTestUtil.ISSUER, AndroidTestUtil.UID, AndroidTestUtil.UTID);

            @Override
            void mockHttpRequest() throws IOException {
                final HttpURLConnection mockedConnection = AndroidTestMockUtil.getMockedConnectionWithFailureResponse(
                        HttpURLConnection.HTTP_BAD_REQUEST, AndroidTestUtil.getErrorResponseMessage("invalid_request"));
                Mockito.when(mockedConnection.getOutputStream()).thenReturn(Mockito.mock(OutputStream.class));
                HttpUrlConnectionFactory.addMockedConnection(mockedConnection);
            }

            @Override
            void makeAcquireTokenCall(final PublicClientApplication publicClientApplication,
                                      final Activity activity,
                                      final CountDownLatch releaseLock) {
                publicClientApplication.acquireToken(activity, SCOPE, mUser, UIBehavior.SELECT_ACCOUNT, null, null, null, new AuthenticationCallback() {
                    @Override
                    public void onSuccess(AuthenticationResult authenticationResult) {
                        fail();
                    }

                    @Override
                    public void onError(MsalException exception) {
                        assertTrue(exception instanceof MsalServiceException);
                        assertTrue(exception.getErrorCode().equals(MSALError.INVALID_REQUEST));
                        releaseLock.countDown();
                    }

                    @Override
                    public void onCancel() {
                        fail("Unexpected Cancel");
                    }
                });
            }

            @Override
            String getFinalAuthUrl() throws UnsupportedEncodingException {
                return mRedirectUri + "?code=1234&state=" + AndroidTestUtil.encodeProtocolState(
                        DEFAULT_AUTHORITY, new HashSet<>(Arrays.asList(SCOPE)));
            }
        }.performTest();

=======
    public void testTurnOffAuthorityValidation() throws MsalException, IOException, InterruptedException {
        final String testAuthority = "https://someauthority.test.com/sometenant";
        final PublicClientApplication application = new PublicClientApplication(mAppContext, CLIENT_ID, testAuthority);
        application.setValidateAuthority(false);

        //mock tenant discovery response
        // prepare token in the cache
        final String rawClientInfo = AndroidTestUtil.createRawClientInfo(AndroidTestUtil.UID, AndroidTestUtil.UTID);
        saveTokenResponse(mTokenCache, testAuthority, CLIENT_ID, TokenCacheTest.getTokenResponseForDefaultUser(
                AndroidTestUtil.ACCESS_TOKEN, AndroidTestUtil.REFRESH_TOKEN, "scope1 scope2", AndroidTestUtil.getExpiredDate(), rawClientInfo));


        final User user = User.create(new IdToken(TokenCacheTest.getDefaultIdToken()), new ClientInfo(rawClientInfo));
        AndroidTestMockUtil.mockSuccessTenantDiscovery(SilentRequestTest.AUTHORIZE_ENDPOINT, SilentRequestTest.TOKEN_ENDPOINT);

        final String accessToken = "access token from token refresh";
        mockSuccessResponse("scope1 scope2", accessToken);
        final CountDownLatch silentLock = new CountDownLatch(1);
        application.acquireTokenSilentAsync(new String[]{"scope1", "scope2"}, user, null, true, new AuthenticationCallback() {
            @Override
            public void onSuccess(AuthenticationResult authenticationResult) {
                assertTrue(authenticationResult.getAccessToken().equals(accessToken));
                silentLock.countDown();
            }

            @Override
            public void onError(MsalException exception) {
                fail();
            }

            @Override
            public void onCancel() {
                fail();
            }
        });

        silentLock.await();
>>>>>>> f3cf2ac5
    }

    static String getIdToken(final String displayable, final String uniqueId, final String homeOid) {
        return AndroidTestUtil.createIdToken(AndroidTestUtil.AUDIENCE, AndroidTestUtil.ISSUER, AndroidTestUtil.NAME, uniqueId, displayable,
                AndroidTestUtil.SUBJECT, AndroidTestUtil.TENANT_ID, AndroidTestUtil.VERSION);
    }

    private TokenResponse getTokenResponse(final String idToken, final String clientInfo) throws MsalException {
        return new TokenResponse(AndroidTestUtil.ACCESS_TOKEN, idToken, AndroidTestUtil.REFRESH_TOKEN, new Date(), new Date(),
                new Date(), "scope", "Bearer", clientInfo);
    }

    static void saveTokenResponse(final TokenCache tokenCache, final String authority, final String clientId,
                                  final TokenResponse response) throws MsalException {
        tokenCache.saveAccessToken(authority, clientId, response);

        try {
            final URL authorityUrl = new URL(authority);
            tokenCache.saveRefreshToken(authorityUrl.getHost(), clientId, response);
        } catch (MalformedURLException e) {
            throw new MsalClientException(MSALError.MALFORMED_URL, "unable to create url");
        }
    }

    private void mockPackageManagerWithClientId(final Context context, final String alternateAuthorityInManifest,
                                                final String clientId)
            throws PackageManager.NameNotFoundException {
        final PackageManager mockedPackageManager = context.getPackageManager();
        final ApplicationInfo applicationInfo = Mockito.mock(ApplicationInfo.class);
        // meta data is empty, no client id there.
        applicationInfo.metaData = new Bundle();
        applicationInfo.metaData.putString("com.microsoft.identity.client.ClientId", clientId);
        if (!MSALUtils.isEmpty(alternateAuthorityInManifest)) {
            applicationInfo.metaData.putString("com.microsoft.identity.client.Authority", alternateAuthorityInManifest);
        }

        Mockito.when(mockedPackageManager.getApplicationInfo(
                Mockito.refEq(mAppContext.getPackageName()), Mockito.eq(
                        PackageManager.GET_META_DATA))).thenReturn(applicationInfo);
    }

    private void mockHasCustomTabRedirect(final Context context) {
        final PackageManager packageManager = context.getPackageManager();

        final List<ResolveInfo> resolveInfos = new ArrayList<>();
        Mockito.when(packageManager.queryIntentActivities(Matchers.any(Intent.class),
                Matchers.eq(PackageManager.GET_RESOLVED_FILTER))).thenReturn(resolveInfos);

        final ResolveInfo mockedResolveInfo1 = Mockito.mock(ResolveInfo.class);
        final ActivityInfo mockedActivityInfo1 = Mockito.mock(ActivityInfo.class);
        mockedActivityInfo1.name = BrowserTabActivity.class.getName();
        mockedResolveInfo1.activityInfo = mockedActivityInfo1;
        resolveInfos.add(mockedResolveInfo1);
    }

    private void mockAuthenticationActivityResolvable(final Context context) {
        final PackageManager packageManager = context.getPackageManager();
        Mockito.when(packageManager.resolveActivity(Mockito.any(Intent.class),
                Mockito.anyInt())).thenReturn(Mockito.mock(ResolveInfo.class));
    }

    private Activity getActivity(final Context context) {
        final Activity mockedActivity = Mockito.mock(Activity.class);
        Mockito.when(mockedActivity.getApplicationContext()).thenReturn(context);

        return mockedActivity;
    }

    private void mockSuccessResponse(final String scopes, final String accessToken, final String clientInfo) throws IOException {
        final HttpURLConnection mockedConnection = AndroidTestMockUtil.getMockedConnectionWithSuccessResponse(
                AndroidTestUtil.getSuccessResponse(AndroidTestUtil.TEST_IDTOKEN, accessToken, scopes, clientInfo));
        Mockito.when(mockedConnection.getOutputStream()).thenReturn(Mockito.mock(OutputStream.class));
        HttpUrlConnectionFactory.addMockedConnection(mockedConnection);
    }

    private String convertScopesArrayToString(final String[] scopes) {
        final Set<String> scopesInSet = new HashSet<>(Arrays.asList(scopes));
        return MSALUtils.convertSetToString(scopesInSet, " ");
    }

    private Context getMockedContext(final String clientId) throws PackageManager.NameNotFoundException {
        final Context context = new MockContext(mAppContext);
        mockPackageManagerWithClientId(context, null, clientId);
        mockHasCustomTabRedirect(context);
        mockAuthenticationActivityResolvable(context);

        return context;
    }

    private static class MockContext extends ContextWrapper {
        private final PackageManager mPackageManager;

        MockContext(final Context context) {
            super(context);
            mPackageManager = Mockito.mock(PackageManager.class);
        }

        @Override
        public PackageManager getPackageManager() {
            return mPackageManager;
        }
    }

    abstract class GetTokenBaseTestCase {

        abstract void mockHttpRequest() throws IOException;

        abstract void makeAcquireTokenCall(final PublicClientApplication publicClientApplication,
                                           final Activity activity,
                                           final CountDownLatch releaseLock);

        abstract String getFinalAuthUrl() throws UnsupportedEncodingException;

        protected String getAlternateAuthorityInManifest() {
            return null;
        }

        protected void performAdditionalVerify(final Activity testActivity) {
        }

        protected void makeSilentRequest(final PublicClientApplication publicClientApplication, final CountDownLatch silentLock)
                throws IOException, InterruptedException {
            silentLock.countDown();
        }

        public void performTest() throws PackageManager.NameNotFoundException, IOException, InterruptedException {
            final Context context = new MockContext(mAppContext);
            mockPackageManagerWithClientId(context, getAlternateAuthorityInManifest(), CLIENT_ID);
            mockHasCustomTabRedirect(context);
            mockAuthenticationActivityResolvable(context);

            if (!MSALUtils.isEmpty(getAlternateAuthorityInManifest())) {
                AndroidTestMockUtil.mockSuccessTenantDiscovery(getAlternateAuthorityInManifest() + Authority.DEFAULT_AUTHORIZE_ENDPOINT,
                        ALTERNATE_AUTHORITY + DEFAULT_TOKEN_ENDPOINT);
            } else {
                AndroidTestMockUtil.mockSuccessTenantDiscovery(SilentRequestTest.AUTHORIZE_ENDPOINT, SilentRequestTest.TOKEN_ENDPOINT);
            }

            mockHttpRequest();

            final CountDownLatch resultLock = new CountDownLatch(1);
            final Activity testActivity = getActivity(context);
            final PublicClientApplication application = new PublicClientApplication(context);
            makeAcquireTokenCall(application, testActivity, resultLock);

            // having the thread delayed for preTokenRequest to finish. Here we mock the
            // startActivityForResult, nothing actually happened when AuthenticationActivity is called.
            resultLock.await(InteractiveRequestTest.THREAD_DELAY_TIME, TimeUnit.MILLISECONDS);

            final Intent resultIntent = new Intent();
            resultIntent.putExtra(Constants.AUTHORIZATION_FINAL_URL, getFinalAuthUrl());
            InteractiveRequest.onActivityResult(InteractiveRequest.BROWSER_FLOW,
                    Constants.UIResponse.AUTH_CODE_COMPLETE, resultIntent);

            resultLock.await();

            performAdditionalVerify(testActivity);

            final CountDownLatch silentRequestLock = new CountDownLatch(1);
            makeSilentRequest(application, silentRequestLock);
            silentRequestLock.await();
        }
    }
}<|MERGE_RESOLUTION|>--- conflicted
+++ resolved
@@ -297,12 +297,7 @@
             protected void makeSilentRequest(final PublicClientApplication application, final CountDownLatch silentResultLock)
                     throws IOException, InterruptedException {
                 final String scopeForSilent = "scope3";
-<<<<<<< HEAD
-                AndroidTestMockUtil.mockSuccessTenantDiscovery(SilentRequestTest.AUTHORIZE_ENDPOINT, SilentRequestTest.TOKEN_ENDPOINT);
                 mockSuccessResponse(scopeForSilent, AndroidTestUtil.ACCESS_TOKEN, null);
-=======
-                mockSuccessResponse(scopeForSilent, AndroidTestUtil.ACCESS_TOKEN);
->>>>>>> f3cf2ac5
 
                 application.acquireTokenSilentAsync(new String[]{scopeForSilent}, mUser, new AuthenticationCallback() {
 
@@ -563,12 +558,7 @@
                     throws IOException, InterruptedException {
                 final String silentRequestScope = "scope2";
                 final String newAccessToken = "some new access token";
-<<<<<<< HEAD
-                AndroidTestMockUtil.mockSuccessTenantDiscovery(SilentRequestTest.AUTHORIZE_ENDPOINT, SilentRequestTest.TOKEN_ENDPOINT);
                 mockSuccessResponse(silentRequestScope, newAccessToken, null);
-=======
-                mockSuccessResponse(silentRequestScope, newAccessToken);
->>>>>>> f3cf2ac5
 
                 application.acquireTokenSilentAsync(new String[]{silentRequestScope}, mUser, null, true, new AuthenticationCallback() {
                     @Override
@@ -634,7 +624,45 @@
     }
 
     @Test
-<<<<<<< HEAD
+    public void testTurnOffAuthorityValidation() throws MsalException, IOException, InterruptedException {
+        final String testAuthority = "https://someauthority.test.com/sometenant";
+        final PublicClientApplication application = new PublicClientApplication(mAppContext, CLIENT_ID, testAuthority);
+        application.setValidateAuthority(false);
+
+        //mock tenant discovery response
+        // prepare token in the cache
+        final String rawClientInfo = AndroidTestUtil.createRawClientInfo(AndroidTestUtil.UID, AndroidTestUtil.UTID);
+        saveTokenResponse(mTokenCache, testAuthority, CLIENT_ID, TokenCacheTest.getTokenResponseForDefaultUser(
+                AndroidTestUtil.ACCESS_TOKEN, AndroidTestUtil.REFRESH_TOKEN, "scope1 scope2", AndroidTestUtil.getExpiredDate(), rawClientInfo));
+
+
+        final User user = User.create(new IdToken(TokenCacheTest.getDefaultIdToken()), new ClientInfo(rawClientInfo));
+        AndroidTestMockUtil.mockSuccessTenantDiscovery(SilentRequestTest.AUTHORIZE_ENDPOINT, SilentRequestTest.TOKEN_ENDPOINT);
+
+        final String accessToken = "access token from token refresh";
+        mockSuccessResponse("scope1 scope2", accessToken, rawClientInfo);
+        final CountDownLatch silentLock = new CountDownLatch(1);
+        application.acquireTokenSilentAsync(new String[]{"scope1", "scope2"}, user, null, true, new AuthenticationCallback() {
+            @Override
+            public void onSuccess(AuthenticationResult authenticationResult) {
+                assertTrue(authenticationResult.getAccessToken().equals(accessToken));
+                silentLock.countDown();
+            }
+
+            @Override
+            public void onError(MsalException exception) {
+                fail();
+            }
+
+            @Override
+            public void onCancel() {
+                fail();
+            }
+        });
+
+        silentLock.await();
+    }
+
     public void testAcquireTokenWithUserSucceed() throws PackageManager.NameNotFoundException, InterruptedException, IOException {
         new GetTokenBaseTestCase() {
             private User mUser;
@@ -805,45 +833,6 @@
             }
         }.performTest();
 
-=======
-    public void testTurnOffAuthorityValidation() throws MsalException, IOException, InterruptedException {
-        final String testAuthority = "https://someauthority.test.com/sometenant";
-        final PublicClientApplication application = new PublicClientApplication(mAppContext, CLIENT_ID, testAuthority);
-        application.setValidateAuthority(false);
-
-        //mock tenant discovery response
-        // prepare token in the cache
-        final String rawClientInfo = AndroidTestUtil.createRawClientInfo(AndroidTestUtil.UID, AndroidTestUtil.UTID);
-        saveTokenResponse(mTokenCache, testAuthority, CLIENT_ID, TokenCacheTest.getTokenResponseForDefaultUser(
-                AndroidTestUtil.ACCESS_TOKEN, AndroidTestUtil.REFRESH_TOKEN, "scope1 scope2", AndroidTestUtil.getExpiredDate(), rawClientInfo));
-
-
-        final User user = User.create(new IdToken(TokenCacheTest.getDefaultIdToken()), new ClientInfo(rawClientInfo));
-        AndroidTestMockUtil.mockSuccessTenantDiscovery(SilentRequestTest.AUTHORIZE_ENDPOINT, SilentRequestTest.TOKEN_ENDPOINT);
-
-        final String accessToken = "access token from token refresh";
-        mockSuccessResponse("scope1 scope2", accessToken);
-        final CountDownLatch silentLock = new CountDownLatch(1);
-        application.acquireTokenSilentAsync(new String[]{"scope1", "scope2"}, user, null, true, new AuthenticationCallback() {
-            @Override
-            public void onSuccess(AuthenticationResult authenticationResult) {
-                assertTrue(authenticationResult.getAccessToken().equals(accessToken));
-                silentLock.countDown();
-            }
-
-            @Override
-            public void onError(MsalException exception) {
-                fail();
-            }
-
-            @Override
-            public void onCancel() {
-                fail();
-            }
-        });
-
-        silentLock.await();
->>>>>>> f3cf2ac5
     }
 
     static String getIdToken(final String displayable, final String uniqueId, final String homeOid) {
