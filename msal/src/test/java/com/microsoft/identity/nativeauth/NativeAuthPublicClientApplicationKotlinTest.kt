--- conflicted
+++ resolved
@@ -60,21 +60,9 @@
 import com.microsoft.identity.nativeauth.statemachine.results.SignOutResult
 import com.microsoft.identity.nativeauth.statemachine.results.SignUpResendCodeResult
 import com.microsoft.identity.nativeauth.statemachine.results.SignUpResult
-<<<<<<< HEAD
-import com.microsoft.identity.common.components.AndroidPlatformComponentsFactory
-import com.microsoft.identity.common.internal.controllers.CommandDispatcherHelper
+//
 import com.microsoft.identity.common.java.AuthenticationConstants
-import com.microsoft.identity.common.nativeauth.MockApiEndpoint
-import com.microsoft.identity.common.nativeauth.MockApiResponseType
-import com.microsoft.identity.common.nativeauth.MockApiUtils.Companion.configureMockApi
-import com.microsoft.identity.common.java.exception.BaseException
-import com.microsoft.identity.common.java.interfaces.IPlatformComponents
-import com.microsoft.identity.common.java.nativeauth.BuildValues
-import com.microsoft.identity.common.java.util.ResultFuture
-import com.microsoft.identity.internal.testutils.TestUtils
-import com.microsoft.identity.nativeauth.statemachine.errors.ErrorTypes
-=======
->>>>>>> 687c745e
+//
 import com.microsoft.identity.nativeauth.statemachine.states.SignInContinuationState
 import com.microsoft.identity.nativeauth.utils.LoggerCheckHelper
 import com.microsoft.identity.nativeauth.utils.mockCorrelationId
@@ -102,7 +90,6 @@
 import org.robolectric.annotation.Config
 import java.io.File
 import java.util.Arrays
-import java.util.Collections
 import java.util.UUID
 import java.util.concurrent.ExecutionException
 import java.util.concurrent.TimeUnit
@@ -663,30 +650,12 @@
         val signInResult = application.signIn(username, password)
         assertTrue(signInResult is SignInResult.Complete)
 
-        val accessTokenState = (signInResult as SignInResult.Complete).resultValue.getAccessToken()
-        assertTrue(accessTokenState is GetAccessTokenResult.Complete)
-
-        val accessToken = (accessTokenState as GetAccessTokenResult.Complete).resultValue.accessToken
-        assertNotNull(accessToken)
-
         val getAccountResult = application.getCurrentAccount()
         assertTrue(getAccountResult is GetAccountResult.AccountFound)
 
-        val accessTokenResultTwo = (getAccountResult as GetAccountResult.AccountFound).resultValue.getAccessToken()
-        assertTrue(accessTokenResultTwo is GetAccessTokenResult.Complete)
-
-        val accessTokenTwo = (accessTokenResultTwo as GetAccessTokenResult.Complete).resultValue.accessToken
-        assertNotNull(accessTokenTwo)
-
-        assertEquals(accessToken, accessTokenTwo)
-
-        try {
-            var accessTokenState = (getAccountResult as GetAccountResult.AccountFound).resultValue.getAccessToken(false, emptyList())
-        } catch (exception: MsalClientException) {
-            assertEquals(MsalClientException.INVALID_PARAMETER, exception.errorCode)
-            return@runTest
-        }
-        fail()
+        var accessTokenState = (getAccountResult as GetAccountResult.AccountFound).resultValue.getAccessToken(false, emptyList())
+
+        assertTrue(accessTokenState is GetAccessTokenError)
     }
 
     /**
@@ -795,13 +764,10 @@
         val signOutResult = accountState.signOut()
         assertTrue(signOutResult is SignOutResult.Complete)
 
-        try {
-            var accessTokenState = accountState.getAccessToken(false, emptyList())
-        } catch (exception: MsalClientException) {
-            assertEquals(MsalClientException.INVALID_PARAMETER, exception.errorCode)
-            return@runTest
-        }
-        fail()
+        var accessTokenState = accountState.getAccessToken(false, emptyList())
+
+        assertTrue(accessTokenState is GetAccessTokenError)
+
     }
 
     /**
