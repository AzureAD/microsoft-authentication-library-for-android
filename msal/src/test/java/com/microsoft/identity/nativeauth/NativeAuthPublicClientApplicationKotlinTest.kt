--- conflicted
+++ resolved
@@ -397,16 +397,10 @@
 
         // 1b. client returns error
         val config = mock<NativeAuthPublicClientApplicationConfiguration>()
-<<<<<<< HEAD
         val continuationTokenState = SignInAfterSignUpState(continuationToken = null, username = username, config = config)
         val result = continuationTokenState.signIn(scopes = null)
-        assertTrue(result is SignInResult.UnexpectedError)
-=======
-        val sltState = SignInAfterSignUpState(signInVerificationCode = null, username = username, config = config)
-        val result = sltState.signIn(scopes = null)
         assertTrue(result is SignInError)
         assertTrue((result as SignInError).errorType == null)
->>>>>>> 11ecf205
     }
 
     /**
@@ -431,14 +425,9 @@
         )
 
         // 1b. server returns error
-<<<<<<< HEAD
         val result = signInWithContinuationTokenState.signIn(scopes = null)
-        assertTrue(result is SignInResult.UnexpectedError)
-=======
-        val result = signInWithSLTState.signIn(scopes = null)
         assertTrue(result is SignInError)
         assertTrue((result as SignInError).errorType == null)
->>>>>>> 11ecf205
     }
 
     /**
