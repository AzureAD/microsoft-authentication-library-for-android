//  Copyright (c) Microsoft Corporation.
//  All rights reserved.
//
//  This code is licensed under the MIT License.
//
//  Permission is hereby granted, free of charge, to any person obtaining a copy
//  of this software and associated documentation files(the "Software"), to deal
//  in the Software without restriction, including without limitation the rights
//  to use, copy, modify, merge, publish, distribute, sublicense, and / or sell
//  copies of the Software, and to permit persons to whom the Software is
//  furnished to do so, subject to the following conditions :
//
//  The above copyright notice and this permission notice shall be included in
//  all copies or substantial portions of the Software.
//
//  THE SOFTWARE IS PROVIDED "AS IS", WITHOUT WARRANTY OF ANY KIND, EXPRESS OR
//  IMPLIED, INCLUDING BUT NOT LIMITED TO THE WARRANTIES OF MERCHANTABILITY,
//  FITNESS FOR A PARTICULAR PURPOSE AND NONINFRINGEMENT. IN NO EVENT SHALL THE
//  AUTHORS OR COPYRIGHT HOLDERS BE LIABLE FOR ANY CLAIM, DAMAGES OR OTHER
//  LIABILITY, WHETHER IN AN ACTION OF CONTRACT, TORT OR OTHERWISE, ARISING FROM,
//  OUT OF OR IN CONNECTION WITH THE SOFTWARE OR THE USE OR OTHER DEALINGS IN
//  THE SOFTWARE.

package com.microsoft.identity.client.e2e.tests.network.nativeauth

import com.microsoft.identity.client.e2e.shadows.ShadowBaseController
import com.microsoft.identity.client.e2e.utils.assertState
import com.microsoft.identity.internal.testutils.nativeauth.NativeAuthCredentialHelper
import com.microsoft.identity.nativeauth.statemachine.errors.GetAccessTokenError
import com.microsoft.identity.nativeauth.statemachine.errors.SignInError
import com.microsoft.identity.nativeauth.statemachine.results.GetAccessTokenResult
import com.microsoft.identity.nativeauth.statemachine.results.SignInResult
import kotlinx.coroutines.test.runTest
import org.junit.Assert
import org.junit.Test
import org.robolectric.annotation.Config

@Config(shadows = [ShadowBaseController::class])
class GetAccessTokenTests : NativeAuthPublicClientApplicationAbstractTest() {
<<<<<<< HEAD
    companion object {
        const val INVALID_SCOPE = "api://1e9e882d-3f7d-4b02-af06-b5db4d8466c0/Lorum.Ipsum"
        const val EMPLOYEE_WRITE_ALL_SCOPE = "api://1e9e882d-3f7d-4b02-af06-b5db4d8466c0/Employees.Write.All"
        const val EMPLOYEE_READ_ALL_SCOPE = "api://1e9e882d-3f7d-4b02-af06-b5db4d8466c0/Employees.Read.All"
        const val CUSTOMERS_WRITE_ALL_SCOPE = "api://a6568f2f-47a5-4b18-b2c7-25eff03d87d6/Customers.Write.All"
        const val CUSTOMERS_READ_ALL_SCOPE = "api://a6568f2f-47a5-4b18-b2c7-25eff03d87d6/Customers.Read.All"
    }

=======
    private val EMPLOYEE_WRITE_ALL_SCOPE = NativeAuthCredentialHelper.nativeAuthEmployeeWriteAllScope
    private val EMPLOYEE_READ_ALL_SCOPE = NativeAuthCredentialHelper.nativeAuthEmployeeReadAllScope
    private val CUSTOMERS_WRITE_ALL_SCOPE = NativeAuthCredentialHelper.nativeAuthCustomerWriteAllScope
    private val CUSTOMERS_READ_ALL_SCOPE = NativeAuthCredentialHelper.nativeAuthCustomerReadAllScope

    /**
     * 1. Sign in with EMPLOYEE_WRITE_ALL_SCOPE scope. This should store the token in cache.
     * 2. Fetch token for scope EMPLOYEE_WRITE_ALL_SCOPE, without forceRefresh. This should retrieve the token from cache.
     * 3. Fetch token for scope EMPLOYEE_WRITE_ALL_SCOPE, with forceRefresh. This should retrieve the token from API.
     */
>>>>>>> db8ee30c
    @Test
    fun testGetAccessTokenForInvalidScope() = runTest {
        val username = NativeAuthCredentialHelper.nativeAuthSignInUsername
        val password = getSafePassword()
        val result = application.signIn(
            username = username,
            password = password.toCharArray(),
            scopes = listOf(INVALID_SCOPE)
        )
        assertState(result, SignInError::class.java)
        Assert.assertTrue((result as SignInError).error == "invalid_grant")
        Assert.assertTrue(result.errorMessage != null)
        Assert.assertTrue(result.errorMessage!!.contains("AADSTS65001: The user or administrator has not consented to use the application"))
        Assert.assertTrue(result.errorCodes != null)
        Assert.assertTrue(result.errorCodes!!.contains(65001))
    }

    @Test
    fun testGetAccessTokenCompareForceRefreshBehaviour() = runTest {
        val username = NativeAuthCredentialHelper.nativeAuthSignInUsername
        val password = getSafePassword()
        val result = application.signIn(
            username = username,
            password = password.toCharArray(),
            scopes = listOf(EMPLOYEE_WRITE_ALL_SCOPE)
        )
        assertState<SignInResult.Complete>(result)
        val accountState = (result as SignInResult.Complete).resultValue

        // Var to keep track of whether BaseController.renewAccessToken() was called. This method calls the API to refresh the access token, for example if it's expired or not available in cache.
        var wasRenewAccessTokenInvoked = false
        ShadowBaseController.setOnRenewAccessTokenInvokedCallback { wasRenewAccessTokenInvoked = true }

        // Token should be retrieved from cache
        val getAccessTokenResult = accountState.getAccessToken()
        assertState<GetAccessTokenResult.Complete>(getAccessTokenResult)
        Assert.assertFalse(wasRenewAccessTokenInvoked)
        val retrievedAccessToken = (getAccessTokenResult as GetAccessTokenResult.Complete).resultValue.accessToken

        // Reset
        wasRenewAccessTokenInvoked = false

        // Token should be refreshed, and so should not be the same as the previously returned token
        val getAccessTokenResult2 = accountState.getAccessToken(forceRefresh = true)
        Assert.assertTrue(getAccessTokenResult2 is GetAccessTokenResult.Complete)
        Assert.assertTrue(wasRenewAccessTokenInvoked)
        val refreshedAccessToken = (getAccessTokenResult2 as GetAccessTokenResult.Complete).resultValue.accessToken
        Assert.assertNotEquals(refreshedAccessToken, retrievedAccessToken)
    }

    /**
     * 1. Sign in with EMPLOYEE_WRITE_ALL_SCOPE scope. This should store the token in cache.
     * 2. Fetch token without specifying explicit scopes. As there is only one token in cache, the token from sign in should be retrieved.
     *    This is validated by ensuring the token is retrieved from cache, i.e. no API call is made.
     * 3. Fetch token with specifying explicit scope EMPLOYEE_WRITE_ALL_SCOPE. These scopes should match the token that's in cache (due to previous sign in),
     *    so the token should be retrieved from cache.
     */
    @Test
    fun testGetAccessTokenFromCache() = runTest {
        val username = NativeAuthCredentialHelper.nativeAuthSignInUsername
        val password = getSafePassword()
        val result = application.signIn(
            username = username,
            password = password.toCharArray(),
            scopes = listOf(EMPLOYEE_WRITE_ALL_SCOPE)
        )
        assertState<SignInResult.Complete>(result)
        val accountState = (result as SignInResult.Complete).resultValue

        // Var to keep track of whether BaseController.renewAccessToken() was called. This method calls the API to refresh the access token, for example if it's expired or not available in cache.
        var wasRenewAccessTokenInvoked = false
        ShadowBaseController.setOnRenewAccessTokenInvokedCallback { wasRenewAccessTokenInvoked = true }

        // Token should be retrieved from cache
        val getAccessTokenResult = accountState.getAccessToken()
        assertState<GetAccessTokenResult.Complete>(getAccessTokenResult)
        Assert.assertFalse(wasRenewAccessTokenInvoked)
        val authResult = (getAccessTokenResult as GetAccessTokenResult.Complete).resultValue
        val accessTokenForImplicitScopes = authResult.accessToken
        Assert.assertTrue(authResult.scope.contains(EMPLOYEE_WRITE_ALL_SCOPE))

        // Reset
        wasRenewAccessTokenInvoked = false

        // Token should not be refreshed, and so should be the same as the previously returned token
        val getAccessTokenResult2 = accountState.getAccessToken(scopes = listOf(EMPLOYEE_WRITE_ALL_SCOPE))
        Assert.assertTrue(getAccessTokenResult2 is GetAccessTokenResult.Complete)
        Assert.assertFalse(wasRenewAccessTokenInvoked)
        val authResult2 = (getAccessTokenResult2 as GetAccessTokenResult.Complete).resultValue
        val accessTokenForExplicitScopes = authResult2.accessToken
        Assert.assertEquals(accessTokenForExplicitScopes, accessTokenForImplicitScopes)
        Assert.assertTrue(authResult2.scope.contains(EMPLOYEE_WRITE_ALL_SCOPE))
    }

    /**
     * 1. Sign in with EMPLOYEE_WRITE_ALL_SCOPE scope. This should store the token in cache.
     * 2. Fetch token for scope EMPLOYEE_WRITE_ALL_SCOPE, without forceRefresh. This should retrieve the token from cache, as it was stored as part of the
     *    previous signIn().
     * 3. Fetch token for scope CUSTOMERS_READ_ALL_SCOPE, without forceRefresh. This should retrieve the token from API, as this token doesn't exist in the
     *    cache yet, due to the scope being different than previous token requests.
     */
    @Test
    fun testGetAccessTokenWith1CustomApiResource() = runTest {
        val username = NativeAuthCredentialHelper.nativeAuthSignInUsername
        val password = getSafePassword()
        val result = application.signIn(
            username = username,
            password = password.toCharArray(),
            scopes = listOf(EMPLOYEE_WRITE_ALL_SCOPE)
        )
        assertState<SignInResult.Complete>(result)
        val accountState = (result as SignInResult.Complete).resultValue

        // Var to keep track of whether BaseController.renewAccessToken() was called. This method calls the API to refresh the access token, for example if it's expired or not available in cache.
        var wasRenewAccessTokenInvoked = false
        ShadowBaseController.setOnRenewAccessTokenInvokedCallback { wasRenewAccessTokenInvoked = true }

        // Token should be retrieved from cache
        val getAccessTokenResult1 = accountState.getAccessToken()
        assertState<GetAccessTokenResult.Complete>(getAccessTokenResult1)
        Assert.assertFalse(wasRenewAccessTokenInvoked)
        val authResult1 = (getAccessTokenResult1 as GetAccessTokenResult.Complete).resultValue
        Assert.assertTrue(authResult1.scope.contains(EMPLOYEE_WRITE_ALL_SCOPE))
        val tokenWithEmployeeScope = authResult1.accessToken

        // Reset
        wasRenewAccessTokenInvoked = false

        // Token should be retrieved from API, as the scope belongs to a different API resource
        val getAccessTokenResult2 = accountState.getAccessToken(
            forceRefresh = false,
            scopes = listOf(CUSTOMERS_READ_ALL_SCOPE)
        )
        assertState<GetAccessTokenResult.Complete>(getAccessTokenResult2)
        Assert.assertTrue(wasRenewAccessTokenInvoked)
        val authResult2 = (getAccessTokenResult2 as GetAccessTokenResult.Complete).resultValue
        Assert.assertTrue(authResult2.scope.contains(CUSTOMERS_READ_ALL_SCOPE))
        val tokenWithCustomerScope = authResult2.accessToken
        Assert.assertNotEquals(tokenWithEmployeeScope, tokenWithCustomerScope)
    }

    /**
     * 1. Sign in without scopes.
     * 2. Fetch token for scope EMPLOYEE_WRITE_ALL_SCOPE, without forceRefresh. This should retrieve the token from API, as this token doesn't exist in the
     *    cache yet, due to the scope being different than previous sign in request.
     * 3. Fetch token for scope CUSTOMERS_READ_ALL_SCOPE, without forceRefresh. This should retrieve the token from API, as this token doesn't exist in the
     *    cache yet, due to the scope being different than previous token requests.
     */
    @Test
    fun testGetAccessTokenWith2CustomApiResources() = runTest {
        val username = NativeAuthCredentialHelper.nativeAuthSignInUsername
        val password = getSafePassword()
        val result = application.signIn(
            username = username,
            password = password.toCharArray()
        )
        assertState<SignInResult.Complete>(result)
        val accountState = (result as SignInResult.Complete).resultValue

        // Var to keep track of whether BaseController.renewAccessToken() was called. This method calls the API to refresh the access token, for example if it's expired or not available in cache.
        var wasRenewAccessTokenInvoked = false
        ShadowBaseController.setOnRenewAccessTokenInvokedCallback { wasRenewAccessTokenInvoked = true }

        // Token should be retrieved from API
        val getAccessTokenResult1 = accountState.getAccessToken(scopes = listOf(EMPLOYEE_WRITE_ALL_SCOPE))
        assertState<GetAccessTokenResult.Complete>(getAccessTokenResult1)
        Assert.assertTrue(wasRenewAccessTokenInvoked)
        val authResult1 = (getAccessTokenResult1 as GetAccessTokenResult.Complete).resultValue
        Assert.assertTrue(authResult1.scope.contains(EMPLOYEE_WRITE_ALL_SCOPE))
        val tokenWithEmployeeScope = authResult1.accessToken

        // Reset
        wasRenewAccessTokenInvoked = false

        // Token should be retrieved from API, as the scope belongs to a different API resource
        val getAccessTokenResult2 = accountState.getAccessToken(forceRefresh = false, scopes = listOf(CUSTOMERS_READ_ALL_SCOPE))
        assertState<GetAccessTokenResult.Complete>(getAccessTokenResult2)
        Assert.assertTrue(wasRenewAccessTokenInvoked)
        val authResult2 = (getAccessTokenResult2 as GetAccessTokenResult.Complete).resultValue
        Assert.assertTrue(authResult2.scope.contains(CUSTOMERS_READ_ALL_SCOPE))
        val tokenWithCustomerScope = authResult2.accessToken
        Assert.assertNotEquals(tokenWithEmployeeScope, tokenWithCustomerScope)
    }

    /**
     * 1. Sign in with EMPLOYEE_WRITE_ALL_SCOPE scope. This will return a token for all Employee API scopes (API returns the superset of scopes).
     * 2. Fetch token for scope EMPLOYEE_WRITE_ALL_SCOPE, without forceRefresh. This should retrieve the token from cache, as it was stored as part of the
     *    previous signIn().
     * 3. Given the API's superset scope behaviour, we verify whether all Employee API scopes are present in the cached token.
     * 4. Fetch token for scope CUSTOMERS_READ_ALL_SCOPE, without forceRefresh. This should retrieve the token from API, as this token doesn't exist in the
     *    cache yet, due to the scope being different than previous token requests. This will return a token for all Customer API scopes (API returns the superset of scopes).
     * 5. Given the API's superset scope behaviour, we verify whether all Customer API scopes are present in the cached token.
     */
    @Test
    fun testSuperSetOfScopesFor1APIResource() = runTest {
        val username = NativeAuthCredentialHelper.nativeAuthSignInUsername
        val password = getSafePassword()
        val result = application.signIn(
            username = username,
            password = password.toCharArray(),
            scopes = listOf(EMPLOYEE_READ_ALL_SCOPE)
        )

        assertState<SignInResult.Complete>(result)
        val accountState = (result as SignInResult.Complete).resultValue

        // Var to keep track of whether BaseController.renewAccessToken() was called. This method calls the API to refresh the access token, for example if it's expired or not available in cache.
        var wasRenewAccessTokenInvoked = false
        ShadowBaseController.setOnRenewAccessTokenInvokedCallback { wasRenewAccessTokenInvoked = true }

        // Token should be retrieved from cache
        val getAccessTokenResult1 = accountState.getAccessToken(scopes = listOf(EMPLOYEE_WRITE_ALL_SCOPE))
        assertState<GetAccessTokenResult.Complete>(getAccessTokenResult1)
        Assert.assertFalse(wasRenewAccessTokenInvoked)
        val authResult1 = (getAccessTokenResult1 as GetAccessTokenResult.Complete).resultValue
        Assert.assertTrue(authResult1.scope.contains(EMPLOYEE_WRITE_ALL_SCOPE))
        Assert.assertTrue(authResult1.scope.contains(EMPLOYEE_READ_ALL_SCOPE))
        val tokenWithEmployeeScope = authResult1.accessToken

        // Reset
        wasRenewAccessTokenInvoked = false

        // Token should be retrieved from API, as the scope belongs to a different API resource
        val getAccessTokenResult2 = accountState.getAccessToken(forceRefresh = false, scopes = listOf(CUSTOMERS_READ_ALL_SCOPE))
        assertState<GetAccessTokenResult.Complete>(getAccessTokenResult2)
        Assert.assertTrue(wasRenewAccessTokenInvoked)
        val authResult2 = (getAccessTokenResult2 as GetAccessTokenResult.Complete).resultValue
        Assert.assertTrue(authResult2.scope.contains(CUSTOMERS_READ_ALL_SCOPE))
        Assert.assertTrue(authResult2.scope.contains(CUSTOMERS_WRITE_ALL_SCOPE))
        val tokenWithCustomerScope = authResult2.accessToken
        Assert.assertNotEquals(tokenWithEmployeeScope, tokenWithCustomerScope)
    }

    /**
     * The API doesn't allow the combining of scopes, so will return an error.
     */
    @Test
    fun testGetAccessTokenWithMultipleAPIResourceScopesShouldReturnError() = runTest {
        val username = NativeAuthCredentialHelper.nativeAuthSignInUsername
        val password = getSafePassword()
        val result = application.signIn(
            username = username,
            password = password.toCharArray()
        )

        assertState<SignInResult.Complete>(result)
        val accountState = (result as SignInResult.Complete).resultValue

        // Var to keep track of whether BaseController.renewAccessToken() was called. This method calls the API to refresh the access token, for example if it's expired or not available in cache.
        var wasRenewAccessTokenInvoked = false
        ShadowBaseController.setOnRenewAccessTokenInvokedCallback { wasRenewAccessTokenInvoked = true }

        // Token should be retrieved from cache
        val getAccessTokenResult1 = accountState.getAccessToken(scopes = listOf(EMPLOYEE_WRITE_ALL_SCOPE, CUSTOMERS_WRITE_ALL_SCOPE))
        assertState<GetAccessTokenError>(getAccessTokenResult1)
        Assert.assertTrue(wasRenewAccessTokenInvoked)
    }

    /**
     * 1. Sign in without scopes.
     * 2. Fetch token for scope EMPLOYEE_WRITE_ALL_SCOPE, without forceRefresh. This should retrieve the token from API, as this token doesn't exist in the
     *    cache yet, due to the scope being different than previous sign in request.
     * 3. Fetch token for scope EMPLOYEE_WRITE_ALL_SCOPE, with forceRefresh. This should retrieve the token the API, due to force refresh.
     * 4. Fetch token for scope CUSTOMERS_READ_ALL_SCOPE, without forceRefresh. This should retrieve the token from API, as this token doesn't exist in the
     *    cache yet, due to the scope being different than previous token requests.
     * 5. Fetch token for scope EMPLOYEE_WRITE_ALL_SCOPE, with forceRefresh. This should retrieve the token the API, due to force refresh.
     */
    @Test
    fun testGetAccessTokenWith2CustomApiResourcesComplexCacheVerification() = runTest {
        val username = NativeAuthCredentialHelper.nativeAuthSignInUsername
        val password = getSafePassword()
        val result = application.signIn(
            username = username,
            password = password.toCharArray()
        )
        assertState<SignInResult.Complete>(result)
        val accountState = (result as SignInResult.Complete).resultValue

        // Var to keep track of whether BaseController.renewAccessToken() was called. This method calls the API to refresh the access token, for example if it's expired or not available in cache.
        var wasRenewAccessTokenInvoked = false
        ShadowBaseController.setOnRenewAccessTokenInvokedCallback { wasRenewAccessTokenInvoked = true }

        // Token should be retrieved from API
        val getAccessTokenResult1 = accountState.getAccessToken(scopes = listOf(EMPLOYEE_WRITE_ALL_SCOPE))
        assertState<GetAccessTokenResult.Complete>(getAccessTokenResult1)
        Assert.assertTrue(wasRenewAccessTokenInvoked)
        val authResult1 = (getAccessTokenResult1 as GetAccessTokenResult.Complete).resultValue
        Assert.assertTrue(authResult1.scope.contains(EMPLOYEE_WRITE_ALL_SCOPE))
        val tokenWithEmployeeScope = authResult1.accessToken

        // Reset
        wasRenewAccessTokenInvoked = false

        // Token should be retrieved from cache this time
        val getAccessTokenResult2 = accountState.getAccessToken(scopes = listOf(EMPLOYEE_WRITE_ALL_SCOPE))
        assertState<GetAccessTokenResult.Complete>(getAccessTokenResult2)
        Assert.assertFalse(wasRenewAccessTokenInvoked)
        val authResult2 = (getAccessTokenResult2 as GetAccessTokenResult.Complete).resultValue
        Assert.assertTrue(authResult2.scope.contains(EMPLOYEE_WRITE_ALL_SCOPE))
        val tokenWithEmployeeScope2 = authResult2.accessToken
        Assert.assertEquals(tokenWithEmployeeScope, tokenWithEmployeeScope2)

        // Reset
        wasRenewAccessTokenInvoked = false

        // Token should be retrieved from API, as the scope belongs to a different API resource
        val getAccessTokenResult3 = accountState.getAccessToken(forceRefresh = false, scopes = listOf(CUSTOMERS_READ_ALL_SCOPE))
        assertState<GetAccessTokenResult.Complete>(getAccessTokenResult3)
        Assert.assertTrue(wasRenewAccessTokenInvoked)
        val authResult3 = (getAccessTokenResult3 as GetAccessTokenResult.Complete).resultValue
        Assert.assertTrue(authResult3.scope.contains(CUSTOMERS_READ_ALL_SCOPE))
        val tokenWithCustomerScope = authResult3.accessToken
        Assert.assertNotEquals(tokenWithEmployeeScope, tokenWithCustomerScope)

        // Reset
        wasRenewAccessTokenInvoked = false

        // Token should be retrieved from cache this time
        val getAccessTokenResult4 = accountState.getAccessToken(forceRefresh = false, scopes = listOf(CUSTOMERS_READ_ALL_SCOPE))
        assertState<GetAccessTokenResult.Complete>(getAccessTokenResult4)
        Assert.assertFalse(wasRenewAccessTokenInvoked)
        val authResult4 = (getAccessTokenResult4 as GetAccessTokenResult.Complete).resultValue
        Assert.assertTrue(authResult4.scope.contains(CUSTOMERS_READ_ALL_SCOPE))
        val tokenWithCustomerScope2 = authResult4.accessToken
        Assert.assertEquals(tokenWithCustomerScope, tokenWithCustomerScope2)
    }

    @Test
    fun testGetAccessTokenWithForceRefresh() = runTest {
        val username = NativeAuthCredentialHelper.nativeAuthSignInUsername
        val password = getSafePassword()
        val result = application.signIn(
            username = username,
            password = password.toCharArray()
        )
        assertState<SignInResult.Complete>(result)
        val accountState = (result as SignInResult.Complete).resultValue

        // Var to keep track of whether BaseController.renewAccessToken() was called. This method calls the API to refresh the access token, for example if it's expired or not available in cache.
        var wasRenewAccessTokenInvoked = false
        ShadowBaseController.setOnRenewAccessTokenInvokedCallback { wasRenewAccessTokenInvoked = true }

        // Token should be retrieved from API
        val getAccessTokenResult1 = accountState.getAccessToken(scopes = listOf(EMPLOYEE_WRITE_ALL_SCOPE))
        assertState<GetAccessTokenResult.Complete>(getAccessTokenResult1)
        Assert.assertTrue(wasRenewAccessTokenInvoked)
        val authResult1 = (getAccessTokenResult1 as GetAccessTokenResult.Complete).resultValue
        Assert.assertTrue(authResult1.scope.contains(EMPLOYEE_WRITE_ALL_SCOPE))
        val tokenWithEmployeeScope = authResult1.accessToken

        // Reset
        wasRenewAccessTokenInvoked = false

        // Token should be retrieved from API, due to force_refresh
        val getAccessTokenResult2 = accountState.getAccessToken(scopes = listOf(EMPLOYEE_WRITE_ALL_SCOPE), forceRefresh = true)
        assertState<GetAccessTokenResult.Complete>(getAccessTokenResult2)
        Assert.assertTrue(wasRenewAccessTokenInvoked)
        val authResult2 = (getAccessTokenResult2 as GetAccessTokenResult.Complete).resultValue
        Assert.assertTrue(authResult2.scope.contains(EMPLOYEE_WRITE_ALL_SCOPE))
        val tokenWithEmployeeScope2 = authResult2.accessToken
        Assert.assertNotEquals(tokenWithEmployeeScope, tokenWithEmployeeScope2) // New token received

        // Reset
        wasRenewAccessTokenInvoked = false

        // Token should be retrieved from API, as the scope belongs to a different API resource
        val getAccessTokenResult3 = accountState.getAccessToken(forceRefresh = false, scopes = listOf(CUSTOMERS_READ_ALL_SCOPE))
        assertState<GetAccessTokenResult.Complete>(getAccessTokenResult3)
        Assert.assertTrue(wasRenewAccessTokenInvoked)
        val authResult3 = (getAccessTokenResult3 as GetAccessTokenResult.Complete).resultValue
        Assert.assertTrue(authResult3.scope.contains(CUSTOMERS_READ_ALL_SCOPE))
        val tokenWithCustomerScope = authResult3.accessToken
        Assert.assertNotEquals(tokenWithEmployeeScope, tokenWithCustomerScope)

        // Reset
        wasRenewAccessTokenInvoked = false

        // Token should be retrieved from API, due to force_refresh
        val getAccessTokenResult4 = accountState.getAccessToken(forceRefresh = true, scopes = listOf(CUSTOMERS_READ_ALL_SCOPE))
        assertState<GetAccessTokenResult.Complete>(getAccessTokenResult4)
        Assert.assertTrue(wasRenewAccessTokenInvoked)
        val authResult4 = (getAccessTokenResult4 as GetAccessTokenResult.Complete).resultValue
        Assert.assertTrue(authResult4.scope.contains(CUSTOMERS_READ_ALL_SCOPE))
        val tokenWithCustomerScope2 = authResult4.accessToken
        Assert.assertNotEquals(tokenWithCustomerScope, tokenWithCustomerScope2) // New token received
    }
}<|MERGE_RESOLUTION|>--- conflicted
+++ resolved
@@ -28,6 +28,7 @@
 import com.microsoft.identity.internal.testutils.nativeauth.NativeAuthCredentialHelper
 import com.microsoft.identity.nativeauth.statemachine.errors.GetAccessTokenError
 import com.microsoft.identity.nativeauth.statemachine.errors.SignInError
+import com.microsoft.identity.nativeauth.statemachine.errors.SignInError
 import com.microsoft.identity.nativeauth.statemachine.results.GetAccessTokenResult
 import com.microsoft.identity.nativeauth.statemachine.results.SignInResult
 import kotlinx.coroutines.test.runTest
@@ -37,27 +38,15 @@
 
 @Config(shadows = [ShadowBaseController::class])
 class GetAccessTokenTests : NativeAuthPublicClientApplicationAbstractTest() {
-<<<<<<< HEAD
-    companion object {
-        const val INVALID_SCOPE = "api://1e9e882d-3f7d-4b02-af06-b5db4d8466c0/Lorum.Ipsum"
-        const val EMPLOYEE_WRITE_ALL_SCOPE = "api://1e9e882d-3f7d-4b02-af06-b5db4d8466c0/Employees.Write.All"
-        const val EMPLOYEE_READ_ALL_SCOPE = "api://1e9e882d-3f7d-4b02-af06-b5db4d8466c0/Employees.Read.All"
-        const val CUSTOMERS_WRITE_ALL_SCOPE = "api://a6568f2f-47a5-4b18-b2c7-25eff03d87d6/Customers.Write.All"
-        const val CUSTOMERS_READ_ALL_SCOPE = "api://a6568f2f-47a5-4b18-b2c7-25eff03d87d6/Customers.Read.All"
-    }
-
-=======
+    private val INVALID_SCOPE = "api://1234/Lorum.Ipsum"
     private val EMPLOYEE_WRITE_ALL_SCOPE = NativeAuthCredentialHelper.nativeAuthEmployeeWriteAllScope
     private val EMPLOYEE_READ_ALL_SCOPE = NativeAuthCredentialHelper.nativeAuthEmployeeReadAllScope
     private val CUSTOMERS_WRITE_ALL_SCOPE = NativeAuthCredentialHelper.nativeAuthCustomerWriteAllScope
     private val CUSTOMERS_READ_ALL_SCOPE = NativeAuthCredentialHelper.nativeAuthCustomerReadAllScope
 
     /**
-     * 1. Sign in with EMPLOYEE_WRITE_ALL_SCOPE scope. This should store the token in cache.
-     * 2. Fetch token for scope EMPLOYEE_WRITE_ALL_SCOPE, without forceRefresh. This should retrieve the token from cache.
-     * 3. Fetch token for scope EMPLOYEE_WRITE_ALL_SCOPE, with forceRefresh. This should retrieve the token from API.
-     */
->>>>>>> db8ee30c
+     * Signing in with an invalid scope should make the API and the SDK return an error.
+     */
     @Test
     fun testGetAccessTokenForInvalidScope() = runTest {
         val username = NativeAuthCredentialHelper.nativeAuthSignInUsername
@@ -75,6 +64,11 @@
         Assert.assertTrue(result.errorCodes!!.contains(65001))
     }
 
+    /**
+     * 1. Sign in with EMPLOYEE_WRITE_ALL_SCOPE scope. This should store the token in cache.
+     * 2. Fetch token for scope EMPLOYEE_WRITE_ALL_SCOPE, without forceRefresh. This should retrieve the token from cache.
+     * 3. Fetch token for scope EMPLOYEE_WRITE_ALL_SCOPE, with forceRefresh. This should retrieve the token from API.
+     */
     @Test
     fun testGetAccessTokenCompareForceRefreshBehaviour() = runTest {
         val username = NativeAuthCredentialHelper.nativeAuthSignInUsername
