--- conflicted
+++ resolved
@@ -56,13 +56,8 @@
      * Verify the expected exception is thrown when sending get request with null url.
      */
     @Test(expected = NullPointerException.class)
-<<<<<<< HEAD
-    public void testNullRequestUrl() throws IOException, RetryableException {
+    public void testNullRequestUrl() throws IOException, MsalServiceException {
         HttpRequest.sendGet(null, Collections.<String, String>emptyMap(), Telemetry.generateNewRequestId());
-=======
-    public void testNullRequestUrl() throws IOException, MsalServiceException {
-        HttpRequest.sendGet(null, Collections.<String, String>emptyMap());
->>>>>>> d0832432
     }
 
     /**
@@ -626,13 +621,8 @@
     /**
      * Send http get request.
      */
-<<<<<<< HEAD
-    HttpResponse sendHttpGet() throws IOException, RetryableException {
+    HttpResponse sendHttpGet() throws IOException, MsalServiceException {
         return HttpRequest.sendGet(Util.getValidRequestUrl(), Collections.<String, String>emptyMap(), Telemetry.generateNewRequestId());
-=======
-    HttpResponse sendHttpGet() throws IOException, MsalServiceException {
-        return HttpRequest.sendGet(Util.getValidRequestUrl(), Collections.<String, String>emptyMap());
->>>>>>> d0832432
     }
 
     /**
