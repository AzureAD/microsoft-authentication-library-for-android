--- conflicted
+++ resolved
@@ -12,13 +12,8 @@
  * Tests for {@link AuthenticationRequestParameters}.
  */
 public final class AuthenticationRequestParametersTest {
-<<<<<<< HEAD
     static final Authority AUTHORITY = Authority.createAuthority(Util.VALID_AUTHORITY, false);
-    static final TokenCache TOKEN_CACHE = new TokenCache();
-=======
-    static final Authority AUTHORITY = new Authority(Util.VALID_AUTHORITY, false);
     static final TokenCache TOKEN_CACHE = Mockito.mock(TokenCache.class);
->>>>>>> 048d154a
     static final Set<String> SCOPE = new HashSet<>();
     static final String CLIENT_ID = "some-client-id";
     static final String REDIRECT_URI = "some://redirect.uri";
@@ -39,15 +34,9 @@
 
     @Test
     public void testAuthenticationRequestParameterHappyPath() {
-<<<<<<< HEAD
-        final AuthenticationRequestParameters authRequestParameter = new AuthenticationRequestParameters(AUTHORITY, TOKEN_CACHE,
-                SCOPE, CLIENT_ID, REDIRECT_URI, "", true, LOGIN_HINT, "", UIOptions.SELECT_ACCOUNT, CORRELATION_ID, SETTINGS);
-        Assert.assertTrue(authRequestParameter.getAuthority().getAuthority().toString().equals(Util.VALID_AUTHORITY));
-=======
         final AuthenticationRequestParameters authRequestParameter = AuthenticationRequestParameters.create(AUTHORITY, TOKEN_CACHE,
                 SCOPE, CLIENT_ID, REDIRECT_URI, "", true, LOGIN_HINT, "", UIOptions.SELECT_ACCOUNT, CORRELATION_ID);
-        Assert.assertTrue(authRequestParameter.getAuthority().getAuthorityUrl().toString().equals(Util.VALID_AUTHORITY));
->>>>>>> 048d154a
+        Assert.assertTrue(authRequestParameter.getAuthority().getAuthority().toString().equals(Util.VALID_AUTHORITY));
         Assert.assertTrue(authRequestParameter.getScope().isEmpty());
         Assert.assertTrue(authRequestParameter.getClientId().equals(CLIENT_ID));
         Assert.assertTrue(authRequestParameter.getRedirectUri().equals(REDIRECT_URI));
