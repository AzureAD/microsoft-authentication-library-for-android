//  Copyright (c) Microsoft Corporation.
//  All rights reserved.
//
//  This code is licensed under the MIT License.
//
//  Permission is hereby granted, free of charge, to any person obtaining a copy
//  of this software and associated documentation files(the "Software"), to deal
//  in the Software without restriction, including without limitation the rights
//  to use, copy, modify, merge, publish, distribute, sublicense, and / or sell
//  copies of the Software, and to permit persons to whom the Software is
//  furnished to do so, subject to the following conditions :
//
//  The above copyright notice and this permission notice shall be included in
//  all copies or substantial portions of the Software.
//
//  THE SOFTWARE IS PROVIDED "AS IS", WITHOUT WARRANTY OF ANY KIND, EXPRESS OR
//  IMPLIED, INCLUDING BUT NOT LIMITED TO THE WARRANTIES OF MERCHANTABILITY,
//  FITNESS FOR A PARTICULAR PURPOSE AND NONINFRINGEMENT. IN NO EVENT SHALL THE
//  AUTHORS OR COPYRIGHT HOLDERS BE LIABLE FOR ANY CLAIM, DAMAGES OR OTHER
//  LIABILITY, WHETHER IN AN ACTION OF CONTRACT, TORT OR OTHERWISE, ARISING FROM,
//  OUT OF OR IN CONNECTION WITH THE SOFTWARE OR THE USE OR OTHER DEALINGS IN
//  THE SOFTWARE.

package com.microsoft.identity.client;

import org.junit.Assert;
import org.junit.Before;
import org.junit.Test;
import org.mockito.Mockito;

import java.util.HashSet;
import java.util.Set;
import java.util.UUID;

/**
 * Tests for {@link AuthenticationRequestParameters}.
 */
public final class AuthenticationRequestParametersTest {
<<<<<<< HEAD

    static {
        Logger.getInstance().setEnableLogcatLog(false);
    }

    static final Authority AUTHORITY = Authority.createAuthority(Util.VALID_AUTHORITY, false);
=======
>>>>>>> d0832432
    static final TokenCache TOKEN_CACHE = Mockito.mock(TokenCache.class);
    static final Set<String> SCOPE = new HashSet<>();
    static final String CLIENT_ID = "some-client-id";
    static final String REDIRECT_URI = "some://redirect.uri";
    static final String LOGIN_HINT = "someLoginHint";
    static final UUID CORRELATION_ID = UUID.randomUUID();
    static final String COMPONENT = "test component";
    Authority mAuthority;

    @Before
    public void setUp() {
        Logger.getInstance().setEnableLogcatLog(false);
        mAuthority = Authority.createAuthority(Util.VALID_AUTHORITY, false);
    }

    @Test(expected = IllegalArgumentException.class)
    public void testNullCorrelationId() {
        AuthenticationRequestParameters.create(mAuthority, TOKEN_CACHE, SCOPE, CLIENT_ID, REDIRECT_URI, LOGIN_HINT, "",
                UIBehavior.SELECT_ACCOUNT, null);
    }

    @Test(expected = IllegalArgumentException.class)
    public void testNullScope() {
<<<<<<< HEAD
        AuthenticationRequestParameters.create(AUTHORITY, TOKEN_CACHE, null, CLIENT_ID, REDIRECT_URI, "", LOGIN_HINT,
                UIBehavior.SELECT_ACCOUNT, new RequestContext(CORRELATION_ID, COMPONENT, Telemetry.generateNewRequestId()));
=======
        AuthenticationRequestParameters.create(mAuthority, TOKEN_CACHE, null, CLIENT_ID, REDIRECT_URI, "", LOGIN_HINT,
                UIBehavior.SELECT_ACCOUNT, new RequestContext(CORRELATION_ID, COMPONENT));
>>>>>>> d0832432
    }

    @Test
    public void testAuthenticationRequestParameterHappyPath() {
<<<<<<< HEAD
        final AuthenticationRequestParameters authRequestParameter = AuthenticationRequestParameters.create(AUTHORITY, TOKEN_CACHE,
                SCOPE, CLIENT_ID, REDIRECT_URI, LOGIN_HINT, "", UIBehavior.SELECT_ACCOUNT, new RequestContext(CORRELATION_ID, COMPONENT, Telemetry.generateNewRequestId()));
=======
        final AuthenticationRequestParameters authRequestParameter = AuthenticationRequestParameters.create(mAuthority, TOKEN_CACHE,
                SCOPE, CLIENT_ID, REDIRECT_URI, LOGIN_HINT, "", UIBehavior.SELECT_ACCOUNT, new RequestContext(CORRELATION_ID, COMPONENT));
>>>>>>> d0832432
        Assert.assertTrue(authRequestParameter.getAuthority().getAuthority().toString().equals(Util.VALID_AUTHORITY));
        Assert.assertTrue(authRequestParameter.getScope().isEmpty());
        Assert.assertTrue(authRequestParameter.getClientId().equals(CLIENT_ID));
        Assert.assertTrue(authRequestParameter.getRedirectUri().equals(REDIRECT_URI));
        Assert.assertTrue(authRequestParameter.getLoginHint().equals(LOGIN_HINT));
        Assert.assertTrue(authRequestParameter.getUiBehavior().equals(UIBehavior.SELECT_ACCOUNT));
        Assert.assertTrue(authRequestParameter.getRequestContext().getCorrelationId().toString().equals(CORRELATION_ID.toString()));
        Assert.assertTrue(authRequestParameter.getRequestContext().getComponent().equals(COMPONENT));
    }
}<|MERGE_RESOLUTION|>--- conflicted
+++ resolved
@@ -36,15 +36,11 @@
  * Tests for {@link AuthenticationRequestParameters}.
  */
 public final class AuthenticationRequestParametersTest {
-<<<<<<< HEAD
 
     static {
         Logger.getInstance().setEnableLogcatLog(false);
     }
 
-    static final Authority AUTHORITY = Authority.createAuthority(Util.VALID_AUTHORITY, false);
-=======
->>>>>>> d0832432
     static final TokenCache TOKEN_CACHE = Mockito.mock(TokenCache.class);
     static final Set<String> SCOPE = new HashSet<>();
     static final String CLIENT_ID = "some-client-id";
@@ -68,24 +64,14 @@
 
     @Test(expected = IllegalArgumentException.class)
     public void testNullScope() {
-<<<<<<< HEAD
-        AuthenticationRequestParameters.create(AUTHORITY, TOKEN_CACHE, null, CLIENT_ID, REDIRECT_URI, "", LOGIN_HINT,
+        AuthenticationRequestParameters.create(mAuthority, TOKEN_CACHE, null, CLIENT_ID, REDIRECT_URI, "", LOGIN_HINT,
                 UIBehavior.SELECT_ACCOUNT, new RequestContext(CORRELATION_ID, COMPONENT, Telemetry.generateNewRequestId()));
-=======
-        AuthenticationRequestParameters.create(mAuthority, TOKEN_CACHE, null, CLIENT_ID, REDIRECT_URI, "", LOGIN_HINT,
-                UIBehavior.SELECT_ACCOUNT, new RequestContext(CORRELATION_ID, COMPONENT));
->>>>>>> d0832432
     }
 
     @Test
     public void testAuthenticationRequestParameterHappyPath() {
-<<<<<<< HEAD
-        final AuthenticationRequestParameters authRequestParameter = AuthenticationRequestParameters.create(AUTHORITY, TOKEN_CACHE,
+        final AuthenticationRequestParameters authRequestParameter = AuthenticationRequestParameters.create(mAuthority, TOKEN_CACHE,
                 SCOPE, CLIENT_ID, REDIRECT_URI, LOGIN_HINT, "", UIBehavior.SELECT_ACCOUNT, new RequestContext(CORRELATION_ID, COMPONENT, Telemetry.generateNewRequestId()));
-=======
-        final AuthenticationRequestParameters authRequestParameter = AuthenticationRequestParameters.create(mAuthority, TOKEN_CACHE,
-                SCOPE, CLIENT_ID, REDIRECT_URI, LOGIN_HINT, "", UIBehavior.SELECT_ACCOUNT, new RequestContext(CORRELATION_ID, COMPONENT));
->>>>>>> d0832432
         Assert.assertTrue(authRequestParameter.getAuthority().getAuthority().toString().equals(Util.VALID_AUTHORITY));
         Assert.assertTrue(authRequestParameter.getScope().isEmpty());
         Assert.assertTrue(authRequestParameter.getClientId().equals(CLIENT_ID));
