--- conflicted
+++ resolved
@@ -123,21 +123,7 @@
         return super.postTokenRequest();
     }
 
-<<<<<<< HEAD
     void setIsAuthorityProvided(final boolean isAuthorityProvided) {
         mIsAuthorityProvided = isAuthorityProvided;
-=======
-    /**
-     * Check the returned token response, if invalid grant is returned, remove the refresh token from cache.
-     */
-    private void removeToken() {
-        final String errorCode = mTokenResponse.getError();
-        if (!OauthConstants.ErrorCode.INVALID_GRANT.equalsIgnoreCase(errorCode)) {
-            Logger.verbose(TAG, mAuthRequestParameters.getRequestContext(), "Received invalid_grant, removing refresh token");
-            return;
-        }
-
-        mAuthRequestParameters.getTokenCache().deleteRT(mRefreshTokenCacheItem, mRequestContext);
->>>>>>> d33ed4dc
     }
 }