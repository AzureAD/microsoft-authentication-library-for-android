//  Copyright (c) Microsoft Corporation.
//  All rights reserved.
//
//  This code is licensed under the MIT License.
//
//  Permission is hereby granted, free of charge, to any person obtaining a copy
//  of this software and associated documentation files(the "Software"), to deal
//  in the Software without restriction, including without limitation the rights
//  to use, copy, modify, merge, publish, distribute, sublicense, and / or sell
//  copies of the Software, and to permit persons to whom the Software is
//  furnished to do so, subject to the following conditions :
//
//  The above copyright notice and this permission notice shall be included in
//  all copies or substantial portions of the Software.
//
//  THE SOFTWARE IS PROVIDED "AS IS", WITHOUT WARRANTY OF ANY KIND, EXPRESS OR
//  IMPLIED, INCLUDING BUT NOT LIMITED TO THE WARRANTIES OF MERCHANTABILITY,
//  FITNESS FOR A PARTICULAR PURPOSE AND NONINFRINGEMENT. IN NO EVENT SHALL THE
//  AUTHORS OR COPYRIGHT HOLDERS BE LIABLE FOR ANY CLAIM, DAMAGES OR OTHER
//  LIABILITY, WHETHER IN AN ACTION OF CONTRACT, TORT OR OTHERWISE, ARISING FROM,
//  OUT OF OR IN CONNECTION WITH THE SOFTWARE OR THE USE OR OTHER DEALINGS IN
//  THE SOFTWARE.

package com.microsoft.identity.client;

import android.content.Context;

/**
 * Request handling silent flow. Silent flow will try to find a valid RT, if no valid AT exists, it will
 * try to find a RT(all the RTs are multi-scoped), there will only be one entry per authority, clientid and user.
 */
final class SilentRequest extends BaseRequest {
    private static final String TAG = SilentRequest.class.getSimpleName();

    private RefreshTokenCacheItem mRefreshTokenCacheItem;
    private final boolean mForceRefresh;
    private final User mUser;
    private AuthenticationResult mAuthResult;
    private boolean mIsAuthorityProvided = true;

    SilentRequest(final Context appContext, final AuthenticationRequestParameters authRequestParams,
                  final boolean forceRefresh, final User user) {
        super(appContext, authRequestParams);

        mForceRefresh = forceRefresh;
        mUser = user;
    }

    @Override
    void preTokenRequest() throws MsalClientException, MsalUiRequiredException, MsalServiceException, MsalUserCancelException {
        final TokenCache tokenCache = mAuthRequestParameters.getTokenCache();

        final AccessTokenCacheItem tokenCacheItemAuthorityNotProvided = mIsAuthorityProvided ? null : tokenCache.findAccessTokenItemAuthorityNotProvided(
                mAuthRequestParameters, mUser);
        // lookup AT first.
        if (!mForceRefresh) {
            final AccessTokenCacheItem accessTokenCacheItem = mIsAuthorityProvided ? tokenCache.findAccessToken(mAuthRequestParameters, mUser)
                    :tokenCacheItemAuthorityNotProvided;

            if (accessTokenCacheItem != null) {
                Logger.info(TAG, mAuthRequestParameters.getRequestContext(), "Access token is found, returning cached AT.");
                mAuthResult = new AuthenticationResult(accessTokenCacheItem);
                return;
            }
        } else {
            Logger.info(TAG, mAuthRequestParameters.getRequestContext(), "ForceRefresh is set to true, skipping AT lookup.");
        }

        mRefreshTokenCacheItem = tokenCache.findRefreshToken(mAuthRequestParameters, mUser);
        if (mRefreshTokenCacheItem == null) {
            Logger.info(TAG, mAuthRequestParameters.getRequestContext(), "No refresh token item is found.");
<<<<<<< HEAD
            throw new MsalUiRequiredException(MsalUiRequiredException.NO_TOKENS_FOUND, "No refresh token was found. ");
=======
            throw new MsalUiRequiredException(MsalError.NO_TOKENS_FOUND, "No refresh token was found. ");
>>>>>>> 48088442
        }

        super.preTokenRequest();
    }

    @Override
    void setAdditionalOauthParameters(final Oauth2Client oauth2Client) {
        oauth2Client.addBodyParameter(OauthConstants.Oauth2Parameters.GRANT_TYPE,
                OauthConstants.Oauth2GrantType.REFRESH_TOKEN);
        oauth2Client.addBodyParameter(OauthConstants.Oauth2Parameters.REFRESH_TOKEN, mRefreshTokenCacheItem.getRefreshToken());
    }

    /**
     * For silent request, we check if there is an valid access token first. If there is an valid AT in the cache, no actual
     * perform token request. Otherwise, use the base performTokenRequest. Resiliency feather will be enabled here, if we
     * get the SERVICE_NOT_AVAILABLE, check for the extended_expires_on and if the token is still valid with extended expires on,
     * return the token.
     *
     * @throws MsalServiceException
     * @throws MsalClientException
     */
    @Override
    void performTokenRequest() throws MsalServiceException, MsalClientException {
        // There is an access token returned, don't perform any token request. PostTokenRequest will the stored valid
        // access token.
        if (mAuthResult != null) {
            return;
        }

        // TODO: Support resilency. No need for #BUILD
        super.performTokenRequest();
    }

    /**
     * Return the valid AT. If error happens for request sent to token endpoint, remove the stored refresh token if
     * receiving invalid_grant, and re-wrap the exception with high level error as Interaction_required.
     *
     * @return {@link AuthenticationResult} containing the auth token.
     */
    @Override
    AuthenticationResult postTokenRequest() throws MsalServiceException, MsalUiRequiredException, MsalClientException {
        // if there is an valid access token returned, mAuthResult will already be set
        if (mAuthResult != null) {
            return mAuthResult;
        }

        if (!isAccessTokenReturned()) {
            throwExceptionFromTokenResponse(mTokenResponse);
        }

        return super.postTokenRequest();
    }

    void setIsAuthorityProvided(final boolean isAuthorityProvided) {
        mIsAuthorityProvided = isAuthorityProvided;
    }
}<|MERGE_RESOLUTION|>--- conflicted
+++ resolved
@@ -69,11 +69,7 @@
         mRefreshTokenCacheItem = tokenCache.findRefreshToken(mAuthRequestParameters, mUser);
         if (mRefreshTokenCacheItem == null) {
             Logger.info(TAG, mAuthRequestParameters.getRequestContext(), "No refresh token item is found.");
-<<<<<<< HEAD
             throw new MsalUiRequiredException(MsalUiRequiredException.NO_TOKENS_FOUND, "No refresh token was found. ");
-=======
-            throw new MsalUiRequiredException(MsalError.NO_TOKENS_FOUND, "No refresh token was found. ");
->>>>>>> 48088442
         }
 
         super.preTokenRequest();
