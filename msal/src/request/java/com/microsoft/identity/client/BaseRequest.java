--- conflicted
+++ resolved
@@ -187,16 +187,14 @@
      * Interactive request will read the response, and send error back with code as oauth_error.
      * @throws MsalException
      */
-<<<<<<< HEAD
-    AuthenticationResult postTokenRequest() throws AuthenticationException {
-        mAuthRequestParameters.getAuthority().updateTenantLessAuthority(new IdToken(mTokenResponse.getRawIdToken()).getTenantId());
-=======
     AuthenticationResult postTokenRequest() throws MsalUiRequiredException, MsalServiceException, MsalClientException  {
->>>>>>> 7a9d8611
         final TokenCache tokenCache = mAuthRequestParameters.getTokenCache();
-        final AccessTokenCacheItem accessTokenCacheItem = tokenCache.saveAccessToken(mAuthRequestParameters.getAuthority().getAuthority(),
+
+        final Authority authority = mAuthRequestParameters.getAuthority();
+        authority.updateTenantLessAuthority(new IdToken(mTokenResponse.getRawIdToken()).getTenantId());
+        final AccessTokenCacheItem accessTokenCacheItem = tokenCache.saveAccessToken(authority.getAuthority(),
                 mAuthRequestParameters.getClientId(), mTokenResponse);
-        tokenCache.saveRefreshToken(mAuthRequestParameters.getAuthority().getAuthority(), mAuthRequestParameters.getClientId(),
+        tokenCache.saveRefreshToken(accessTokenCacheItem.getAuthority(), mAuthRequestParameters.getClientId(),
                 mTokenResponse);
 
         return new AuthenticationResult(accessTokenCacheItem);
