//  Copyright (c) Microsoft Corporation.
//  All rights reserved.
//
//  This code is licensed under the MIT License.
//
//  Permission is hereby granted, free of charge, to any person obtaining a copy
//  of this software and associated documentation files(the "Software"), to deal
//  in the Software without restriction, including without limitation the rights
//  to use, copy, modify, merge, publish, distribute, sublicense, and / or sell
//  copies of the Software, and to permit persons to whom the Software is
//  furnished to do so, subject to the following conditions :
//
//  The above copyright notice and this permission notice shall be included in
//  all copies or substantial portions of the Software.
//
//  THE SOFTWARE IS PROVIDED "AS IS", WITHOUT WARRANTY OF ANY KIND, EXPRESS OR
//  IMPLIED, INCLUDING BUT NOT LIMITED TO THE WARRANTIES OF MERCHANTABILITY,
//  FITNESS FOR A PARTICULAR PURPOSE AND NONINFRINGEMENT. IN NO EVENT SHALL THE
//  AUTHORS OR COPYRIGHT HOLDERS BE LIABLE FOR ANY CLAIM, DAMAGES OR OTHER
//  LIABILITY, WHETHER IN AN ACTION OF CONTRACT, TORT OR OTHERWISE, ARISING FROM,
//  OUT OF OR IN CONNECTION WITH THE SOFTWARE OR THE USE OR OTHER DEALINGS IN
//  THE SOFTWARE.

package com.microsoft.identity.client;

import android.content.Context;
import android.net.ConnectivityManager;
import android.net.NetworkInfo;
import android.os.Handler;

import java.io.IOException;
import java.util.Arrays;
import java.util.HashSet;
import java.util.Set;
import java.util.concurrent.ExecutorService;
import java.util.concurrent.Executors;

/**
 * Base request class for handling either interactive request or silent request.
 */
abstract class BaseRequest {
    private static final String TAG = BaseRequest.class.getSimpleName();
    private static final ExecutorService THREAD_EXECUTOR = Executors.newSingleThreadExecutor();
    private Handler mHandler;
    private final RequestContext mRequestContext;

    protected final AuthenticationRequestParameters mAuthRequestParameters;
    protected final Context mContext;
    protected int mRequestId;
    protected TokenResponse mTokenResponse;

    /**
     * Abstract method, implemented by subclass for its own logic before the token request.
     * @throws MsalUserCancelException If pre token request fails as user cancels the flow.
     * @throws MsalException If error happens during the pre-process.
     */
    abstract void preTokenRequest() throws MsalUiRequiredException, MsalUserCancelException,
            MsalServiceException, MsalClientException;

    /**
     * Abstract method to set the additional body parameters for specific request.
     * @param oauth2Client
     */
    abstract void setAdditionalOauthParameters(final Oauth2Client oauth2Client);

    /**
     * Constructor for abstract {@link BaseRequest}.
     * @param appContext The app running context.
     * @param authenticationRequestParameters The {@link AuthenticationRequestParameters} used to create request.
     */
    BaseRequest(final Context appContext, final AuthenticationRequestParameters authenticationRequestParameters) {
        mContext = appContext;
        mAuthRequestParameters = authenticationRequestParameters;
        mRequestContext = authenticationRequestParameters.getRequestContext();

        if (authenticationRequestParameters.getScope() == null
                || authenticationRequestParameters.getScope().isEmpty()) {
            throw new IllegalArgumentException("scope is empty or null");
        }

        validateInputScopes(authenticationRequestParameters.getScope());
    }

    /**
     * Perform the whole acquire token request.
     * 1. preTokenRequest.
     * 1) for interactive request, preToken is launching the web ui. The end result should be auth code or error result
     * 2) for silent request, preToken is doing cache lookup. If there is a valid AT returned, we should return the AT.
     * If there is a RT returned, we should use it to token acquisition.
     * 2. performTokenRequest. Use either auth code or RT found in the preTokenRequest to get a new token.
     * 3. Post token request, store the returned token into cache.
     * @param callback The {@link AuthenticationCallback} to deliver the result back.
     */
    void getToken(final AuthenticationCallback callback) {
        mRequestId = callback.hashCode();
        THREAD_EXECUTOR.execute(new Runnable() {
            @Override
            public void run() {
                try {
                    // perform authority validation before doing any token request
                    mAuthRequestParameters.getAuthority().resolveEndpoints(
                            mAuthRequestParameters.getRequestContext(),
                            mAuthRequestParameters.getLoginHint()
                    );
                    preTokenRequest();
                    performTokenRequest();

                    final AuthenticationResult result = postTokenRequest();

                    Logger.info(TAG, mAuthRequestParameters.getRequestContext(), "Token request succeeds.");
                    callbackOnSuccess(callback, result);
                } catch (final MsalUserCancelException userCancelException) {
                    Logger.error(TAG, mAuthRequestParameters.getRequestContext(), "User cancelled the flow.",
                            userCancelException);
                    callbackOnCancel(callback);
                } catch (final MsalException msalException) {
                    Logger.error(TAG, mAuthRequestParameters.getRequestContext(), "Error occurred during authentication.",
                            msalException);
                    callbackOnError(callback, msalException);
                }
            }
        });
    }

    /**
     * Get the decorated scopes. Will combine the input scope and the reserved scope. If client id is provided as scope,
     * it will be removed from the combined scopes.
     * @param inputScopes The input scopes to decorate.
     * @return The combined scopes.
     */
    Set<String> getDecoratedScope(final Set<String> inputScopes) {
        final Set<String> scopes = new HashSet<>(inputScopes);
        final Set<String> reservedScopes = getReservedScopesAsSet();
        scopes.addAll(reservedScopes);
        scopes.remove(mAuthRequestParameters.getClientId());

        return scopes;
    }

    /**
     * Validate the input scopes. The input scope cannot have reserved scopes, if client id is provided as the scope it
     * should be a single scope.
     * @param inputScopes The input set of scope to validate.
     */
    void validateInputScopes(final Set<String> inputScopes) {
        final Set<String> scopes = new HashSet<>(inputScopes);
        final Set<String> reservedScopes = getReservedScopesAsSet();
        // fail if the input scopes contains the reserved scopes.
        // retainAll removes all the objects that are not contained in the reserved scopes.
        if (!scopes.retainAll(reservedScopes)) {
            throw new IllegalArgumentException("Reserved scopes "
                    + OauthConstants.Oauth2Value.RESERVED_SCOPES.toString() + " cannot be provided as scopes.");
        }

        // client id can only be provided as a single scope.
        if (inputScopes.contains(mAuthRequestParameters.getClientId()) && inputScopes.size() != 1) {
            throw new IllegalArgumentException("Client id can only be provided as single scope.");
        }
    }

    /**
     * Perform the token request sent to token endpoint.
     * @throws MsalException If there is error happened in the request.
     */
    void performTokenRequest() throws MsalClientException, MsalServiceException {
        throwIfNetworkNotAvailable();

        final Oauth2Client oauth2Client = new Oauth2Client();
        buildRequestParameters(oauth2Client);

        final TokenResponse tokenResponse;
        try {
            tokenResponse = oauth2Client.getToken(mAuthRequestParameters.getAuthority());
        } catch (final IOException e) {
            Logger.error(TAG, mRequestContext, "Token request failed with error: "
                    + e.getMessage(), e);
            throw new MsalClientException(MsalError.IO_ERROR, "Auth failed with the error " + e.getMessage(), e);
        }

        mTokenResponse = tokenResponse;
    }

    /**
     * Silent flow will check if there is already an access token returned. If
     * so, return the stored token. Otherwise read the token response, and send Interaction_required back to calling app.
     * Silent flow will also remove token if receiving invalid_grant from token endpoint.
     * Interactive request will read the response, and send error back with code as oauth_error.
     * @throws MsalException
     */
    AuthenticationResult postTokenRequest() throws MsalUiRequiredException, MsalServiceException, MsalClientException  {
        final TokenCache tokenCache = mAuthRequestParameters.getTokenCache();
        final AccessTokenCacheItem accessTokenCacheItem = tokenCache.saveAccessToken(mAuthRequestParameters.getAuthority().getAuthority(),
                mAuthRequestParameters.getClientId(), mTokenResponse);
        tokenCache.saveRefreshToken(mAuthRequestParameters.getAuthority().getAuthority(), mAuthRequestParameters.getClientId(),
                mTokenResponse);

        return new AuthenticationResult(accessTokenCacheItem);
    }

    /**
     * @return True if either access token or id token is returned, false otherwise.
     */
    boolean isAccessTokenReturned() {
        return !MsalUtils.isEmpty(mTokenResponse.getAccessToken()) || !MsalUtils.isEmpty(mTokenResponse.getRawIdToken());
    }

    /**
     * Throw DEVICE_CONNECTION_NOT_AVAILABLE if device network connection is not available.
     */
    void throwIfNetworkNotAvailable() throws MsalClientException {
        final ConnectivityManager connectivityManager = (ConnectivityManager) mContext.getSystemService(Context.CONNECTIVITY_SERVICE);
        final NetworkInfo networkInfo = connectivityManager.getActiveNetworkInfo();
        if (networkInfo == null || !networkInfo.isConnected()) {
            Logger.error(TAG, mRequestContext, "No active network is available on the device.", null);
            throw new MsalClientException(MsalError.DEVICE_NETWORK_NOT_AVAILABLE, "Device network connection is not available.");
        }
    }

<<<<<<< HEAD
    void throwExceptionFromTokenResponse(final TokenResponse tokenResponse) throws MsalUiRequiredException, MsalServiceException {
        if (MsalUtils.isEmpty(tokenResponse.getError())) {
            throw new MsalServiceException(MsalError.UNKNOWN_ERROR, "Request failed, but no error returned back from service.", tokenResponse.getHttpStatusCode(),
                    tokenResponse.getClaims(), null);
        }

        if (MsalError.INVALID_GRANT.equals(tokenResponse.getError())) {
            throw new MsalUiRequiredException(MsalError.INVALID_GRANT, tokenResponse.getErrorDescription());
        }

        throw new MsalServiceException(tokenResponse.getError(), tokenResponse.getErrorDescription(), tokenResponse.getHttpStatusCode(), tokenResponse.getClaims(), null);
    }

    private void updateUserForAuthenticationResult(final AuthenticationResult result) {
        result.getUser().setClientId(mAuthRequestParameters.getClientId());
        result.getUser().setTokenCache(mAuthRequestParameters.getTokenCache());
    }

=======
>>>>>>> e22e0bf9
    private synchronized Handler getHandler() {
        if (mHandler == null) {
            mHandler = new Handler(mContext.getMainLooper());
        }

        return mHandler;
    }

    /**
     * Build request parameters, containing header, query parameters and request body.
     * @param oauth2Client
     */
    private void buildRequestParameters(final Oauth2Client oauth2Client) {
        oauth2Client.addHeader(OauthConstants.OauthHeader.CORRELATION_ID,
                mRequestContext.getCorrelationId().toString());

        // add body parameters
        oauth2Client.addBodyParameter(OauthConstants.Oauth2Parameters.CLIENT_ID, mAuthRequestParameters.getClientId());
        final String scope = MsalUtils.convertSetToString(getDecoratedScope(mAuthRequestParameters.getScope()), " ");
        oauth2Client.addBodyParameter(OauthConstants.Oauth2Parameters.SCOPE, scope);
        setAdditionalOauthParameters(oauth2Client);
    }

    private Set<String> getReservedScopesAsSet() {
        return new HashSet<>(Arrays.asList(OauthConstants.Oauth2Value.RESERVED_SCOPES));
    }

    private void callbackOnSuccess(final AuthenticationCallback callback,
                                   final AuthenticationResult result) {
        getHandler().post(new Runnable() {
            @Override
            public void run() {
                callback.onSuccess(result);
            }
        });
    }

    private void callbackOnCancel(final AuthenticationCallback callback) {
        getHandler().post(new Runnable() {
            @Override
            public void run() {
                callback.onCancel();
            }
        });
    }

    private void callbackOnError(final AuthenticationCallback callback,
                                 final MsalException msalException) {
        getHandler().post(new Runnable() {
            @Override
            public void run() {
                callback.onError(msalException);
            }
        });
    }
}<|MERGE_RESOLUTION|>--- conflicted
+++ resolved
@@ -216,7 +216,6 @@
         }
     }
 
-<<<<<<< HEAD
     void throwExceptionFromTokenResponse(final TokenResponse tokenResponse) throws MsalUiRequiredException, MsalServiceException {
         if (MsalUtils.isEmpty(tokenResponse.getError())) {
             throw new MsalServiceException(MsalError.UNKNOWN_ERROR, "Request failed, but no error returned back from service.", tokenResponse.getHttpStatusCode(),
@@ -230,13 +229,6 @@
         throw new MsalServiceException(tokenResponse.getError(), tokenResponse.getErrorDescription(), tokenResponse.getHttpStatusCode(), tokenResponse.getClaims(), null);
     }
 
-    private void updateUserForAuthenticationResult(final AuthenticationResult result) {
-        result.getUser().setClientId(mAuthRequestParameters.getClientId());
-        result.getUser().setTokenCache(mAuthRequestParameters.getTokenCache());
-    }
-
-=======
->>>>>>> e22e0bf9
     private synchronized Handler getHandler() {
         if (mHandler == null) {
             mHandler = new Handler(mContext.getMainLooper());
