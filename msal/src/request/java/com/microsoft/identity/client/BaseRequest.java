--- conflicted
+++ resolved
@@ -94,11 +94,7 @@
             public void run() {
                 try {
                     // perform authority validation before doing any token request
-<<<<<<< HEAD
-                    mAuthRequestParameters.getAuthority().validateAuthorityAndPerformTenantDiscovery(mAuthRequestParameters.getCorrelationId());
-=======
                     mAuthRequestParameters.getAuthority().resolveEndpoints(mAuthRequestParameters.getCorrelationId());
->>>>>>> 004df844
                     preTokenRequest();
                     performTokenRequest();
                     final AuthenticationResult result = postTokenRequest();
