--- conflicted
+++ resolved
@@ -54,7 +54,7 @@
      * Abstract method, implemented by subclass for its own logic before the token request.
      *
      * @throws MSALUserCancelException If pre token request fails as user cancels the flow.
-     * @throws MsalException If error happens during the pre-process.
+     * @throws MsalException           If error happens during the pre-process.
      */
     abstract void preTokenRequest() throws MsalUiRequiredException, MSALUserCancelException,
             MsalServiceException, MsalClientException;
@@ -168,12 +168,8 @@
 
     /**
      * Perform the token request sent to token endpoint.
-<<<<<<< HEAD
-     *
-     * @throws AuthenticationException If there is error happened in the request.
-=======
+     *
      * @throws MsalException If there is error happened in the request.
->>>>>>> d0832432
      */
     void performTokenRequest() throws MsalClientException, MsalServiceException {
         throwIfNetworkNotAvailable();
@@ -198,14 +194,10 @@
      * so, return the stored token. Otherwise read the token response, and send Interaction_required back to calling app.
      * Silent flow will also remove token if receiving invalid_grant from token endpoint.
      * Interactive request will read the response, and send error back with code as oauth_error.
-<<<<<<< HEAD
-     *
-     * @throws AuthenticationException
-=======
+     *
      * @throws MsalException
->>>>>>> d0832432
-     */
-    AuthenticationResult postTokenRequest() throws MsalUiRequiredException, MsalServiceException, MsalClientException  {
+     */
+    AuthenticationResult postTokenRequest() throws MsalUiRequiredException, MsalServiceException, MsalClientException {
         final TokenCache tokenCache = mAuthRequestParameters.getTokenCache();
         final AccessTokenCacheItem accessTokenCacheItem = tokenCache.saveAccessToken(mAuthRequestParameters.getAuthority().getAuthority(),
                 mAuthRequestParameters.getClientId(), mTokenResponse, mRequestContext.getTelemetryRequestId());
