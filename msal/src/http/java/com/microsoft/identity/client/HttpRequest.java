// Copyright (c) Microsoft Corporation.
// All rights reserved.
//
// This code is licensed under the MIT License.
//
// Permission is hereby granted, free of charge, to any person obtaining a copy
// of this software and associated documentation files(the "Software"), to deal
// in the Software without restriction, including without limitation the rights
// to use, copy, modify, merge, publish, distribute, sublicense, and / or sell
// copies of the Software, and to permit persons to whom the Software is
// furnished to do so, subject to the following conditions :
//
// The above copyright notice and this permission notice shall be included in
// all copies or substantial portions of the Software.
//
// THE SOFTWARE IS PROVIDED "AS IS", WITHOUT WARRANTY OF ANY KIND, EXPRESS OR
// IMPLIED, INCLUDING BUT NOT LIMITED TO THE WARRANTIES OF MERCHANTABILITY,
// FITNESS FOR A PARTICULAR PURPOSE AND NONINFRINGEMENT. IN NO EVENT SHALL THE
// AUTHORS OR COPYRIGHT HOLDERS BE LIABLE FOR ANY CLAIM, DAMAGES OR OTHER
// LIABILITY, WHETHER IN AN ACTION OF CONTRACT, TORT OR OTHERWISE, ARISING FROM,
// OUT OF OR IN CONNECTION WITH THE SOFTWARE OR THE USE OR OTHER DEALINGS IN
// THE SOFTWARE.

package com.microsoft.identity.client;

import java.io.BufferedReader;
import java.io.Closeable;
import java.io.IOException;
import java.io.InputStream;
import java.io.InputStreamReader;
import java.io.OutputStream;
import java.net.HttpURLConnection;
import java.net.SocketTimeoutException;
import java.net.URL;
import java.util.HashMap;
import java.util.Map;
import java.util.Set;

/**
 * Internal class for handling http request.
 */
final class HttpRequest {
    // static constant variables
    private static final String TAG = HttpRequest.class.getSimpleName();

    private static final String HOST = "Host";
    /**
     * The waiting time before doing retry to prevent hitting the server immediately failure.
     */
    private static final int RETRY_TIME_WAITING_PERIOD_MSEC = 1000;
    private static final int STREAM_BUFFER_SIZE = 1024;

    static final String REQUEST_METHOD_GET = "GET";
    static final String REQUEST_METHOD_POST = "POST";
    static final int CONNECT_TIME_OUT_MSEC = 30000;
    static final int READ_TIME_OUT_MSEC = 30000;

    // class variables
    private final URL mRequestUrl;
    private final byte[] mRequestContent;
    private final String mRequestContentType;
    private final String mRequestMethod;
    private final Map<String, String> mRequestHeaders = new HashMap<>();
    private final Telemetry.RequestId mTelemetryRequestId;

    /**
     * Constructor for {@link HttpRequest} with request {@link URL} and request headers.
     *
     * @param requestUrl     The {@link URL} to make the http request.
     * @param requestHeaders Headers used to send the http request.
     */
    private HttpRequest(final URL requestUrl, final Map<String, String> requestHeaders,
                        final String requestMethod, final Telemetry.RequestId telemetryRequestId) {
        this(requestUrl, requestHeaders, requestMethod, null, null, telemetryRequestId);
    }

    /**
     * Constructor for {@link HttpRequest} with request {@link URL}, headers, post message and the request content
     * type.
     *
     * @param requestUrl         The {@link URL} to make the http request.
     * @param requestHeaders     Headers used to send the http request.
     * @param requestContent     Post message sent in the post request.
     * @param requestContentType Request content type.
     */
    private HttpRequest(final URL requestUrl, final Map<String, String> requestHeaders,
                        final String requestMethod, final byte[] requestContent,
                        final String requestContentType, final Telemetry.RequestId telemetryRequestId) {
        mRequestUrl = requestUrl;

        mRequestHeaders.put(HOST, requestUrl.getAuthority());
        mRequestHeaders.putAll(requestHeaders);

        mRequestMethod = requestMethod;
        mRequestContent = requestContent;
        mRequestContentType = requestContentType;
        mTelemetryRequestId = telemetryRequestId;
    }

    /**
     * Send post request {@link URL}, headers, post message and the request content type.
     *
     * @param requestUrl         The {@link URL} to make the http request.
     * @param requestHeaders     Headers used to send the http request.
     * @param requestContent     Post message sent in the post request.
     * @param requestContentType Request content type.
     */
    public static HttpResponse sendPost(final URL requestUrl, final Map<String, String> requestHeaders,
<<<<<<< HEAD
                                        final byte[] requestContent, final String requestContentType,
                                        final Telemetry.RequestId telemetryRequestId)
            throws IOException, RetryableException {
=======
                                        final byte[] requestContent, final String requestContentType)
            throws IOException, MsalServiceException {
>>>>>>> d0832432
        final HttpRequest httpRequest = new HttpRequest(requestUrl, requestHeaders, REQUEST_METHOD_POST,
                requestContent, requestContentType, telemetryRequestId);
        Logger.verbose(TAG, null, "Sending Http Post request.");
        return httpRequest.send();
    }

    /**
     * Send Get request {@link URL} and request headers.
     *
     * @param requestUrl     The {@link URL} to make the http request.
     * @param requestHeaders Headers used to send the http request.
     */
<<<<<<< HEAD
    public static HttpResponse sendGet(final URL requestUrl, final Map<String, String> requestHeaders,
                                       final Telemetry.RequestId telemetryRequestId)
            throws IOException, RetryableException {
        final HttpRequest httpRequest = new HttpRequest(requestUrl, requestHeaders, REQUEST_METHOD_GET, telemetryRequestId);
=======
    public static HttpResponse sendGet(final URL requestUrl, final Map<String, String> requestHeaders)
            throws IOException, MsalServiceException {
        final HttpRequest httpRequest = new HttpRequest(requestUrl, requestHeaders, REQUEST_METHOD_GET);
>>>>>>> d0832432

        Logger.verbose(TAG, null, "Sending Http Get request.");
        return httpRequest.send();
    }

    /**
     * Send http request.
     */
    private HttpResponse send() throws IOException, MsalServiceException {
        final HttpResponse response;
        try {
            response = sendWithRetry();
        } catch (final SocketTimeoutException socketTimeoutException) {
            throw new MsalServiceException(MSALError.REQUEST_TIMEOUT, "Retry failed again with SocketTimeout", socketTimeoutException);
        }

        if (response != null && isRetryableError(response.getStatusCode())) {
            throw new MsalServiceException(MSALError.SERVICE_NOT_AVAILABLE, "Retry failed again with 500/503/504", response.getStatusCode(), null);
        }

        return response;
    }

    /**
     * Execute the send request, and retry if needed. Retry happens on all the endpoint when receiving
     * {@link SocketTimeoutException} or retryable error 500/503/504.
     */
    private HttpResponse sendWithRetry() throws IOException {
        final HttpResponse httpResponse;
        try {
            httpResponse = executeHttpSend();
        } catch (final SocketTimeoutException socketTimeoutException) {
            // In android, network timeout is thrown as the SocketTimeOutException, we need to catch this and perform
            // retry. If retry also fails with timeout, the socketTimeoutException will be bubbled up
            Logger.verbose(TAG, null, "Request timeout with SocketTimeoutException, will retry one more time.");
            waitBeforeRetry();
            return executeHttpSend();
        }

        if (isRetryableError(httpResponse.getStatusCode())) {
            // retry if we get 500/503/504
            Logger.verbose(TAG, null, "Received retryable status code 500/503/504, will retry one more time.");
            waitBeforeRetry();
            return executeHttpSend();
        }

        return httpResponse;
    }

    private HttpResponse executeHttpSend() throws IOException {
        final HttpEvent.Builder httpEventBuilder =
                new HttpEvent.Builder(mTelemetryRequestId)
                        .httpPath(mRequestUrl)
                        .httpMethod(mRequestMethod)
                        .queryParameters(mRequestUrl.getQuery());
        Telemetry.getInstance().startEvent(httpEventBuilder);
        final HttpURLConnection urlConnection = setupConnection();
        urlConnection.setRequestMethod(mRequestMethod);
        setRequestBody(urlConnection, mRequestContent, mRequestContentType);

        InputStream responseStream = null;
        final HttpResponse response;
        try {
            try {
                responseStream = urlConnection.getInputStream();
            } catch (final SocketTimeoutException socketTimeoutException) {
                // SocketTimeoutExcetion is thrown when connection timeout happens. For connection timeout, we want
                // to retry once. Throw the exception to the upper layer, and the upper layer will handle the rety.
                throw socketTimeoutException;
            } catch (final IOException ioException) {
                responseStream = urlConnection.getErrorStream();
            }

            final int statusCode = urlConnection.getResponseCode();
            httpEventBuilder.statusCode(statusCode);
            final String responseBody = responseStream == null ? "" : convertStreamToString(responseStream);
            Logger.verbose(TAG, null, "Returned status code is: " + statusCode);
            response = new HttpResponse(statusCode, responseBody, urlConnection.getHeaderFields());
        } finally {
            safeCloseStream(responseStream);
        }

        Telemetry.getInstance().stopEvent(httpEventBuilder.build());

        return response;
    }

    private HttpURLConnection setupConnection() throws IOException {
        final HttpURLConnection urlConnection = HttpUrlConnectionFactory.createHttpURLConnection(mRequestUrl);
        urlConnection.setRequestProperty("Connection", "close");

        // Apply request headers and update the headers with default attributes first
        final Set<Map.Entry<String, String>> headerEntries = mRequestHeaders.entrySet();
        for (final Map.Entry<String, String> entry : headerEntries) {
            urlConnection.setRequestProperty(entry.getKey(), entry.getValue());
        }

        urlConnection.setConnectTimeout(CONNECT_TIME_OUT_MSEC);
        urlConnection.setReadTimeout(READ_TIME_OUT_MSEC);
        urlConnection.setInstanceFollowRedirects(true);
        urlConnection.setUseCaches(false);
        urlConnection.setDoInput(true);

        return urlConnection;
    }

    private static void setRequestBody(final HttpURLConnection connection, final byte[] contentRequest,
                                       final String requestContentType) throws IOException {
        if (contentRequest == null) {
            return;
        }

        connection.setDoOutput(true);

        if (!MSALUtils.isEmpty(requestContentType)) {
            connection.setRequestProperty("Content-Type", requestContentType);
        }

        connection.setRequestProperty("Content-Length", String.valueOf(contentRequest.length));

        // https://developer.android.com/reference/java/net/HttpURLConnection.html. In the Posting Content section
        // recommended: For best performance, you should call either setFixedLengthStreamingMode(int) when the body
        // length is known in advance, or setChunkedStreamingMode(int) when it is not. Otherwise HttpURLConnection
        // will be forced to buffer the complete request body in memory before it is transmitted,
        // wasting (and possibly exhausting) heap and increasing latency.
        connection.setFixedLengthStreamingMode(contentRequest.length);

        OutputStream out = null;
        try {
            out = connection.getOutputStream();
            out.write(contentRequest);
        } finally {
            safeCloseStream(out);
        }
    }

    /**
     * Convert stream into the string.
     *
     * @param inputStream {@link InputStream} to be converted to be a string.
     * @return The converted string
     * @throws IOException Thrown when failing to access inputStream stream.
     */
    private static String convertStreamToString(final InputStream inputStream) throws IOException {
        try {
            final BufferedReader reader = new BufferedReader(new InputStreamReader(inputStream));
            final char[] buffer = new char[STREAM_BUFFER_SIZE];
            final StringBuilder stringBuilder = new StringBuilder();
            int charsRead;
            while ((charsRead = reader.read(buffer)) > -1) {
                stringBuilder.append(buffer, 0, charsRead);
            }

            return stringBuilder.toString();
        } finally {
            safeCloseStream(inputStream);
        }
    }

    /**
     * Close the stream safely.
     *
     * @param stream stream to be closed
     */
    private static void safeCloseStream(final Closeable stream) {
        if (stream == null) {
            return;
        }

        try {
            stream.close();
        } catch (final IOException e) {
            Logger.error(TAG, null, "Encounter IO exception when trying to close the stream", e);
        }
    }

    /**
     * Check if the given status code is the retryable status code(500/503/504).
     *
     * @param statusCode The status to check.
     * @return True if the status code is 500, 503 or 504, false otherwise.
     */
    private static boolean isRetryableError(final int statusCode) {
        return statusCode == HttpURLConnection.HTTP_INTERNAL_ERROR
                || statusCode == HttpURLConnection.HTTP_GATEWAY_TIMEOUT
                || statusCode == HttpURLConnection.HTTP_UNAVAILABLE;
    }

    /**
     * Having the thread wait for 1 second before doing the retry to avoid hitting server immediately.
     */
    private void waitBeforeRetry() {
        try {
            Thread.sleep(RETRY_TIME_WAITING_PERIOD_MSEC);
        } catch (final InterruptedException interrupted) {
            Logger.info(TAG, null, "Fail the have the thread waiting for 1 second before doing the retry");
        }
    }
}<|MERGE_RESOLUTION|>--- conflicted
+++ resolved
@@ -106,14 +106,9 @@
      * @param requestContentType Request content type.
      */
     public static HttpResponse sendPost(final URL requestUrl, final Map<String, String> requestHeaders,
-<<<<<<< HEAD
                                         final byte[] requestContent, final String requestContentType,
                                         final Telemetry.RequestId telemetryRequestId)
-            throws IOException, RetryableException {
-=======
-                                        final byte[] requestContent, final String requestContentType)
             throws IOException, MsalServiceException {
->>>>>>> d0832432
         final HttpRequest httpRequest = new HttpRequest(requestUrl, requestHeaders, REQUEST_METHOD_POST,
                 requestContent, requestContentType, telemetryRequestId);
         Logger.verbose(TAG, null, "Sending Http Post request.");
@@ -126,16 +121,10 @@
      * @param requestUrl     The {@link URL} to make the http request.
      * @param requestHeaders Headers used to send the http request.
      */
-<<<<<<< HEAD
     public static HttpResponse sendGet(final URL requestUrl, final Map<String, String> requestHeaders,
                                        final Telemetry.RequestId telemetryRequestId)
-            throws IOException, RetryableException {
+            throws IOException, MsalServiceException {
         final HttpRequest httpRequest = new HttpRequest(requestUrl, requestHeaders, REQUEST_METHOD_GET, telemetryRequestId);
-=======
-    public static HttpResponse sendGet(final URL requestUrl, final Map<String, String> requestHeaders)
-            throws IOException, MsalServiceException {
-        final HttpRequest httpRequest = new HttpRequest(requestUrl, requestHeaders, REQUEST_METHOD_GET);
->>>>>>> d0832432
 
         Logger.verbose(TAG, null, "Sending Http Get request.");
         return httpRequest.send();
