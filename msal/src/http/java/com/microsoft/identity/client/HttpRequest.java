--- conflicted
+++ resolved
@@ -131,19 +131,11 @@
         try {
             response = sendWithRetry();
         } catch (final SocketTimeoutException socketTimeoutException) {
-<<<<<<< HEAD
             throw new MsalServiceException(MsalServiceException.REQUEST_TIMEOUT, "Retry failed again with SocketTimeout", socketTimeoutException);
         }
 
         if (response != null && isRetryableError(response.getStatusCode())) {
             throw new MsalServiceException(MsalServiceException.SERVICE_NOT_AVAILABLE, "Retry failed again with 500/503/504", response.getStatusCode(), null);
-=======
-            throw new MsalServiceException(MsalError.REQUEST_TIMEOUT, "Retry failed again with SocketTimeout", socketTimeoutException);
-        }
-
-        if (response != null && isRetryableError(response.getStatusCode())) {
-            throw new MsalServiceException(MsalError.SERVICE_NOT_AVAILABLE, "Retry failed again with 500/503/504", response.getStatusCode(), null);
->>>>>>> 48088442
         }
 
         return response;
