//  Copyright (c) Microsoft Corporation.
//  All rights reserved.
//
//  This code is licensed under the MIT License.
//
//  Permission is hereby granted, free of charge, to any person obtaining a copy
//  of this software and associated documentation files(the "Software"), to deal
//  in the Software without restriction, including without limitation the rights
//  to use, copy, modify, merge, publish, distribute, sublicense, and / or sell
//  copies of the Software, and to permit persons to whom the Software is
//  furnished to do so, subject to the following conditions :
//
//  The above copyright notice and this permission notice shall be included in
//  all copies or substantial portions of the Software.
//
//  THE SOFTWARE IS PROVIDED "AS IS", WITHOUT WARRANTY OF ANY KIND, EXPRESS OR
//  IMPLIED, INCLUDING BUT NOT LIMITED TO THE WARRANTIES OF MERCHANTABILITY,
//  FITNESS FOR A PARTICULAR PURPOSE AND NONINFRINGEMENT. IN NO EVENT SHALL THE
//  AUTHORS OR COPYRIGHT HOLDERS BE LIABLE FOR ANY CLAIM, DAMAGES OR OTHER
//  LIABILITY, WHETHER IN AN ACTION OF CONTRACT, TORT OR OTHERWISE, ARISING FROM,
//  OUT OF OR IN CONNECTION WITH THE SOFTWARE OR THE USE OR OTHER DEALINGS IN
//  THE SOFTWARE.

package com.microsoft.identity.client;

import android.util.Base64;

import org.json.JSONException;

import java.nio.charset.Charset;
import java.util.Map;

/**
 * Msal internal class for representing the client_info returned from token endpoint, client_info is used to uniquely identify
 * an user.
 */

final class ClientInfo {
    private final String mUniqueIdentifier;
    private final String mUniqueTenantIdentifier;

    ClientInfo(final String rawClientInfo) throws MsalClientException {
        if (MsalUtils.isEmpty(rawClientInfo)) {
            mUniqueIdentifier = "";
            mUniqueTenantIdentifier = "";
            return;
        }

        // decode the client info first
        final String decodedClientInfo = new String(Base64.decode(rawClientInfo, Base64.URL_SAFE), Charset.forName(MsalUtils.ENCODING_UTF8));
        final Map<String, String> clientInfoItems;
        try {
            clientInfoItems = MsalUtils.extractJsonObjectIntoMap(decodedClientInfo);
        } catch (final JSONException e) {
<<<<<<< HEAD
            throw new MsalClientException(MsalClientException.JSON_PARSE_FAILURE, "Failed to parse the returned raw client info.");
=======
            throw new MsalClientException(MsalError.JSON_PARSE_FAILURE, "Failed to parse the returned raw client info.");
>>>>>>> 48088442
        }

        mUniqueIdentifier = clientInfoItems.get(OauthConstants.ClientInfoClaim.UNIQUE_IDENTIFIER);
        mUniqueTenantIdentifier = clientInfoItems.get(OauthConstants.ClientInfoClaim.UNIQUE_TENANT_IDENTIFIER);
    }

    String getUniqueIdentifier() {
        return MsalUtils.isEmpty(mUniqueIdentifier) ? "" : mUniqueIdentifier;
    }

    String getUniqueTenantIdentifier() {
        return MsalUtils.isEmpty(mUniqueTenantIdentifier) ? "" : mUniqueTenantIdentifier;
    }
}<|MERGE_RESOLUTION|>--- conflicted
+++ resolved
@@ -52,11 +52,7 @@
         try {
             clientInfoItems = MsalUtils.extractJsonObjectIntoMap(decodedClientInfo);
         } catch (final JSONException e) {
-<<<<<<< HEAD
             throw new MsalClientException(MsalClientException.JSON_PARSE_FAILURE, "Failed to parse the returned raw client info.");
-=======
-            throw new MsalClientException(MsalError.JSON_PARSE_FAILURE, "Failed to parse the returned raw client info.");
->>>>>>> 48088442
         }
 
         mUniqueIdentifier = clientInfoItems.get(OauthConstants.ClientInfoClaim.UNIQUE_IDENTIFIER);
