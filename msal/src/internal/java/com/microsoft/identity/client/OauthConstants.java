//  Copyright (c) Microsoft Corporation.
//  All rights reserved.
//
//  This code is licensed under the MIT License.
//
//  Permission is hereby granted, free of charge, to any person obtaining a copy
//  of this software and associated documentation files(the "Software"), to deal
//  in the Software without restriction, including without limitation the rights
//  to use, copy, modify, merge, publish, distribute, sublicense, and / or sell
//  copies of the Software, and to permit persons to whom the Software is
//  furnished to do so, subject to the following conditions :
//
//  The above copyright notice and this permission notice shall be included in
//  all copies or substantial portions of the Software.
//
//  THE SOFTWARE IS PROVIDED "AS IS", WITHOUT WARRANTY OF ANY KIND, EXPRESS OR
//  IMPLIED, INCLUDING BUT NOT LIMITED TO THE WARRANTIES OF MERCHANTABILITY,
//  FITNESS FOR A PARTICULAR PURPOSE AND NONINFRINGEMENT. IN NO EVENT SHALL THE
//  AUTHORS OR COPYRIGHT HOLDERS BE LIABLE FOR ANY CLAIM, DAMAGES OR OTHER
//  LIABILITY, WHETHER IN AN ACTION OF CONTRACT, TORT OR OTHERWISE, ARISING FROM,
//  OUT OF OR IN CONNECTION WITH THE SOFTWARE OR THE USE OR OTHER DEALINGS IN
//  THE SOFTWARE.

package com.microsoft.identity.client;

/**
 * Constant value for MSAL internal use.
 */
final class OauthConstants {

    static final class Oauth2Parameters {
        static final String RESPONSE_TYPE = "response_type";
        static final String GRANT_TYPE = "grant_type";
        static final String CLIENT_ID = "client_id";
        static final String REFRESH_TOKEN = "refresh_token";
        static final String REDIRECT_URI = "redirect_uri";
        static final String CODE = "code";
        static final String SCOPE = "scope";
        static final String LOGIN_HINT = "login_hint";
        static final String PROMPT = "prompt";
        static final String RESTRICT_TO_HINT = "restrict_to_hint";
        static final String POLICY = "p";
        static final String HAS_CHROME = "haschrome";
        static final String STATE = "state";
    }

    static final class Oauth2ResponseType {
        static final String CODE = "code";
    }

    static final class Oauth2GrantType {
        static final String AUTHORIZATION_CODE = "authorization_code";
        static final String REFRESH_TOKEN = "refresh_token";
    }

    static final class Oauth2Value {
        static final String SCOPE_EMAIL = "email";
        static final String SCOPE_PROFILE = "profile";
        static final String[] RESERVED_SCOPES = {"openid", SCOPE_EMAIL, SCOPE_PROFILE, "offline_access"};
    }

    static final class PromptValue {
        static final String LOGIN = "login";
        static final String SELECT_ACCOUNT = "select_account";
        // TODO: what do we send for select_account and act_as_current_user?
    }

    /**
     * {@link OauthHeader} contains the constant value for headers related to Oauth2 sent in the http request.
     */
    static final class OauthHeader {

        /** String representing the correlation_id sent in the header. */
        static final String CORRELATION_ID = "client-request-id";

        /** String representing the correlation id returned from server response. */
        static final String CORRELATION_ID_IN_RESPONSE = "return-client-request-id";
    }

    static final class Authorize {
        static final String ERROR = "error";
        static final String ERROR_DESCRIPTION = "error_description";
        static final String ERROR_SUBCODE = "error_subcode";
        static final String CANCEL = "cancel";
    }

    static final class BaseOauth2ResponseClaim {
        static final String ERROR = "error";
        static final String ERROR_DESCRIPTION = "error_description";
        static final String ERROR_CODES = "error_codes";
        static final String CORRELATION_ID = "correlation_id";
    }

    static final class TokenResponseClaim {
        static final String CODE = "code";
        static final String TOKEN_TYPE = "token_type";
        static final String ACCESS_TOKEN = "access_token";
        static final String REFRESH_TOKEN = "refresh_token";
        static final String SCOPE = "scope";
        static final String FAMILY_ID = "foci";
        static final String ID_TOKEN = "id_token";
        static final String EXPIRES_IN = "expires_in";
        static final String ID_TOKEN_EXPIRES_IN = "id_token_expires_in";
        static final String EXTENDED_EXPIRES_IN = "ext_expires_in";
        static final String STATE = "state";
    }

<<<<<<< HEAD
=======
    static final class ErrorCode {
        static final String INVALID_GRANT = "invalid_grant";
    }

>>>>>>> 004df844
    static final class InstanceDiscoveryClaim {
        static final String TENANT_DISCOVERY_ENDPOINT = "tenant_discovery_endpoint";
    }

    static final class TenantDiscoveryClaim {
        static final String AUTHORIZATION_ENDPOINT = "authorization_endpoint";
        static final String TOKEN_ENDPOINT = "token_endpoint";
<<<<<<< HEAD
        static final String ISSUER = "issuer";
=======
>>>>>>> 004df844
    }
}<|MERGE_RESOLUTION|>--- conflicted
+++ resolved
@@ -105,13 +105,10 @@
         static final String STATE = "state";
     }
 
-<<<<<<< HEAD
-=======
     static final class ErrorCode {
         static final String INVALID_GRANT = "invalid_grant";
     }
 
->>>>>>> 004df844
     static final class InstanceDiscoveryClaim {
         static final String TENANT_DISCOVERY_ENDPOINT = "tenant_discovery_endpoint";
     }
@@ -119,9 +116,5 @@
     static final class TenantDiscoveryClaim {
         static final String AUTHORIZATION_ENDPOINT = "authorization_endpoint";
         static final String TOKEN_ENDPOINT = "token_endpoint";
-<<<<<<< HEAD
-        static final String ISSUER = "issuer";
-=======
->>>>>>> 004df844
     }
 }