--- conflicted
+++ resolved
@@ -164,24 +164,15 @@
     }
 
     private Map<String, String> parseResponseItems(final HttpResponse response) throws MsalServiceException, MsalClientException {
-<<<<<<< HEAD
-        if (MSALUtils.isEmpty(response.getBody())) {
+        if (MsalUtils.isEmpty(response.getBody())) {
             throw new MsalServiceException(MsalServiceException.SERVICE_NOT_AVAILABLE, "Empty response body", response.getStatusCode(), null);
-=======
-        if (MsalUtils.isEmpty(response.getBody())) {
-            throw new MsalServiceException(MsalError.SERVICE_NOT_AVAILABLE, "Empty response body", response.getStatusCode(), null);
->>>>>>> 48088442
         }
 
         final Map<String, String> responseItems;
         try {
             responseItems = MsalUtils.extractJsonObjectIntoMap(response.getBody());
         } catch (final JSONException e) {
-<<<<<<< HEAD
             throw new MsalClientException(MsalClientException.JSON_PARSE_FAILURE, "Fail to parse JSON", e);
-=======
-            throw new MsalClientException(MsalError.JSON_PARSE_FAILURE, "Fail to parse JSON", e);
->>>>>>> 48088442
         }
 
         return responseItems;
