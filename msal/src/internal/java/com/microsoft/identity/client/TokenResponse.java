--- conflicted
+++ resolved
@@ -51,11 +51,6 @@
     /**
      * Create token response with token when token is returned.
      */
-<<<<<<< HEAD
-    TokenResponse(final String accessToken, final String rawIdToken, final String refreshToken,
-                         final Date expiresOn, final Date idTokenExpiresOn, final Date extendedExpiresOn,
-                         final String scope, final String tokenType, final String rawClientInfo) {
-=======
     public TokenResponse(final String accessToken,
                          final String rawIdToken,
                          final String refreshToken,
@@ -68,7 +63,6 @@
                          final String tokenType,
                          final String rawClientInfo,
                          final String familyId) {
->>>>>>> 4b68a94a
         // success response: error, errorDescription and errorCodes are all null
         super(null, null, BaseOauth2Response.DEFAULT_STATUS_CODE);
         mClaims = null;
@@ -89,14 +83,10 @@
     /**
      * Creates token response with error returned in the server JSON response.
      */
-<<<<<<< HEAD
-    TokenResponse(final String error, final String errorDescription, final int statusCode, final String claims) {
-=======
     public TokenResponse(final String error,
                          final String errorDescription,
                          final int statusCode,
                          final String claims) {
->>>>>>> 4b68a94a
         super(error, errorDescription, statusCode);
         mClaims = claims;
 
