--- conflicted
+++ resolved
@@ -109,13 +109,8 @@
         editor.putString(key.toString(), mGson.toJson(accessToken));
         editor.apply();
 
-<<<<<<< HEAD
-        Telemetry.getInstance().stopEvent(cacheEventBuilder.build());
-
-        Logger.verbose(TAG, null, "Access token is into cache.");
-=======
+        Telemetry.getInstance().stopEvent(cacheEventBuilder.build());
         Logger.verbose(TAG, null, "Access token is saved into cache.");
->>>>>>> d0832432
         Logger.verbosePII(TAG, null, "Access token is saved with key: " + key);
     }
 
