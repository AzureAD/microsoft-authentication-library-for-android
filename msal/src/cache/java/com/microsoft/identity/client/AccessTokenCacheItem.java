//  Copyright (c) Microsoft Corporation.
//  All rights reserved.
//
//  This code is licensed under the MIT License.
//
//  Permission is hereby granted, free of charge, to any person obtaining a copy
//  of this software and associated documentation files(the "Software"), to deal
//  in the Software without restriction, including without limitation the rights
//  to use, copy, modify, merge, publish, distribute, sublicense, and / or sell
//  copies of the Software, and to permit persons to whom the Software is
//  furnished to do so, subject to the following conditions :
//
//  The above copyright notice and this permission notice shall be included in
//  all copies or substantial portions of the Software.
//
//  THE SOFTWARE IS PROVIDED "AS IS", WITHOUT WARRANTY OF ANY KIND, EXPRESS OR
//  IMPLIED, INCLUDING BUT NOT LIMITED TO THE WARRANTIES OF MERCHANTABILITY,
//  FITNESS FOR A PARTICULAR PURPOSE AND NONINFRINGEMENT. IN NO EVENT SHALL THE
//  AUTHORS OR COPYRIGHT HOLDERS BE LIABLE FOR ANY CLAIM, DAMAGES OR OTHER
//  LIABILITY, WHETHER IN AN ACTION OF CONTRACT, TORT OR OTHERWISE, ARISING FROM,
//  OUT OF OR IN CONNECTION WITH THE SOFTWARE OR THE USE OR OTHER DEALINGS IN
//  THE SOFTWARE.

package com.microsoft.identity.client;

import com.google.gson.annotations.SerializedName;

import java.util.Date;
import java.util.Set;

/**
 * MSAL internal class for representing the access token cache item.
 */
final class AccessTokenCacheItem extends BaseTokenCacheItem {

    @SerializedName("authority")
    final String mAuthority;

    @SerializedName("access_token")
    private String mAccessToken;

    @SerializedName("expires_on")
    private Date mExpiresOn;

    @SerializedName("scope")
    final String mScope;

    @SerializedName("token_type")
    final String mTokenType;

    /**
     * Constructor for creating the {@link AccessTokenCacheItem}.
     */
<<<<<<< HEAD
    AccessTokenCacheItem(final String authority, final String clientId, final TokenResponse response)
            throws MsalClientException {
        super(authority, clientId, response);
=======
    AccessTokenCacheItem(final String authority, final String clientId, final TokenResponse response) throws AuthenticationException {
        super(clientId, response);
>>>>>>> e22e0bf9

        mAuthority = authority;
        mAccessToken = response.getAccessToken();
        mExpiresOn = response.getExpiresOn();
        mScope = response.getScope();
        mTokenType = response.getTokenType();
    }

    @Override
    TokenCacheKey extractTokenCacheKey() {
        return TokenCacheKey.createKeyForAT(mAuthority, mClientId, MSALUtils.getScopesAsSet(mScope), mUser);
    }

    /**
     * @return The authority for the request.
     */
    String getAuthority() {
        return mAuthority;
    }

    /**
     * @return The access token returned in the token respone.
     */
    String getAccessToken() {
        return mAccessToken;
    }

    /**
     * @return The access token expires on.
     */
    Date getExpiresOn() {
        return mExpiresOn;
    }

    /**
     * @return The tenant id.
     */
    String getTenantId() {
        return mIdToken != null ? mIdToken.getTenantId() : "";
    }

    /**
     * @return Scopes in the format of set.
     */
    Set<String> getScope() {
        return MSALUtils.getScopesAsSet(mScope);
    }

    /**
     * @return The token type, i.e Bearer.
     */
    String getTokenType() {
        return mTokenType;
    }
}<|MERGE_RESOLUTION|>--- conflicted
+++ resolved
@@ -51,14 +51,9 @@
     /**
      * Constructor for creating the {@link AccessTokenCacheItem}.
      */
-<<<<<<< HEAD
     AccessTokenCacheItem(final String authority, final String clientId, final TokenResponse response)
             throws MsalClientException {
-        super(authority, clientId, response);
-=======
-    AccessTokenCacheItem(final String authority, final String clientId, final TokenResponse response) throws AuthenticationException {
         super(clientId, response);
->>>>>>> e22e0bf9
 
         mAuthority = authority;
         mAccessToken = response.getAccessToken();
@@ -69,7 +64,7 @@
 
     @Override
     TokenCacheKey extractTokenCacheKey() {
-        return TokenCacheKey.createKeyForAT(mAuthority, mClientId, MSALUtils.getScopesAsSet(mScope), mUser);
+        return TokenCacheKey.createKeyForAT(mAuthority, mClientId, MsalUtils.getScopesAsSet(mScope), mUser);
     }
 
     /**
@@ -104,7 +99,7 @@
      * @return Scopes in the format of set.
      */
     Set<String> getScope() {
-        return MSALUtils.getScopesAsSet(mScope);
+        return MsalUtils.getScopesAsSet(mScope);
     }
 
     /**
