//  Copyright (c) Microsoft Corporation.
//  All rights reserved.
//
//  This code is licensed under the MIT License.
//
//  Permission is hereby granted, free of charge, to any person obtaining a copy
//  of this software and associated documentation files(the "Software"), to deal
//  in the Software without restriction, including without limitation the rights
//  to use, copy, modify, merge, publish, distribute, sublicense, and / or sell
//  copies of the Software, and to permit persons to whom the Software is
//  furnished to do so, subject to the following conditions :
//
//  The above copyright notice and this permission notice shall be included in
//  all copies or substantial portions of the Software.
//
//  THE SOFTWARE IS PROVIDED "AS IS", WITHOUT WARRANTY OF ANY KIND, EXPRESS OR
//  IMPLIED, INCLUDING BUT NOT LIMITED TO THE WARRANTIES OF MERCHANTABILITY,
//  FITNESS FOR A PARTICULAR PURPOSE AND NONINFRINGEMENT. IN NO EVENT SHALL THE
//  AUTHORS OR COPYRIGHT HOLDERS BE LIABLE FOR ANY CLAIM, DAMAGES OR OTHER
//  LIABILITY, WHETHER IN AN ACTION OF CONTRACT, TORT OR OTHERWISE, ARISING FROM,
//  OUT OF OR IN CONNECTION WITH THE SOFTWARE OR THE USE OR OTHER DEALINGS IN
//  THE SOFTWARE.

package com.microsoft.identity.client;

import com.google.gson.annotations.SerializedName;

import java.util.HashSet;
import java.util.Set;

/**
 * MSAL Internal abstract class to represent the {@link BaseTokenCacheItem}.
 */
abstract class BaseTokenCacheItem {

    @SerializedName("client_id")
    final String mClientId;

    @SerializedName("id_token")
    String mRawIdToken;

    // excludes the field from being serialized
    transient User mUser;
    transient IdToken mIdToken;

    /**
     * @return {@link TokenCacheKey} for the given token item.
     */
    abstract TokenCacheKey extractTokenCacheKey();

    /**
     * Constructor for creating the token cache item.
     */
    BaseTokenCacheItem(final String clientId, final TokenResponse response)
            throws AuthenticationException {
        if (!MSALUtils.isEmpty(response.getRawIdToken())) {
<<<<<<< HEAD
            final IdToken idToken = new IdToken(response.getRawIdToken());
            final User user = new User(idToken);
            mUniqueId = MSALUtils.isEmpty(idToken.getObjectId()) ? idToken.getSubject() : idToken.getObjectId();
            mDisplayableId = user.getDisplayableId();
            mHomeObjectId = user.getHomeObjectId();
=======
>>>>>>> f4c363a0
            mRawIdToken = response.getRawIdToken();
            mIdToken = new IdToken(mRawIdToken);
            mUser = new User(mIdToken);
        }

        mClientId = clientId;
    }

    String getClientId() {
        return mClientId;
    }

    String getUniqueId() {
        return mUser != null ? mUser.getUniqueId() : "";
    }

    String getDisplayableId() {
        return mUser != null ? mUser.getDisplayableId() : "";
    }

    String getHomeObjectId() {
        return mUser != null? mUser.getHomeObjectId() : "";
    }

    void setIdToken(final IdToken idToken) {
        mIdToken = idToken;
    }

    String getRawIdToken() {
        return mRawIdToken;
    }

    void setUser(final User user) {
        mUser = user;
    }

    String getAuthority() {
        return "";
    }
}<|MERGE_RESOLUTION|>--- conflicted
+++ resolved
@@ -25,9 +25,6 @@
 
 import com.google.gson.annotations.SerializedName;
 
-import java.util.HashSet;
-import java.util.Set;
-
 /**
  * MSAL Internal abstract class to represent the {@link BaseTokenCacheItem}.
  */
@@ -54,14 +51,6 @@
     BaseTokenCacheItem(final String clientId, final TokenResponse response)
             throws AuthenticationException {
         if (!MSALUtils.isEmpty(response.getRawIdToken())) {
-<<<<<<< HEAD
-            final IdToken idToken = new IdToken(response.getRawIdToken());
-            final User user = new User(idToken);
-            mUniqueId = MSALUtils.isEmpty(idToken.getObjectId()) ? idToken.getSubject() : idToken.getObjectId();
-            mDisplayableId = user.getDisplayableId();
-            mHomeObjectId = user.getHomeObjectId();
-=======
->>>>>>> f4c363a0
             mRawIdToken = response.getRawIdToken();
             mIdToken = new IdToken(mRawIdToken);
             mUser = new User(mIdToken);
@@ -83,7 +72,7 @@
     }
 
     String getHomeObjectId() {
-        return mUser != null? mUser.getHomeObjectId() : "";
+        return mUser != null ? mUser.getHomeObjectId() : "";
     }
 
     void setIdToken(final IdToken idToken) {
