//  Copyright (c) Microsoft Corporation.
//  All rights reserved.
//
//  This code is licensed under the MIT License.
//
//  Permission is hereby granted, free of charge, to any person obtaining a copy
//  of this software and associated documentation files(the "Software"), to deal
//  in the Software without restriction, including without limitation the rights
//  to use, copy, modify, merge, publish, distribute, sublicense, and / or sell
//  copies of the Software, and to permit persons to whom the Software is
//  furnished to do so, subject to the following conditions :
//
//  The above copyright notice and this permission notice shall be included in
//  all copies or substantial portions of the Software.
//
//  THE SOFTWARE IS PROVIDED "AS IS", WITHOUT WARRANTY OF ANY KIND, EXPRESS OR
//  IMPLIED, INCLUDING BUT NOT LIMITED TO THE WARRANTIES OF MERCHANTABILITY,
//  FITNESS FOR A PARTICULAR PURPOSE AND NONINFRINGEMENT. IN NO EVENT SHALL THE
//  AUTHORS OR COPYRIGHT HOLDERS BE LIABLE FOR ANY CLAIM, DAMAGES OR OTHER
//  LIABILITY, WHETHER IN AN ACTION OF CONTRACT, TORT OR OTHERWISE, ARISING FROM,
//  OUT OF OR IN CONNECTION WITH THE SOFTWARE OR THE USE OR OTHER DEALINGS IN
//  THE SOFTWARE.

package com.microsoft.identity.client;

import com.google.gson.annotations.SerializedName;

/**
 * MSAL Internal abstract class to represent the {@link BaseTokenCacheItem}.
 */
abstract class BaseTokenCacheItem {

    @SerializedName("client_id")
    final String mClientId;

    @SerializedName("id_token")
    String mRawIdToken;

    // excludes the field from being serialized
    transient User mUser;
    transient IdToken mIdToken;

    /**
     * @return {@link TokenCacheKey} for the given token item.
     */
    abstract TokenCacheKey extractTokenCacheKey();

    /**
     * Constructor for creating the token cache item.
     */
<<<<<<< HEAD
    BaseTokenCacheItem(final String authority, final String clientId, final TokenResponse response) throws MsalClientException {
        if (!MsalUtils.isEmpty(response.getRawIdToken())) {
            final IdToken idToken = new IdToken(response.getRawIdToken());
            final User user = new User(idToken);
            mUniqueId = user.getUniqueId();
            mDisplayableId = user.getDisplayableId();
            mHomeObjectId = user.getHomeObjectId();
=======
    BaseTokenCacheItem(final String clientId, final TokenResponse response)
            throws AuthenticationException {
        if (!MSALUtils.isEmpty(response.getRawIdToken())) {
>>>>>>> e22e0bf9
            mRawIdToken = response.getRawIdToken();
            mIdToken = new IdToken(mRawIdToken);
            mUser = new User(mIdToken);
        }

        mClientId = clientId;
<<<<<<< HEAD
        mScope.addAll(MsalUtils.getScopesAsSet(response.getScope()));
    }

    String getAuthority() {
        return mAuthority;
=======
>>>>>>> e22e0bf9
    }

    String getClientId() {
        return mClientId;
    }

    String getUniqueId() {
        return mUser != null ? mUser.getUniqueId() : "";
    }

    String getDisplayableId() {
        return mUser != null ? mUser.getDisplayableId() : "";
    }

    String getHomeObjectId() {
        return mUser != null ? mUser.getHomeObjectId() : "";
    }

    void setIdToken(final IdToken idToken) {
        mIdToken = idToken;
    }

    String getRawIdToken() {
        return mRawIdToken;
    }

    void setUser(final User user) {
        mUser = user;
    }

    String getAuthority() {
        return "";
    }
}<|MERGE_RESOLUTION|>--- conflicted
+++ resolved
@@ -48,33 +48,15 @@
     /**
      * Constructor for creating the token cache item.
      */
-<<<<<<< HEAD
-    BaseTokenCacheItem(final String authority, final String clientId, final TokenResponse response) throws MsalClientException {
+    BaseTokenCacheItem(final String clientId, final TokenResponse response)
+            throws MsalClientException {
         if (!MsalUtils.isEmpty(response.getRawIdToken())) {
-            final IdToken idToken = new IdToken(response.getRawIdToken());
-            final User user = new User(idToken);
-            mUniqueId = user.getUniqueId();
-            mDisplayableId = user.getDisplayableId();
-            mHomeObjectId = user.getHomeObjectId();
-=======
-    BaseTokenCacheItem(final String clientId, final TokenResponse response)
-            throws AuthenticationException {
-        if (!MSALUtils.isEmpty(response.getRawIdToken())) {
->>>>>>> e22e0bf9
             mRawIdToken = response.getRawIdToken();
             mIdToken = new IdToken(mRawIdToken);
             mUser = new User(mIdToken);
         }
 
         mClientId = clientId;
-<<<<<<< HEAD
-        mScope.addAll(MsalUtils.getScopesAsSet(response.getScope()));
-    }
-
-    String getAuthority() {
-        return mAuthority;
-=======
->>>>>>> e22e0bf9
     }
 
     String getClientId() {
