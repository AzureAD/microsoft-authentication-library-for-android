//  Copyright (c) Microsoft Corporation.
//  All rights reserved.
//
//  This code is licensed under the MIT License.
//
//  Permission is hereby granted, free of charge, to any person obtaining a copy
//  of this software and associated documentation files(the "Software"), to deal
//  in the Software without restriction, including without limitation the rights
//  to use, copy, modify, merge, publish, distribute, sublicense, and / or sell
//  copies of the Software, and to permit persons to whom the Software is
//  furnished to do so, subject to the following conditions :
//
//  The above copyright notice and this permission notice shall be included in
//  all copies or substantial portions of the Software.
//
//  THE SOFTWARE IS PROVIDED "AS IS", WITHOUT WARRANTY OF ANY KIND, EXPRESS OR
//  IMPLIED, INCLUDING BUT NOT LIMITED TO THE WARRANTIES OF MERCHANTABILITY,
//  FITNESS FOR A PARTICULAR PURPOSE AND NONINFRINGEMENT. IN NO EVENT SHALL THE
//  AUTHORS OR COPYRIGHT HOLDERS BE LIABLE FOR ANY CLAIM, DAMAGES OR OTHER
//  LIABILITY, WHETHER IN AN ACTION OF CONTRACT, TORT OR OTHERWISE, ARISING FROM,
//  OUT OF OR IN CONNECTION WITH THE SOFTWARE OR THE USE OR OTHER DEALINGS IN
//  THE SOFTWARE.

package com.microsoft.identity.client;

import android.content.Context;

import com.google.gson.Gson;
import com.google.gson.GsonBuilder;

import java.util.ArrayList;
import java.util.Collection;
import java.util.Collections;
import java.util.HashMap;
import java.util.List;
import java.util.Map;

/**
 * MSAL internal representation for token cache.
 */
class TokenCache {
    private static final String TAG = TokenCache.class.getSimpleName();

    private static final int DEFAULT_EXPIRATION_BUFFER = 300;
    private final TokenCacheAccessor mTokenCacheAccessor;

    private Gson mGson = new GsonBuilder()
            .registerTypeAdapter(AccessTokenCacheItem.class, new TokenCacheItemDeserializer<AccessTokenCacheItem>())
            .registerTypeAdapter(RefreshTokenCacheItem.class, new TokenCacheItemDeserializer<RefreshTokenCacheItem>())
            .create();

    /**
     * Constructor for {@link TokenCache}.
     *
     * @param context The application context.
     */
    TokenCache(final Context context) {
        mTokenCacheAccessor = new TokenCacheAccessor(context);
    }

    /**
     * Create {@link AccessTokenCacheItem} from {@link TokenResponse} and save it into cache.
     */
    AccessTokenCacheItem saveAccessToken(final String authority, final String clientId, final TokenResponse response, final RequestContext requestContext)
            throws MsalClientException {
        // create the access token cache item
        Logger.info(TAG, null, "Starting to Save access token into cache. Access token will be saved with authority: " + authority
                + "; Client Id: " + clientId + "; Scopes: " + response.getScope());
        final AccessTokenCacheItem newAccessToken = new AccessTokenCacheItem(authority, clientId, response);
        final AccessTokenCacheKey accessTokenCacheKey = newAccessToken.extractTokenCacheKey();

        // check for intersection and delete all the cache entries with intersecting scopes.
        final List<AccessTokenCacheItem> accessTokenCacheItems = getAllAccessTokensForApp(clientId, requestContext);
        for (final AccessTokenCacheItem accessTokenCacheItem : accessTokenCacheItems) {
            if (accessTokenCacheKey.matches(accessTokenCacheItem) && MsalUtils.isScopeIntersects(newAccessToken.getScope(),
                    accessTokenCacheItem.getScope())) {
                mTokenCacheAccessor.deleteAccessToken(accessTokenCacheItem.extractTokenCacheKey().toString(), requestContext);
            }
        }

        mTokenCacheAccessor.saveAccessToken(newAccessToken.extractTokenCacheKey().toString(), mGson.toJson(newAccessToken), requestContext);
        return newAccessToken;
    }

    /**
     * Create {@link RefreshTokenCacheItem} from {@link TokenResponse} and save it into cache.
     */
    void saveRefreshToken(final String authorityHost, final String clientId, final TokenResponse response, final RequestContext requestContext) throws MsalClientException {
        // if server returns the refresh token back, save it in the cache.
        if (!MsalUtils.isEmpty(response.getRefreshToken())) {
            Logger.info(TAG, requestContext, "Starting to save refresh token into cache. Refresh token will be saved with authority: " + authorityHost
                    + "; Client Id: " + clientId);
            final RefreshTokenCacheItem refreshTokenCacheItem = new RefreshTokenCacheItem(authorityHost, clientId, response);
            mTokenCacheAccessor.saveRefreshToken(refreshTokenCacheItem.extractTokenCacheKey().toString(), mGson.toJson(refreshTokenCacheItem), requestContext);
        }
    }

    /**
     * Find access token matching authority, clientid, scope, user in the cache.
     *
     * @param requestParam The {@link AuthenticationRequestParameters} containing the request data to get the token for.
     * @param user         The {@link User} to get the token for.
     * @return The {@link AccessTokenCacheItem} stored in the cache, could be NULL if there is no access token or there are
     * multiple access token token items in the cache.
     */
    AccessTokenCacheItem findAccessToken(final AuthenticationRequestParameters requestParam, final User user) {
        final AccessTokenCacheKey key = AccessTokenCacheKey.createTokenCacheKey(requestParam.getAuthority().getAuthority(),
                requestParam.getClientId(), requestParam.getScope(), user);
        final List<AccessTokenCacheItem> accessTokenCacheItems = getAccessTokens(key, requestParam.getRequestContext());

        if (accessTokenCacheItems.isEmpty()) {
            Logger.info(TAG, requestParam.getRequestContext(), "No access is found for scopes: "
                    + MsalUtils.convertSetToString(requestParam.getScope(), " "));
            if (user != null) {
                Logger.infoPII(TAG, requestParam.getRequestContext(), "User displayable: " + user.getDisplayableId()
                        + " ;User unique identifier(Base64UrlEncoded(uid).Base64UrlEncoded(utid)): " + MsalUtils.getUniqueUserIdentifier(
                        user.getUid(), user.getUtid()));
            }
            return null;
        }

        // TODO: If user is not provided for silent request, and there is only one item found in the cache. Should we return it?
        if (accessTokenCacheItems.size() > 1) {
            Logger.verbose(TAG, requestParam.getRequestContext(), "Multiple access tokens are returned, cannot "
                    + "determine which one to return.");
            return null;
        }

        // Since server may return us more scopes, for access token lookup, we need to check if the scope contains all the
        // sopces in the request.
        final AccessTokenCacheItem accessTokenCacheItem = accessTokenCacheItems.get(0);
        if (!accessTokenCacheItem.isExpired()) {
            return accessTokenCacheItem;
        }

        Logger.info(TAG, requestParam.getRequestContext(), "Access token is found but it's expired.");
        return null;
    }

    AccessTokenCacheItem findAccessTokenItemAuthorityNotProvided(final AuthenticationRequestParameters requestParameters, final User user)
            throws MsalClientException {
        // find AccessTokenItems with scopes, client id and user matching
        final List<AccessTokenCacheItem> accessTokenCacheItems = getAllAccessTokensForApp(requestParameters.getClientId(), requestParameters.getRequestContext());
        final List<AccessTokenCacheItem> matchingATs = new ArrayList<>();
        for (final AccessTokenCacheItem accessTokenCacheItem : accessTokenCacheItems) {
            if (user.getUserIdentifier().equals(accessTokenCacheItem.getUserIdentifier()) && accessTokenCacheItem.getScope().containsAll(requestParameters.getScope())) {
                matchingATs.add(accessTokenCacheItem);
            }
        }

        if (matchingATs.isEmpty()) {
            Logger.info(TAG, requestParameters.getRequestContext(), "Authority is not provided for the silent request. No access tokens matching the scopes and user exist.");
            return null;
        }

        if (matchingATs.size() > 1) {
            Logger.error(TAG, requestParameters.getRequestContext(), "Authority is not provided for the silent request. Multiple matching tokens were detected.", null);
<<<<<<< HEAD
            throw new MsalClientException(MsalClientException.MULTIPLE_MATCHING_TOKENS_DETECTED, "Authority is not provided for the silent request. There are multiple matching tokens detected. ");
=======
            throw new MsalClientException(MsalError.MULTIPLE_MATCHING_TOKENS_DETECTED, "Authority is not provided for the silent request. There are multiple matching tokens detected. ");
>>>>>>> 48088442
        }

        final AccessTokenCacheItem tokenCacheItem = matchingATs.get(0);
        Logger.verbosePII(TAG, requestParameters.getRequestContext(), "Authority is not provided but found one matching access token item, authority is: " + tokenCacheItem.getAuthority());
        requestParameters.setAuthority(tokenCacheItem.getAuthority(), requestParameters.getAuthority().mValidateAuthority);
        if (!tokenCacheItem.isExpired()) {
            return tokenCacheItem;
        }

        Logger.verbose(TAG, requestParameters.getRequestContext(), "Access token item found in the cache is already expired.");
        return null;
    }

    // All the token AAD returns are multi-scopes. MSAL only support ADFS 2016, which issues multi-scope RT.
    RefreshTokenCacheItem findRefreshToken(final AuthenticationRequestParameters requestParam, final User user) throws MsalClientException {
        final RefreshTokenCacheKey key = RefreshTokenCacheKey.createTokenCacheKey(requestParam.getAuthority().getAuthorityHost(), requestParam.getClientId(), user);
        final List<RefreshTokenCacheItem> refreshTokenCacheItems = getRefreshTokens(key, requestParam.getRequestContext());

        if (refreshTokenCacheItems.size() == 0) {
            Logger.info(TAG, requestParam.getRequestContext(), "No RT was found for the given user.");
            Logger.infoPII(TAG, requestParam.getRequestContext(), "The given user info is: " + user.getDisplayableId() + "; userIdentifier: "
                    + MsalUtils.getUniqueUserIdentifier(user.getUid(), user.getUtid()));
            return null;
        }

        // User info already provided, if there are multiple items found will throw since we don't what
        // is the one we should use.
        if (refreshTokenCacheItems.size() > 1) {
<<<<<<< HEAD
            throw new MsalClientException(MsalClientException.MULTIPLE_MATCHING_TOKENS_DETECTED, "Multiple tokens were detected.");
=======
            throw new MsalClientException(MsalError.MULTIPLE_MATCHING_TOKENS_DETECTED, "Multiple tokens were detected.");
>>>>>>> 48088442
        }

        return refreshTokenCacheItems.get(0);
    }

    /**
     * Delete refresh token items.
     *
     * @param rtItem The item to delete.
     */
    void deleteRT(final RefreshTokenCacheItem rtItem, final RequestContext requestContext) {
        Logger.info(TAG, requestContext, "Removing refresh tokens from the cache.");

        if (rtItem == null) {
            Logger.warning(TAG, requestContext, "Null refresh token item is passed.");
            return;
        }

        Logger.verbosePII(TAG, requestContext, "Removing refresh token for user: " + rtItem.getDisplayableId() + "; user identifier: "
                + rtItem.getUserIdentifier());
        mTokenCacheAccessor.deleteRefreshToken(rtItem.extractTokenCacheKey().toString(), requestContext);
    }

    /**
     * An immutable list of signed-in users for the given client id.
     *
     * @param environment
     * @param clientId The application client id that is used to retrieve for all the signed in users.
     * @param requestContext the RequestContext initiating this call
     * @return The list of signed in users for the given client id.
     */
    List<User> getUsers(final String environment, final String clientId, final RequestContext requestContext) throws MsalClientException {
        if (MsalUtils.isEmpty(clientId)) {
            throw new IllegalArgumentException("empty or null clientId");
        }

        Logger.verbose(TAG, requestContext, "Retrieve users with the given client id: " + clientId);
        final List<RefreshTokenCacheItem> allRefreshTokensForApp = getAllRefreshTokenForApp(clientId, requestContext);
        final Map<String, User> allUsers = new HashMap<>();
        for (final RefreshTokenCacheItem item : allRefreshTokensForApp) {
            if (environment.equalsIgnoreCase(item.getEnvironment())) {
                final User user = item.getUser();
                allUsers.put(item.getUserIdentifier(), user);
            }
        }

        return Collections.unmodifiableList(new ArrayList<>(allUsers.values()));
    }

    /**
     * Delegate to handle the deleting of {@link BaseTokenCacheItem}s
     */
    private interface DeleteTokenAction {

        /**
         * Deletes the supplied token
         *
         * @param target the {@link BaseTokenCacheItem} to delete
         */
        void deleteToken(final BaseTokenCacheItem target);
    }

    private boolean tokenMatchesUser(final User user, final BaseTokenCacheItem token) {
        return token.getUserIdentifier().equals(user.getUserIdentifier());
    }

    private void deleteTokenByUser(
            final User user,
            final List<? extends BaseTokenCacheItem> tokens,
            final RequestContext requestContext,
            final DeleteTokenAction delegate) {
        for (BaseTokenCacheItem token : tokens) {
            if (tokenMatchesUser(user, token)) {
                Logger.verbosePII(TAG, requestContext, "Remove tokens for user with displayable " + user.getDisplayableId()
                        + "; User identifier: " + user.getUserIdentifier());
                delegate.deleteToken(token);
                return;
            }
        }
    }

    /**
     * Delete the refresh token associated with the supplied {@link User}
     *
     * @param user the User whose refresh token should be deleted
     */
    void deleteRefreshTokenByUser(final User user, final RequestContext requestContext) {
        deleteTokenByUser(
                user,
                getAllRefreshTokens(requestContext),
                requestContext,
                new DeleteTokenAction() {
                    @Override
                    public void deleteToken(final BaseTokenCacheItem target) {
                        final RefreshTokenCacheItem refreshTokenCacheItem = (RefreshTokenCacheItem) target;
                        mTokenCacheAccessor.deleteRefreshToken(refreshTokenCacheItem.extractTokenCacheKey().toString(), requestContext);
                    }
                });
    }

    /**
     * Delete the access token associated with the supplied {@link User}
     *
     * @param user the User whose access token should be deleted
     */
    void deleteAccessTokenByUser(final User user, final RequestContext requestContext) {
        deleteTokenByUser(
                user,
                getAllAccessTokens(requestContext),
                requestContext,
                new DeleteTokenAction() {
                    @Override
                    public void deleteToken(final BaseTokenCacheItem target) {
                        final AccessTokenCacheItem accessTokenCacheItem = (AccessTokenCacheItem) target;
                        mTokenCacheAccessor.deleteAccessToken(accessTokenCacheItem.extractTokenCacheKey().toString(), requestContext);
                    }
                });
    }

    /**
     * @return List of all {@link RefreshTokenCacheItem}s that exist in the cache.
     */
    List<RefreshTokenCacheItem> getAllRefreshTokens(final RequestContext requestContext) {
        final Collection<String> refreshTokensAsString = mTokenCacheAccessor.getAllRefreshTokens(requestContext.getTelemetryRequestId());
        if (refreshTokensAsString == null) {
            Logger.verbose(TAG, requestContext, "No refresh tokens existed in the token cache.");
            return Collections.emptyList();
        }

        final List<RefreshTokenCacheItem> refreshTokenCacheItems = new ArrayList<>(refreshTokensAsString.size());
        for (final String refreshTokenAsString : refreshTokensAsString) {
            final RefreshTokenCacheItem refreshTokenCacheItem = mGson.fromJson(refreshTokenAsString, RefreshTokenCacheItem.class);
            refreshTokenCacheItems.add(refreshTokenCacheItem);
        }

        return refreshTokenCacheItems;
    }

    /**
     * @return List of all {@link AccessTokenCacheItem}s that exist in the cache.
     */
    List<AccessTokenCacheItem> getAllAccessTokens(final RequestContext requestContext){
        final Collection<String> accessTokensAsString = mTokenCacheAccessor.getAllAccessTokens(requestContext.getTelemetryRequestId());
        if (accessTokensAsString == null) {
            Logger.verbose(TAG, requestContext, "No access tokens existed in the token cache.");
            return Collections.emptyList();
        }

        final List<AccessTokenCacheItem> accessTokenCacheItems = new ArrayList<>(accessTokensAsString.size());
        for (final String accessTokenString : accessTokensAsString) {
            final AccessTokenCacheItem accessTokenCacheItem = mGson.fromJson(accessTokenString, AccessTokenCacheItem.class);
            accessTokenCacheItems.add(accessTokenCacheItem);
        }

        return accessTokenCacheItems;
    }

    /**
     * @param clientId Client id that is used to filter all {@link RefreshTokenCacheItem}s that exist in the cache.
     * @return The unmodifiable List of {@link RefreshTokenCacheItem}s that match the given client id.
     */
    private  List<RefreshTokenCacheItem> getAllRefreshTokenForApp(final String clientId, final RequestContext requestContext) {
        final List<RefreshTokenCacheItem> allRTs = getAllRefreshTokens(requestContext);

        final List<RefreshTokenCacheItem> allRTsForApp = new ArrayList<>(allRTs.size());
        for (final RefreshTokenCacheItem refreshTokenCacheItem : allRTs) {
            if (clientId.equalsIgnoreCase(refreshTokenCacheItem.getClientId())) {
                allRTsForApp.add(refreshTokenCacheItem);
            }
        }

        Logger.verbose(TAG, requestContext, "Retrieve all the refresh tokens for given client id: " + clientId + "; Returned refresh token number is " + allRTsForApp.size());
        return Collections.unmodifiableList(allRTsForApp);
    }

    /**
     * @param clientId Client id that is used to filter all {@link AccessTokenCacheItem}s that exist in the cache.
     * @return The unmodifiable List of {@link AccessTokenCacheItem}s that match the given client id.
     */
    private List<AccessTokenCacheItem> getAllAccessTokensForApp(final String clientId, final RequestContext requestContext) {
        final List<AccessTokenCacheItem> allATs = getAllAccessTokens(requestContext);
        final List<AccessTokenCacheItem> allATsForApp = new ArrayList<>(allATs.size());
        for (final AccessTokenCacheItem accessTokenCacheItem : allATs) {
            if (clientId.equalsIgnoreCase(accessTokenCacheItem.getClientId())) {
                allATsForApp.add(accessTokenCacheItem);
            }
        }

        return Collections.unmodifiableList(allATsForApp);
    }

    /**
     * Look up refresh tokens with the given {@link RefreshTokenCacheKey}. Refresh token item has to match environment,
     * client id and user identifier.
     */
    private List<RefreshTokenCacheItem> getRefreshTokens(final RefreshTokenCacheKey refreshTokenCacheKey, final RequestContext requestContext) {
        final List<RefreshTokenCacheItem> allRTs = getAllRefreshTokens(requestContext);

        final List<RefreshTokenCacheItem> foundRTs = new ArrayList<>();
        for (final RefreshTokenCacheItem refreshTokenCacheItem : allRTs) {
            if (refreshTokenCacheKey.matches(refreshTokenCacheItem)) {
                foundRTs.add(refreshTokenCacheItem);
            }
        }

        Logger.verbose(TAG, requestContext, "Retrieve refresh tokens for the given cache key");
        Logger.verbosePII(TAG, requestContext, "Key used to retrieve refresh tokens is: " + refreshTokenCacheKey.toString());
        return foundRTs;
    }

    /**
     * For access token item, authority, clientid, user identifier has to be matched. Scopes in the item has to contain all
     * the scopes in the key.
     */
    private List<AccessTokenCacheItem> getAccessTokens(final AccessTokenCacheKey tokenCacheKey, final RequestContext requestContext) {
        final List<AccessTokenCacheItem> accessTokens = getAllAccessTokens(requestContext);
        final List<AccessTokenCacheItem> foundATs = new ArrayList<>();
        for (final AccessTokenCacheItem accessTokenCacheItem : accessTokens) {
            if (tokenCacheKey.matches(accessTokenCacheItem) && accessTokenCacheItem.getScope().containsAll(tokenCacheKey.getScope())) {
                foundATs.add(accessTokenCacheItem);
            }
        }

        Logger.verbose(TAG, requestContext, "Retrieve access tokens for the given cache key.");
        Logger.verbosePII(TAG, requestContext, "Key used to retrieve access tokens is: " + tokenCacheKey);
        return foundATs;
    }
}<|MERGE_RESOLUTION|>--- conflicted
+++ resolved
@@ -155,11 +155,7 @@
 
         if (matchingATs.size() > 1) {
             Logger.error(TAG, requestParameters.getRequestContext(), "Authority is not provided for the silent request. Multiple matching tokens were detected.", null);
-<<<<<<< HEAD
             throw new MsalClientException(MsalClientException.MULTIPLE_MATCHING_TOKENS_DETECTED, "Authority is not provided for the silent request. There are multiple matching tokens detected. ");
-=======
-            throw new MsalClientException(MsalError.MULTIPLE_MATCHING_TOKENS_DETECTED, "Authority is not provided for the silent request. There are multiple matching tokens detected. ");
->>>>>>> 48088442
         }
 
         final AccessTokenCacheItem tokenCacheItem = matchingATs.get(0);
@@ -188,11 +184,7 @@
         // User info already provided, if there are multiple items found will throw since we don't what
         // is the one we should use.
         if (refreshTokenCacheItems.size() > 1) {
-<<<<<<< HEAD
             throw new MsalClientException(MsalClientException.MULTIPLE_MATCHING_TOKENS_DETECTED, "Multiple tokens were detected.");
-=======
-            throw new MsalClientException(MsalError.MULTIPLE_MATCHING_TOKENS_DETECTED, "Multiple tokens were detected.");
->>>>>>> 48088442
         }
 
         return refreshTokenCacheItems.get(0);
