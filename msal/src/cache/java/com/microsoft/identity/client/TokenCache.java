--- conflicted
+++ resolved
@@ -57,7 +57,8 @@
     TokenCacheItem saveAccessToken(final String authority, final String clientId, final TokenResponse response)
             throws AuthenticationException {
         // create the access token cache item
-<<<<<<< HEAD
+        Logger.info(TAG, null, "Save access token into cache. Token saved with authority: " + authority
+                + "; Client Id: " + clientId + "; Scopes: " + response.getScope());
         final TokenCacheItem tokenCacheItem = new TokenCacheItem(authority, clientId, response);
 
         // check for intersection and delete all the cache entries with intersecting scopes.
@@ -67,12 +68,6 @@
                 mTokenCacheAccessor.deleteAccessToken(accessTokenItem);
             }
         }
-=======
-        Logger.info(TAG, null, "Save access token into cache. Token saved with authority: " + authority
-                + "; Client Id: " + clientId + "; Scopes: " + response.getScope());
-        final TokenCacheItem tokenCacheItem = new TokenCacheItem(authority, clientId, policy, response);
-        mTokenCacheAccessor.saveAccessToken(tokenCacheItem);
->>>>>>> 2058e42c
 
         mTokenCacheAccessor.saveAccessToken(tokenCacheItem);
         return tokenCacheItem;
@@ -86,13 +81,9 @@
             throws AuthenticationException {
         // if server returns the refresh token back, save it in the cache.
         if (!MSALUtils.isEmpty(response.getRefreshToken())) {
-<<<<<<< HEAD
-            final RefreshTokenCacheItem refreshTokenCacheItem = new RefreshTokenCacheItem(authority, clientId, response);
-=======
             Logger.info(TAG, null, "Save refresh token into cache. Refresh saved with authority: " + authority
                     + "; Client Id: " + clientId);
-            final RefreshTokenCacheItem refreshTokenCacheItem = new RefreshTokenCacheItem(authority, clientId, policy, response);
->>>>>>> 2058e42c
+            final RefreshTokenCacheItem refreshTokenCacheItem = new RefreshTokenCacheItem(authority, clientId, response);
             mTokenCacheAccessor.saveRefreshToken(refreshTokenCacheItem);
         }
     }
