//  Copyright (c) Microsoft Corporation.
//  All rights reserved.
//
//  This code is licensed under the MIT License.
//
//  Permission is hereby granted, free of charge, to any person obtaining a copy
//  of this software and associated documentation files(the "Software"), to deal
//  in the Software without restriction, including without limitation the rights
//  to use, copy, modify, merge, publish, distribute, sublicense, and / or sell
//  copies of the Software, and to permit persons to whom the Software is
//  furnished to do so, subject to the following conditions :
//
//  The above copyright notice and this permission notice shall be included in
//  all copies or substantial portions of the Software.
//
//  THE SOFTWARE IS PROVIDED "AS IS", WITHOUT WARRANTY OF ANY KIND, EXPRESS OR
//  IMPLIED, INCLUDING BUT NOT LIMITED TO THE WARRANTIES OF MERCHANTABILITY,
//  FITNESS FOR A PARTICULAR PURPOSE AND NONINFRINGEMENT. IN NO EVENT SHALL THE
//  AUTHORS OR COPYRIGHT HOLDERS BE LIABLE FOR ANY CLAIM, DAMAGES OR OTHER
//  LIABILITY, WHETHER IN AN ACTION OF CONTRACT, TORT OR OTHERWISE, ARISING FROM,
//  OUT OF OR IN CONNECTION WITH THE SOFTWARE OR THE USE OR OTHER DEALINGS IN
//  THE SOFTWARE.

package com.microsoft.identity.client;

import com.google.gson.annotations.SerializedName;

/**
 * MSAL internal class for representing an refresh token item.
 */
final class RefreshTokenCacheItem extends BaseTokenCacheItem {

    @SerializedName("refresh_token")
    private final String mRefreshToken;

<<<<<<< HEAD
    RefreshTokenCacheItem(final String authority, final String clientId, final TokenResponse response)
            throws MsalClientException {
        super(authority, clientId, response);
=======
    RefreshTokenCacheItem(final String clientId, final TokenResponse response)
            throws AuthenticationException {
        super(clientId, response);
>>>>>>> e22e0bf9
        mRefreshToken = response.getRefreshToken();
    }

    @Override
    TokenCacheKey extractTokenCacheKey() {
        return TokenCacheKey.createKeyForRT(mClientId, mUser);
    }

    String getRefreshToken() {
        return mRefreshToken;
    }
}<|MERGE_RESOLUTION|>--- conflicted
+++ resolved
@@ -33,15 +33,9 @@
     @SerializedName("refresh_token")
     private final String mRefreshToken;
 
-<<<<<<< HEAD
-    RefreshTokenCacheItem(final String authority, final String clientId, final TokenResponse response)
+    RefreshTokenCacheItem(final String clientId, final TokenResponse response)
             throws MsalClientException {
-        super(authority, clientId, response);
-=======
-    RefreshTokenCacheItem(final String clientId, final TokenResponse response)
-            throws AuthenticationException {
         super(clientId, response);
->>>>>>> e22e0bf9
         mRefreshToken = response.getRefreshToken();
     }
 
