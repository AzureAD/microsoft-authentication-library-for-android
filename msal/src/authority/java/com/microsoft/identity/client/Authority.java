--- conflicted
+++ resolved
@@ -74,11 +74,7 @@
     abstract void addToValidatedAuthorityCache(final String userPrincipalName);
 
     /**
-<<<<<<< HEAD
-     * Create the detailed authority. If the authority url string is for AAD, will create the {@link AADAuthority}, otherwise
-=======
      * Create the detailed authority. If the authority url string is for AAD, will create the {@link AadAuthority}, otherwise
->>>>>>> 51f4af0d
      * ADFS or B2C authority will be created.
      *
      * @param authorityUrl      The authority url used to create the {@link Authority}.
@@ -97,12 +93,7 @@
             throw new IllegalArgumentException("Invalid protocol for the authority url.");
         }
 
-<<<<<<< HEAD
-        // there has to be a valid path provided.
-        if (MSALUtils.isEmpty(authority.getPath().replaceFirst("/", ""))) {
-=======
-        if (MsalUtils.isEmpty(authority.getPath())) {
->>>>>>> 51f4af0d
+        if (MsalUtils.isEmpty(authority.getPath().replace("/", ""))) {
             throw new IllegalArgumentException("Invalid authority url");
         }
 
@@ -115,19 +106,11 @@
             throw new IllegalArgumentException("ADFS authority is not a supported authority instance");
         } else if (isB2cAuthority) {
             Logger.info(TAG, null, "Passed in authority string is a b2c authority, create an new b2c authority instance.");
-<<<<<<< HEAD
-            return new B2CAuthority(authority, validateAuthority);
-        }
-
-        Logger.info(TAG, null, "Passed in authority string is a aad authority, create an new aad authority instance.");
-        return new AADAuthority(authority, validateAuthority);
-=======
             return new B2cAuthority(authority, validateAuthority);
         }
 
         Logger.info(TAG, null, "Passed in authority string is a aad authority, create an new aad authority instance.");
         return new AadAuthority(authority, validateAuthority);
->>>>>>> 51f4af0d
     }
 
     /**
