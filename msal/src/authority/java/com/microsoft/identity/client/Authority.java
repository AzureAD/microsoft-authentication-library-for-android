--- conflicted
+++ resolved
@@ -145,11 +145,7 @@
             oauth2Client.addHeader(OauthConstants.OauthHeader.CORRELATION_ID, requestContext.getCorrelationId().toString());
             tenantDiscoveryResponse = oauth2Client.discoverEndpoints(new URL(openIdConfigurationEndpoint));
         } catch (final IOException ioException) {
-<<<<<<< HEAD
             throw new MsalClientException(MsalClientException.IO_ERROR, ioException.getMessage(), ioException);
-=======
-            throw new MsalClientException(MsalError.IO_ERROR, ioException.getMessage(), ioException);
->>>>>>> 48088442
         }
 
         if (MsalUtils.isEmpty(tenantDiscoveryResponse.getAuthorizationEndpoint())
@@ -159,11 +155,7 @@
                         tenantDiscoveryResponse.getHttpStatusCode(), null);
             }
 
-<<<<<<< HEAD
             throw new MsalServiceException(MsalServiceException.UNKNOWN_ERROR, "Didn't receive either success or failure response from server",
-=======
-            throw new MsalServiceException(MsalError.UNKNOWN_ERROR, "Didn't receive either success or failure response from server",
->>>>>>> 48088442
                     tenantDiscoveryResponse.getHttpStatusCode(), null);
         }
 
@@ -254,11 +246,7 @@
             mAuthorityUrl = new URL(authorityString);
             mIsTenantless = false;
         } catch (final MalformedURLException e) {
-<<<<<<< HEAD
             throw new MsalClientException(MsalClientException.MALFORMED_URL, "Fail to update tenant id for tenant less authority, ", e);
-=======
-            throw new MsalClientException(MsalError.MALFORMED_URL, "Fail to update tenant id for tenant less authority, ", e);
->>>>>>> 48088442
         }
     }
 
