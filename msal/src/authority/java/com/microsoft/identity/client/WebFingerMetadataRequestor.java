--- conflicted
+++ resolved
@@ -64,21 +64,13 @@
             if (HttpURLConnection.HTTP_OK != statusCode) { // check 200 OK
                 // non-200 codes mean not valid/trusted
                 // TODO: will error code returned from web finger request? if so we should parse the response
-<<<<<<< HEAD
                 throw new MsalServiceException(MsalServiceException.SERVICE_NOT_AVAILABLE, webResponse.getBody(), webResponse.getStatusCode(), null);
-=======
-                throw new MsalServiceException(MsalError.SERVICE_NOT_AVAILABLE, webResponse.getBody(), webResponse.getStatusCode(), null);
->>>>>>> 48088442
             }
 
             // parse the response
             return parseMetadata(webResponse);
         } catch (final IOException e) {
-<<<<<<< HEAD
             throw new MsalClientException(MsalClientException.IO_ERROR, "Received io exception: " + e.getMessage(), e);
-=======
-            throw new MsalClientException(MsalError.IO_ERROR, "Received io exception: " + e.getMessage(), e);
->>>>>>> 48088442
         }
     }
 
@@ -119,11 +111,7 @@
                 webFingerMetadata.getLinks().add(linkElement);
             }
         } catch (final JSONException e) {
-<<<<<<< HEAD
             throw new MsalClientException(MsalClientException.JSON_PARSE_FAILURE);
-=======
-            throw new MsalClientException(MsalError.JSON_PARSE_FAILURE);
->>>>>>> 48088442
         }
 
         return webFingerMetadata;
