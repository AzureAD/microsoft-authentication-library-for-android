//  Copyright (c) Microsoft Corporation.
//  All rights reserved.
//
//  This code is licensed under the MIT License.
//
//  Permission is hereby granted, free of charge, to any person obtaining a copy
//  of this software and associated documentation files(the "Software"), to deal
//  in the Software without restriction, including without limitation the rights
//  to use, copy, modify, merge, publish, distribute, sublicense, and / or sell
//  copies of the Software, and to permit persons to whom the Software is
//  furnished to do so, subject to the following conditions :
//
//  The above copyright notice and this permission notice shall be included in
//  all copies or substantial portions of the Software.
//
//  THE SOFTWARE IS PROVIDED "AS IS", WITHOUT WARRANTY OF ANY KIND, EXPRESS OR
//  IMPLIED, INCLUDING BUT NOT LIMITED TO THE WARRANTIES OF MERCHANTABILITY,
//  FITNESS FOR A PARTICULAR PURPOSE AND NONINFRINGEMENT. IN NO EVENT SHALL THE
//  AUTHORS OR COPYRIGHT HOLDERS BE LIABLE FOR ANY CLAIM, DAMAGES OR OTHER
//  LIABILITY, WHETHER IN AN ACTION OF CONTRACT, TORT OR OTHERWISE, ARISING FROM,
//  OUT OF OR IN CONNECTION WITH THE SOFTWARE OR THE USE OR OTHER DEALINGS IN
//  THE SOFTWARE.

package com.microsoft.identity.client;

import org.json.JSONArray;
import org.json.JSONException;
import org.json.JSONObject;

import java.io.IOException;
import java.net.HttpURLConnection;
import java.net.MalformedURLException;
import java.net.URL;
import java.util.Collections;

class WebFingerMetadataRequestor
        extends AbstractMetadataRequestor<WebFingerMetadata, WebFingerMetadataRequestParameters> {

    /**
     * Tag used for logging.
     */
    private static final String TAG = WebFingerMetadataRequestor.class.getSimpleName();

    WebFingerMetadataRequestor(final RequestContext requestContext) {
        super(requestContext);
    }

    @Override
    WebFingerMetadata requestMetadata(final WebFingerMetadataRequestParameters webFingerMetadataRequestParameters)
            throws MsalServiceException, MsalClientException {
        final URL domain = webFingerMetadataRequestParameters.getDomain();
        final DRSMetadata drsMetadata = webFingerMetadataRequestParameters.getDrsMetadata();
        Logger.verbose(TAG, getRequestContext(), "Validating authority for auth endpoint: " + domain.toString());
        try {
            // create the URL
            URL webFingerUrl = buildWebFingerUrl(domain, drsMetadata);

            // make the request
<<<<<<< HEAD
            final HttpResponse webResponse =
                    HttpRequest.sendGet(webFingerUrl, Collections.EMPTY_MAP, getRequestContext().getTelemetryRequestId());
=======
            final HttpResponse webResponse = HttpRequest.sendGet(webFingerUrl, Collections.EMPTY_MAP);
>>>>>>> d0832432

            // get the status code
            final int statusCode = webResponse.getStatusCode();

            if (HttpURLConnection.HTTP_OK != statusCode) { // check 200 OK
                // non-200 codes mean not valid/trusted
                // TODO: will error code returned from web finger request? if so we should parse the response
                throw new MsalServiceException(MSALError.SERVICE_NOT_AVAILABLE, webResponse.getBody(), webResponse.getStatusCode(), null);
            }

            // parse the response
            return parseMetadata(webResponse);
        } catch (final IOException e) {
            throw new MsalClientException(MSALError.IO_ERROR, "Received io exception: " + e.getMessage(), e);
        }
    }

    @Override
    WebFingerMetadata parseMetadata(final HttpResponse response) throws MsalClientException {
        // Initialize the metadata container
        final WebFingerMetadata webFingerMetadata = new WebFingerMetadata();

        final String responseBody = response.getBody();

        try {
            // Grab the response json
            final JSONObject responseJson = new JSONObject(responseBody);

            // Parse-out the subject
            webFingerMetadata.setSubject(
                    responseJson.getString(WebFingerMetadata.JSON_KEY_SUBJECT)
            );

            // Grab the array of links
            final JSONArray jsonLinkArr = responseJson
                    .getJSONArray(WebFingerMetadata.JSON_KEY_LINKS);

            for (int ii = 0; ii < jsonLinkArr.length(); ii++) {
                // Grab the JSONObject
                JSONObject jsonLink = jsonLinkArr.getJSONObject(ii);

                // Init a native container for it
                Link linkElement = new Link();

                // Set the rel field
                linkElement.setRel(jsonLink.getString(Link.JSON_KEY_REL));

                // set the href field
                linkElement.setHref(jsonLink.getString(Link.JSON_KEY_HREF));

                // Add this element to native container
                webFingerMetadata.getLinks().add(linkElement);
            }
        } catch (final JSONException e) {
            throw new MsalClientException(MSALError.JSON_PARSE_FAILURE);
        }

        return webFingerMetadata;
    }

    /**
     * Create the URL used to retrieve the WebFinger metadata.
     *
     * @param resource    the resource to verify
     * @param drsMetadata the {@link DRSMetadata} to consult
     * @return the URL of the WebFinger document
     * @throws MalformedURLException if the URL could not be constructed
     */
    static URL buildWebFingerUrl(final URL resource, final DRSMetadata drsMetadata)
            throws MalformedURLException {
        final URL passiveAuthEndpoint = new URL(
                drsMetadata
                        .getIdentityProviderService()
                        .getPassiveAuthEndpoint()
        );

        // build the url
        final StringBuilder webFingerUrlBuilder =
                new StringBuilder("https://")
                        .append(passiveAuthEndpoint.getHost())
                        .append("/.well-known/webfinger?resource=")
                        .append(resource.toString());

        final String webFingerUrl = webFingerUrlBuilder.toString();

        return new URL(webFingerUrl);
    }
}<|MERGE_RESOLUTION|>--- conflicted
+++ resolved
@@ -56,12 +56,8 @@
             URL webFingerUrl = buildWebFingerUrl(domain, drsMetadata);
 
             // make the request
-<<<<<<< HEAD
             final HttpResponse webResponse =
                     HttpRequest.sendGet(webFingerUrl, Collections.EMPTY_MAP, getRequestContext().getTelemetryRequestId());
-=======
-            final HttpResponse webResponse = HttpRequest.sendGet(webFingerUrl, Collections.EMPTY_MAP);
->>>>>>> d0832432
 
             // get the status code
             final int statusCode = webResponse.getStatusCode();
