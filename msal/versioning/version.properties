--- conflicted
+++ resolved
@@ -1,7 +1,3 @@
 #Wed Aug 01 15:24:11 PDT 2018
-<<<<<<< HEAD
-versionName=2.2.2
-=======
 versionName=3.0.0-RC2
->>>>>>> 0dc8de34
 versionCode=0