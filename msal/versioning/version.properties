#Wed Aug 01 15:24:11 PDT 2018
<<<<<<< HEAD
versionName=4.9.0
=======
versionName=4.10.0
>>>>>>> 9735ed92
versionCode=0<|MERGE_RESOLUTION|>--- conflicted
+++ resolved
@@ -1,7 +1,3 @@
 #Wed Aug 01 15:24:11 PDT 2018
-<<<<<<< HEAD
-versionName=4.9.0
-=======
 versionName=4.10.0
->>>>>>> 9735ed92
 versionCode=0