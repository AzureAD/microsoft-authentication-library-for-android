--- conflicted
+++ resolved
@@ -1,7 +1,3 @@
 #Wed Aug 01 15:24:11 PDT 2018
-<<<<<<< HEAD
-<<<<<<< HEAD
-=======
->>>>>>> 991c5410
 versionName=4.9.0
 versionCode=0