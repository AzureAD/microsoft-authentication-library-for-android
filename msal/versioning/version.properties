--- conflicted
+++ resolved
@@ -1,7 +1,3 @@
 #Wed Aug 01 15:24:11 PDT 2018
-<<<<<<< HEAD
-versionName=2.0.4
-=======
 versionName=2.0.5
->>>>>>> 45cb02e9
 versionCode=0