--- conflicted
+++ resolved
@@ -114,12 +114,8 @@
     implementation "androidx.appcompat:appcompat:$rootProject.ext.appCompatVersion"
     implementation "androidx.browser:browser:$rootProject.ext.browserVersion"
     implementation "com.google.code.gson:gson:$rootProject.ext.gsonVersion"
-<<<<<<< HEAD
     implementation "com.nimbusds:nimbus-jose-jwt:$rootProject.ext.nimbusVersion"
 
-=======
-    implementation 'com.nimbusds:nimbus-jose-jwt:5.7'
->>>>>>> a40a50a5
     // test dependencies
     testImplementation "junit:junit:$rootProject.ext.junitVersion"
     // TODO the below dependency should be mockito-core but the MockMaker isn't working...
@@ -134,15 +130,10 @@
     localApi(project(":common")) {
         transitive = false
     }
-<<<<<<< HEAD
 
     snapshotApi(group: 'com.microsoft.identity', name: 'common', version: '0.0.13-RC2', changing: true)
 
     distApi("com.microsoft.identity:common:0.0.13-RC2") {
-=======
-    snapshotApi(group: 'com.microsoft.identity', name: 'common', version: '0.0.13-RC1', changing: true)
-    distApi("com.microsoft.identity:common:0.0.13-RC1") {
->>>>>>> a40a50a5
         transitive = false
     }
 }
