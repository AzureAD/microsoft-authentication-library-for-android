apply plugin: 'com.android.library'
apply plugin: 'checkstyle'
apply plugin: 'pmd'
apply plugin: 'maven'
apply plugin: 'maven-publish'
apply from: 'versioning/version_tasks.gradle'
group = 'com.microsoft.identity.client'

android {
    compileSdkVersion rootProject.ext.compileSdkVersion
    buildToolsVersion rootProject.ext.buildToolsVersion

    defaultConfig {
        minSdkVersion rootProject.ext.minSdkVersion
        targetSdkVersion rootProject.ext.targetSdkVersion
        versionCode getAppVersionCode()
        versionName getAppVersionName()
        project.archivesBaseName = "msal"
        project.version = android.defaultConfig.versionName
        testInstrumentationRunner "androidx.test.runner.AndroidJUnitRunner"
    }

    buildTypes {
        debug {
            testCoverageEnabled false
            debuggable true
        }
        release {
            testCoverageEnabled false
            minifyEnabled false
            debuggable false
            consumerProguardFiles 'consumer-rules.pro'
        }
    }

    publishNonDefault true

    lintOptions {
        abortOnError true
        disable 'OldTargetApi'
    }

    testOptions {
        unitTests {
            includeAndroidResources = true
        }
    }

    flavorDimensions "main"

    productFlavors {
        // The 'local' productFlavor sources common from mavenLocal and is intended to be used
        // during development.
        local {
            dimension "main"
            versionNameSuffix "-local"
        }

        snapshot {
            dimension "main"
        }

        // The 'dist' productFlavor sources common from a central repository and is intended
        // to be used for releases.
        dist {
            dimension "main"
        }
    }

    sourceSets {
        main {
            manifest.srcFile 'src/main/AndroidManifest.xml'
            java.srcDirs = ['src/main/java']
        }
    }

    libraryVariants.all { variant ->
        variant.outputs.all {
            def fileName = "${archivesBaseName}-${version}.aar"
            outputFileName = fileName
        }
    }

    testOptions {
        unitTests.all {
            if (!project.hasProperty('labtest')) {
                // Disabling network based e2e tests if labtest not specified in build
                // to turn on pass labtest as build param
                // example: ./gradlew testLocalDebugUnitTest -Plabtest
                exclude 'com/microsoft/identity/client/e2e/tests/network'
            }

            systemProperty 'robolectric.offline', 'true'
            systemProperty 'robolectric.dependency.dir', './libs'
        }
    }
}

// Task to generate javadoc
task javadoc(type: Javadoc) {
    failOnError false
    source = android.sourceSets.main.java.srcDirs
    classpath += configurations.compile
    classpath += project.files(android.getBootClasspath().join(File.pathSeparator))

    options.memberLevel = JavadocMemberLevel.PUBLIC
    options.addStringOption('Xdoclint:none', '-quiet')

    exclude '**/BuildConfig.Java'
    exclude '**/R.java'
    destinationDir = reporting.file("$project.buildDir/outputs/jar/javadoc/")
}

// Task to generate javadoc.jar
task javadocJar(type: Jar, dependsOn: javadoc) {
    classifier = 'javadoc'
    from javadoc.destinationDir
    destinationDir = reporting.file("$project.buildDir/outputs/jar/")
}

task sourcesJar(type: Jar) {
    from android.sourceSets.main.java.srcDirs
    classifier = 'sources'
    destinationDir = reporting.file("$project.buildDir/outputs/jar/")
}

dependencies {
    implementation "androidx.appcompat:appcompat:$rootProject.ext.appCompatVersion"
    implementation "androidx.browser:browser:$rootProject.ext.browserVersion"
    implementation "com.google.code.gson:gson:$rootProject.ext.gsonVersion"
    implementation "com.nimbusds:nimbus-jose-jwt:$rootProject.ext.nimbusVersion"
    implementation "androidx.constraintlayout:constraintlayout:$rootProject.ext.constraintLayoutVersion"

    // test dependencies
    testImplementation "junit:junit:$rootProject.ext.junitVersion"
    // TODO the below dependency should be mockito-core but the MockMaker isn't working...
    testImplementation "org.mockito:mockito-android:$rootProject.ext.mockitoAndroidVersion"
    testImplementation "org.robolectric:robolectric:$rootProject.ext.robolectricVersion"
    testImplementation "androidx.test:core:$rootProject.ext.androidxTestCoreVersion"
    testImplementation project(':testutils')
    // instrumentation test dependencies
    androidTestImplementation "androidx.test.ext:junit:$rootProject.ext.androidxJunitVersion"
    // Set this dependency to use JUnit 4 rules
    androidTestImplementation "androidx.test:rules:$rootProject.rulesVersion"
    androidTestImplementation "org.mockito:mockito-android:$rootProject.ext.mockitoAndroidVersion"
    // 'local' flavor dependencies
    localApi(project(":common")) {
        transitive = false
    }

<<<<<<< HEAD
    snapshotApi(group: 'com.microsoft.identity', name: 'common', version: '2.0.15', changing: true)

    distApi("com.microsoft.identity:common:2.0.15") {
=======
    snapshotApi(group: 'com.microsoft.identity', name: 'common', version: '2.0.14-SNAPSHOT', changing: true)

    distApi("com.microsoft.identity:common:2.0.14") {
>>>>>>> a81d4432
        transitive = false
    }
}

def configDir = new File(buildscript.sourceFile.parentFile.parentFile, 'config')
ext.checkstyleConfigDir = "$configDir/checkstyle"

checkstyle {
    ignoreFailures = false
    reportsDir = file("$project.buildDir/outputs/")
}

task checkstyle(type: Checkstyle) {
    configFile file("${project.rootDir}/config/checkstyle/checkstyle.xml")

    configProperties.checkstyleConfigDir = checkstyleConfigDir
    configProperties.checkstyleSuppressionsPath = file("${project.rootDir}/config/checkstyle/suppressions.xml").absolutePath
    source 'src'
    include '**/*.java'
    exclude '**/gen/**'
    classpath = files()
}

pmd {
    ignoreFailures = false
    reportsDir = file("$project.buildDir/outputs/")
}

task pmd(type: Pmd) {
    description 'Run pmd'
    group 'verification'

    ruleSets = ["java-basic", "java-braces", "java-strings", "java-unusedcode"]
    source = fileTree('src/main/java')

    reports {
        xml.enabled = false
        html.enabled = true
    }
}

publishing {
    publications {
        msal(MavenPublication) {
            groupId 'com.microsoft.identity.client'
            artifactId 'msal'
            //Edit the 'version' here for VSTS RC build
            version = project.version

            pom.withXml {
                // Custom values

                // Name
                asNode().appendNode('name', 'msal')

                // Description
                asNode().appendNode(
                    'description',
                    'Microsoft Identity library for Android gives you the ability to add authentication to your application with just a few lines of additional code. Using our MSAL SDKs you can quickly and easily extend your existing application to all the employees that use MSA, B2C, Azure AD and Active Directory on-premises using Active Directory Federation Services, including Office365 customers.'
                )

                // URL
                asNode().appendNode('url', 'https://github.com/AzureAD/microsoft-authentication-library-for-android')

                // Inception Year
                asNode().appendNode('inceptionYear', '2016')

                // Licenses
                asNode().appendNode('licenses').appendNode('license').appendNode('name', 'MIT License')

                // Developers
                def developerNode = asNode().appendNode('developers').appendNode('developer')
                developerNode.appendNode('id', 'microsoft')
                developerNode.appendNode('name', 'Microsoft')

                // SCM
                asNode().appendNode('scm').appendNode('url', 'https://github.com/AzureAD/microsoft-authentication-library-for-android/tree/master')

                // Properties
                def propertiesNode = asNode().appendNode('properties')
                propertiesNode.appendNode('branch', 'master')
                propertiesNode.appendNode('version', project.version)

                def dependenciesNode = asNode().appendNode('dependencies')


                def deps = configurations.implementation.allDependencies.asList()
                if (project.version.toString().endsWith("SNAPSHOT")) {
                    deps.addAll(configurations.snapshotApi.allDependencies.asList())
                } else {
                    deps.addAll(configurations.distApi.allDependencies.asList())
                }

                //Iterate over the implementation dependencies (we don't want the test ones), adding a <dependency> node for each
                deps.each {
                    if (it.group != null && it.name != null) {
                        def dependencyNode = dependenciesNode.appendNode('dependency')
                        dependencyNode.appendNode('groupId', it.group)
                        dependencyNode.appendNode('artifactId', it.name)
                        dependencyNode.appendNode('version', it.version)
                    }
                }

            }

            artifact(sourcesJar)
            artifact(javadocJar)
            artifact("$buildDir/outputs/aar/msal-${project.version}.aar")
        }

    }

    // Repositories to which Gradle can publish artifacts
    repositories {
        maven {
            name "vsts-maven-adal-android"
            url "https://identitydivision.pkgs.visualstudio.com/_packaging/AndroidADAL/maven/v1"
            credentials {
                username System.getenv("ENV_VSTS_MVN_ANDROID_MSAL_USERNAME") != null ? System.getenv("ENV_VSTS_MVN_ANDROID_MSAL_USERNAME") : project.findProperty("vstsUsername")
                password System.getenv("ENV_VSTS_MVN_ANDROID_MSAL_ACCESSTOKEN") != null ? System.getenv("ENV_VSTS_MVN_ANDROID_MSAL_ACCESSTOKEN") : project.findProperty("vstsMavenAccessToken")
            }
        }
    }
}

tasks.whenTaskAdded { task ->
    if (task.name == 'assembleDebug' || task.name == 'assembleRelease') {
        task.dependsOn 'checkstyle', 'pmd', 'lint', 'javadocJar', 'sourcesJar'
    }
}<|MERGE_RESOLUTION|>--- conflicted
+++ resolved
@@ -148,15 +148,9 @@
         transitive = false
     }
 
-<<<<<<< HEAD
-    snapshotApi(group: 'com.microsoft.identity', name: 'common', version: '2.0.15', changing: true)
+    snapshotApi(group: 'com.microsoft.identity', name: 'common', version: '2.0.15-SNAPSHOT', changing: true)
 
     distApi("com.microsoft.identity:common:2.0.15") {
-=======
-    snapshotApi(group: 'com.microsoft.identity', name: 'common', version: '2.0.14-SNAPSHOT', changing: true)
-
-    distApi("com.microsoft.identity:common:2.0.14") {
->>>>>>> a81d4432
         transitive = false
     }
 }
