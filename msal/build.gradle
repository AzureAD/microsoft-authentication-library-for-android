apply plugin: 'com.android.library'
apply plugin: 'checkstyle'
apply plugin: 'pmd'
apply plugin: 'maven'
apply plugin: 'maven-publish'
apply from: 'versioning/version_tasks.gradle'
group = 'com.microsoft.identity.client'

android {
    compileSdkVersion rootProject.ext.compileSdkVersion
    buildToolsVersion rootProject.ext.buildToolsVersion

    defaultConfig {
        minSdkVersion rootProject.ext.minSdkVersion
        targetSdkVersion rootProject.ext.targetSdkVersion
        versionCode getAppVersionCode()
        versionName getAppVersionName()
        project.archivesBaseName = "msal"
        project.version = android.defaultConfig.versionName
        testInstrumentationRunner "android.support.test.runner.AndroidJUnitRunner"
    }

    buildTypes {
        debug {
            testCoverageEnabled false
            debuggable true
        }
        release {
            testCoverageEnabled false
            minifyEnabled false
            debuggable false
            proguardFiles getDefaultProguardFile('proguard-android.txt'), 'proguard-rules.pro'
        }
    }

    publishNonDefault true

    lintOptions {
        abortOnError true
        disable 'OldTargetApi'
    }

    flavorDimensions "main"

    productFlavors {
        // The 'local' productFlavor sources common from mavenLocal and is intended to be used
        // during development.
        local {
            dimension "main"
            versionNameSuffix "-local"
        }

        snapshot {
            dimension "main"
        }

        // The 'dist' productFlavor sources common from a central repository and is intended
        // to be used for releases.
        dist {
            dimension "main"
        }
    }

    sourceSets {
        main {
            manifest.srcFile 'src/main/AndroidManifest.xml'
            java.srcDirs = ['src/main/java']
        }
    }

    libraryVariants.all { variant ->
        variant.outputs.all {
            def fileName = "${archivesBaseName}-${version}.aar"
            outputFileName = fileName
        }
    }
}

// Task to generate javadoc
task javadoc(type: Javadoc) {
    failOnError false
    source = android.sourceSets.main.java.srcDirs
    classpath += configurations.compile
    classpath += project.files(android.getBootClasspath().join(File.pathSeparator))

    options.memberLevel = JavadocMemberLevel.PUBLIC
    options.addStringOption('Xdoclint:none', '-quiet')

    exclude '**/BuildConfig.Java'
    exclude '**/R.java'
    destinationDir = reporting.file("$project.buildDir/outputs/jar/javadoc/")
}

// Task to generate javadoc.jar
task javadocJar(type: Jar, dependsOn: javadoc) {
    classifier = 'javadoc'
    from javadoc.destinationDir
    destinationDir = reporting.file("$project.buildDir/outputs/jar/")
}

task sourcesJar(type: Jar) {
    from android.sourceSets.main.java.srcDirs
    classifier = 'sources'
    destinationDir = reporting.file("$project.buildDir/outputs/jar/")
}

dependencies {
    implementation "com.android.support:appcompat-v7:$rootProject.ext.supportLibraryVersion"
    implementation "com.android.support:customtabs:$rootProject.ext.supportLibraryVersion"
    implementation "com.google.code.gson:gson:$rootProject.ext.gsonVersion"
    implementation 'com.nimbusds:nimbus-jose-jwt:5.7'

    // test dependencies
    testImplementation "junit:junit:$rootProject.ext.junitVersion"
    // TODO the below dependency should be mockito-core but the MockMaker isn't working...
    testImplementation "org.mockito:mockito-android:$rootProject.ext.mockitoAndroidVersion"

    // instrumentation test dependencies
    androidTestImplementation "com.android.support.test:runner:$rootProject.ext.runnerVersion"
    // Set this dependency to use JUnit 4 rules
    androidTestImplementation "com.android.support.test:rules:$rootProject.ext.rulesVersion"
    androidTestImplementation "org.mockito:mockito-android:$rootProject.ext.mockitoAndroidVersion"
    // 'local' flavor dependencies
    localApi(project(":common")) {
        transitive = false
    }

<<<<<<< HEAD
    snapshotApi(group: 'com.microsoft.identity', name: 'common', version: '0.0.10-alpha', changing: true)

    distApi("com.microsoft.identity:common:0.0.10-alpha") {
=======
    snapshotApi(group: 'com.microsoft.identity', name: 'common', version: '0.0.10-RC14', changing: true)

    distApi("com.microsoft.identity:common:0.0.10-RC14") {
>>>>>>> d42f113e
        transitive = false
    }
}

def configDir = new File(buildscript.sourceFile.parentFile.parentFile, 'config')
ext.checkstyleConfigDir = "$configDir/checkstyle"

checkstyle {
    ignoreFailures = false
    reportsDir = file("$project.buildDir/outputs/")
}

task checkstyle(type: Checkstyle) {
    configFile file("${project.rootDir}/config/checkstyle/checkstyle.xml")

    configProperties.checkstyleConfigDir = checkstyleConfigDir
    configProperties.checkstyleSuppressionsPath = file("${project.rootDir}/config/checkstyle/suppressions.xml").absolutePath
    source 'src'
    include '**/*.java'
    exclude '**/gen/**'
    classpath = files()
}

pmd {
    ignoreFailures = false
    reportsDir = file("$project.buildDir/outputs/")
}

task pmd(type: Pmd) {
    description 'Run pmd'
    group 'verification'

    ruleSets = ["java-basic", "java-braces", "java-strings", "java-unusedcode"]
    source = fileTree('src/main/java')

    reports {
        xml.enabled = false
        html.enabled = true
    }
}

publishing {
    publications {
        msal(MavenPublication) {
            groupId 'com.microsoft.identity.client'
            artifactId 'msal'
            //Edit the 'version' here for VSTS RC build
            version = project.version

            pom.withXml {
                // Custom values

                // Name
                asNode().appendNode('name', 'msal')

                // Description
                asNode().appendNode(
                        'description',
                        'Microsoft Identity library for Android gives you the ability to add authentication to your application with just a few lines of additional code. Using our MSAL SDKs you can quickly and easily extend your existing application to all the employees that use MSA, B2C, Azure AD and Active Directory on-premises using Active Directory Federation Services, including Office365 customers.'
                )

                // URL
                asNode().appendNode('url', 'https://github.com/AzureAD/microsoft-authentication-library-for-android')

                // Inception Year
                asNode().appendNode('inceptionYear', '2016')

                // Licenses
                asNode().appendNode('licenses').appendNode('license').appendNode('name', 'MIT License')

                // Developers
                def developerNode = asNode().appendNode('developers').appendNode('developer')
                developerNode.appendNode('id', 'microsoft')
                developerNode.appendNode('name', 'Microsoft')

                // SCM
                asNode().appendNode('scm').appendNode('url', 'https://github.com/AzureAD/microsoft-authentication-library-for-android/tree/master')

                // Properties
                def propertiesNode = asNode().appendNode('properties')
                propertiesNode.appendNode('branch', 'master')
                propertiesNode.appendNode('version', project.version)

                def dependenciesNode = asNode().appendNode('dependencies')


                def deps = configurations.implementation.allDependencies.asList()
                if (project.version.toString().endsWith("SNAPSHOT")) {
                    deps.addAll(configurations.snapshotApi.allDependencies.asList())
                } else {
                    deps.addAll(configurations.distApi.allDependencies.asList())
                }

                //Iterate over the implementation dependencies (we don't want the test ones), adding a <dependency> node for each
                deps.each {
                    if (it.group != null && it.name != null) {
                        def dependencyNode = dependenciesNode.appendNode('dependency')
                        dependencyNode.appendNode('groupId', it.group)
                        dependencyNode.appendNode('artifactId', it.name)
                        dependencyNode.appendNode('version', it.version)
                    }
                }

            }

            artifact(sourcesJar)
            artifact(javadocJar)
            artifact("$buildDir/outputs/aar/msal-${project.version}.aar")
        }

    }

    // Repositories to which Gradle can publish artifacts
    repositories {
        maven {
            name "vsts-maven-adal-android"
            url "https://identitydivision.pkgs.visualstudio.com/_packaging/AndroidADAL/maven/v1"
            credentials {
                username System.getenv("ENV_VSTS_MVN_ANDROID_MSAL_USERNAME") != null ? System.getenv("ENV_VSTS_MVN_ANDROID_MSAL_USERNAME") : project.findProperty("vstsUsername")
                password System.getenv("ENV_VSTS_MVN_ANDROID_MSAL_ACCESSTOKEN") != null ? System.getenv("ENV_VSTS_MVN_ANDROID_MSAL_ACCESSTOKEN") : project.findProperty("vstsMavenAccessToken")
            }
        }
    }
}

tasks.whenTaskAdded { task ->
    if (task.name == 'assembleDebug' || task.name == 'assembleRelease') {
        task.dependsOn 'checkstyle', 'pmd', 'lint', 'javadocJar', 'sourcesJar'
    }
}<|MERGE_RESOLUTION|>--- conflicted
+++ resolved
@@ -125,15 +125,9 @@
         transitive = false
     }
 
-<<<<<<< HEAD
-    snapshotApi(group: 'com.microsoft.identity', name: 'common', version: '0.0.10-alpha', changing: true)
-
-    distApi("com.microsoft.identity:common:0.0.10-alpha") {
-=======
-    snapshotApi(group: 'com.microsoft.identity', name: 'common', version: '0.0.10-RC14', changing: true)
-
-    distApi("com.microsoft.identity:common:0.0.10-RC14") {
->>>>>>> d42f113e
+    snapshotApi(group: 'com.microsoft.identity', name: 'common', version: '0.0.10-SNAPSHOT', changing: true)
+
+    distApi("com.microsoft.identity:common:0.0.10") {
         transitive = false
     }
 }
