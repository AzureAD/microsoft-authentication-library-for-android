plugins {
    id 'com.microsoft.identity.buildsystem' version '0.1.0'
    id 'com.android.library'
    id 'pmd'
    id 'checkstyle'
    id 'maven'
    id 'maven-publish'
}

apply from: 'versioning/version_tasks.gradle'

group = 'com.microsoft.identity.client'

def desugarCode = false

if(project.hasProperty("sugar")){
    desugarCode = sugar.toBoolean()
}

buildSystem {
    desugar = desugarCode
}

//apply plugin: 'jacoco'
//
//// To include Robolectric tests in the Jacoco report, flag -> "includeNolocationClasses" is set to true
//
//tasks.withType(Test) {
//    jacoco.includeNoLocationClasses = true
//    //This needs to be excluded for JDK 11
//    //SEE: https://support.circleci.com/hc/en-us/articles/360047926852-Android-Builds-Fail-with-java-lang-ClassNotFoundException-jdk-internal-reflect-GeneratedSerializationConstructorAccessor1-
//    jacoco.excludes = ['jdk.internal.*']
//}

//Constants:- used to generate Coverage report task
def unitTestType = "UnitTest"
def androidTestType = "AndroidTest"
def bothTestType = "BothTest"

android {
//    testOptions {
//        compileOptions {
//            // Flag to enable support for the new language APIs
//            coreLibraryDesugaringEnabled true
//            // Sets Java compatibility to Java 8
//            sourceCompatibility JavaVersion.VERSION_1_8
//            targetCompatibility JavaVersion.VERSION_1_8
//        }
//        dependencies {
//            coreLibraryDesugaring "com.android.tools:desugar_jdk_libs:$rootProject.ext.coreLibraryDesugaringVersion"
//        }
//    }

    /*
    //Commenting out until the next major version of common/msal/etc...
    compileOptions {
        // Flag to enable support for the new language APIs
        coreLibraryDesugaringEnabled true
        // Sets Java compatibility to Java 8
        sourceCompatibility JavaVersion.VERSION_1_8
        targetCompatibility JavaVersion.VERSION_1_8
    }
    */

    compileSdkVersion rootProject.ext.compileSdkVersion

    defaultConfig {
        multiDexEnabled true
        minSdkVersion rootProject.ext.minSdkVersion
        if(project.getProperties().get("robolectricSdkVersion")){
            println "Using command line parameter robolectricSdkVersion for target sdk version " + project.getProperties().get("robolectricSdkVersion")
            targetSdkVersion project.getProperties().get("robolectricSdkVersion")
        }else{
            targetSdkVersion rootProject.ext.targetSdkVersion
        }
        versionCode getAppVersionCode()
        versionName getAppVersionName()
        project.archivesBaseName = "msal"
        project.version = android.defaultConfig.versionName
        testInstrumentationRunner "androidx.test.runner.AndroidJUnitRunner"
    }

    buildTypes {
        // testCoverageEnabled flag is set to true to get coverage reports for Android Tests
        debug {
//            testCoverageEnabled true
            debuggable true
            buildConfigField("String", "VERSION_NAME", "\"${versionName}\"")
        }
        release {
//            testCoverageEnabled true
            minifyEnabled false
            debuggable false
            consumerProguardFiles 'consumer-rules.pro'
            buildConfigField("String", "VERSION_NAME", "\"${versionName}\"")
        }
    }

    publishNonDefault true

    lintOptions {
        abortOnError true
        disable 'OldTargetApi'
    }

    testOptions {
        unitTests {
            includeAndroidResources = true
        }
    }

    flavorDimensions "main"

    productFlavors {
        // The 'local' productFlavor sources common from mavenLocal and is intended to be used
        // during development.
        local {
            dimension "main"
            versionNameSuffix "-local"
        }

        snapshot {
            dimension "main"
        }

        // The 'dist' productFlavor sources common from a central repository and is intended
        // to be used for releases.
        dist {
            dimension "main"
        }
    }

    sourceSets {
        main {
            manifest.srcFile 'src/main/AndroidManifest.xml'
            java.srcDirs = ['src/main/java']
        }
    }

    libraryVariants.all { variant ->
        variant.outputs.all {
            def fileName = "${archivesBaseName}-${version}.aar"
            outputFileName = fileName
        }

        // create separate code coverage tasks(for unitTests, androidTests and both Tests) for every build variant
//        def buildVariant = variant.name
//        createCoverageTask(buildVariant, unitTestType)
//        createCoverageTask(buildVariant, androidTestType)
//        createCoverageTask(buildVariant, bothTestType)
    }

    testOptions {
        unitTests.all {
            if (!project.hasProperty('labtest')) {
                // Disabling network based e2e tests if labtest not specified in build
                // to turn on pass labtest as build param
                // example: ./gradlew testLocalDebugUnitTest -Plabtest
                exclude 'com/microsoft/identity/client/e2e/tests/network'
            }
            testLogging {
                exceptionFormat = "full"
            }
        }
    }
}


//ext.createCoverageTask = { buildVariant, testType ->
//    // Code coverage task depends on additional task to run all unit tests and android tests
//    def unitTestTask = "test${buildVariant.capitalize()}UnitTest"
//    def androidTestTask = "connected${buildVariant.capitalize()}AndroidTest"
//
//    // Output of those additional tasks are stored in .exec file for unit tests and .ec file for android tests
//    def unitTestFile = "jacoco/${unitTestTask}.exec"
//    def androidTestFile = "outputs/code_coverage/${buildVariant}AndroidTest/connected/*.ec"
//
//    // Include Task and corresponding output file of tests, according to testType
//    def taskList, executionFiles
//    if (testType.matches(bothTestType)) {
//        taskList = [unitTestTask, androidTestTask]
//        executionFiles = [unitTestFile, androidTestFile]
//    } else if (testType.matches(unitTestType)){
//        taskList = [unitTestTask]
//        executionFiles = [unitTestFile]
//    } else {
//        taskList = [androidTestTask]
//        executionFiles = [androidTestFile]
//    }
//
//    // Task to generate coverage report for particular build variant, that depends on additional tasks depending on testType
//    task "${buildVariant}Msal${testType}CoverageReport" (type:JacocoReport, dependsOn: taskList) {
//        group = "Code Coverage"
//        description = "Generate Msal Coverage Reports(${testType}) on the ${buildVariant.capitalize()}"
//
//        def commonBuild = buildVariant.matches("(.*)Debug(.*)") ? "debug" : "release"
//        def commonFilePath = buildDir.absolutePath.matches("(.*)android_auth(.*)") ? "common" : "../common/common/build";
//
//
//        def fileFilter = ['**/R.class', '**/R$*.class', '**/BuildConfig.*', '**/Manifest*.*', '**/*Test.*']
//
//        // Include source files(of msal) in which code coverage needs to be found, after filtering out some set of files
//        def coverageSourceDirs = "${projectDir}/src/main/java";
//        def javaClasses = fileTree(
//                dir: "${buildDir}/intermediates/javac/${buildVariant}/classes",
//                excludes: fileFilter
//        )
//
//        // Include additional source files(as msal depends on common) in code coverage report
//        def additionalCoverageSourceDirs = "${projectDir}/../common/common/src/main/java"
//        def additionalJavaClasses = fileTree(
//                dir: "${buildDir}/../${commonFilePath}/intermediates/javac/${commonBuild}/classes",
//                excludes: fileFilter
//        )
//
//        //Include all those directories for source files and additional source files defined above
//        sourceDirectories.from = files([coverageSourceDirs])
//        additionalSourceDirs.from = files(additionalCoverageSourceDirs)
//        additionalClassDirs.from = files([additionalJavaClasses])
//        classDirectories.from = files([javaClasses])
//
//        //Code coverage report is generated based on the the output files of additional tasks(unitTestTask, androidTestTask or both)
//        executionData.from = fileTree(dir: "$buildDir", includes: executionFiles)
//
//        // html reports are auto-generated without enabling flag, so enabling xml flag
//        reports {
//            xml.enabled = true
//        }
//    }
//}


// Task to generate javadoc
task javadoc(type: Javadoc) {
    failOnError false
    source = android.sourceSets.main.java.srcDirs
    classpath += configurations.compile
    classpath += project.files(android.getBootClasspath().join(File.pathSeparator))

    options.memberLevel = JavadocMemberLevel.PUBLIC
    options.addStringOption('Xdoclint:none', '-quiet')

    exclude '**/BuildConfig.Java'
    exclude '**/R.java'
    destinationDir = reporting.file("$project.buildDir/outputs/jar/javadoc/")
}

// Task to generate javadoc.jar
task javadocJar(type: Jar, dependsOn: javadoc) {
    from javadoc.destinationDir
    classifier 'javadoc'
    destinationDirectory = reporting.file("$project.buildDir/outputs/jar/")
}

task sourcesJar(type: Jar) {
    from android.sourceSets.main.java.srcDirs
    classifier 'sources'
    destinationDirectory = reporting.file("$project.buildDir/outputs/jar/")
}

dependencies {

    //Please leave this in... desugaring is currently disabled by default; however it's required for running some tests
    coreLibraryDesugaring "com.android.tools:desugar_jdk_libs:$rootProject.ext.coreLibraryDesugaringVersion"

    def mockito_version = 'latest.release'

    implementation "androidx.appcompat:appcompat:$rootProject.ext.appCompatVersion"
    implementation "androidx.browser:browser:$rootProject.ext.browserVersion"
    implementation "com.google.code.gson:gson:$rootProject.ext.gsonVersion"
    implementation ("com.nimbusds:nimbus-jose-jwt:$rootProject.ext.nimbusVersion") {
        exclude module: 'asm'
    }
    implementation "androidx.constraintlayout:constraintlayout:$rootProject.ext.constraintLayoutVersion"

    // test dependencies
    testImplementation "junit:junit:$rootProject.ext.junitVersion"
    //mockito-inline was introduced in mockito 2.7.6
    //see: https://javadoc.io/static/org.mockito/mockito-core/3.6.28/org/mockito/Mockito.html#0.1
    testImplementation "org.mockito:mockito-inline:$rootProject.ext.mockitoCoreVersion"
    testImplementation ("org.robolectric:robolectric:$rootProject.ext.robolectricVersion")
    testImplementation "androidx.test:core:$rootProject.ext.androidxTestCoreVersion"
    testImplementation project(':testutils')
    // instrumentation test dependencies
    androidTestImplementation "androidx.test.ext:junit:$rootProject.ext.androidxJunitVersion"
    // Set this dependency to use JUnit 4 rules
    androidTestImplementation "androidx.test:rules:$rootProject.rulesVersion"
    androidTestImplementation "org.mockito:mockito-android:$rootProject.ext.mockitoAndroidVersion"
    // 'local' flavor dependencies
    localApi(project(":common")) {
        transitive = true
        exclude module: "jcip-annotations"
    }

    snapshotApi(group: 'com.microsoft.identity', name: 'common', version: '3.4.3', changing: true)

<<<<<<< HEAD
    //TODO: we will have to change transitive to true once common4j is published
    distApi("com.microsoft.identity:common:3.3.1") {
=======
    distApi("com.microsoft.identity:common:3.4.3") {
>>>>>>> 8d57123b
        transitive = false
    }

}

def configDir = new File(buildscript.sourceFile.parentFile.parentFile, 'config')
ext.checkstyleConfigDir = "$configDir/checkstyle"

checkstyle {
    ignoreFailures = false
    reportsDir = file("$project.buildDir/outputs/")
}

task checkstyle(type: Checkstyle) {
    configFile file("${project.rootDir}/config/checkstyle/checkstyle.xml")

    configProperties.checkstyleConfigDir = checkstyleConfigDir
    configProperties.checkstyleSuppressionsPath = file("${project.rootDir}/config/checkstyle/suppressions.xml").absolutePath
    source 'src'
    include '**/*.java'
    exclude '**/gen/**'
    classpath = files()
}

pmd {
    ignoreFailures = false
    reportsDir = file("$project.buildDir/outputs/")
}

task pmd(type: Pmd) {
    description 'Run pmd'
    group 'verification'

    ruleSets = ["java-basic", "java-braces", "java-strings", "java-unusedcode"]
    source = fileTree('src/main/java')

    reports {
        xml.enabled = false
        html.enabled = true
    }
}

afterEvaluate {
   // Gradle 6.1.1 and Android Gradle Plugin 4.0.1 doesn't rename the file (see 'outputFileName' above)
   // Adding this work around to have the file properly renamed.
   tasks.named("assembleDistRelease").configure {
       def buildFile = file("$buildDir/outputs/aar/${archivesBaseName}-dist-release.aar")
       print "Build file $buildFile"
       doLast {
           println "Renaming build file $buildFile to '$buildDir${File.separator}outputs${File.separator}aar${File.separator}${archivesBaseName}-${version}.aar'"
           if (!buildFile.renameTo("$buildDir${File.separator}outputs${File.separator}aar${File.separator}${archivesBaseName}-${version}.aar")) {
               println "Rename failed!"
           }
       }
   }
}

publishing {
    publications {
        msal(MavenPublication) {
            groupId 'com.microsoft.identity.client'
            artifactId 'msal'
            //Edit the 'version' here for VSTS RC build
            version = project.version

            pom.withXml {
                // Custom values

                // Name
                asNode().appendNode('name', 'msal')

                // Description
                asNode().appendNode(
                    'description',
                    'Microsoft Identity library for Android gives you the ability to add authentication to your application with just a few lines of additional code. Using our MSAL SDKs you can quickly and easily extend your existing application to all the employees that use MSA, B2C, Azure AD and Active Directory on-premises using Active Directory Federation Services, including Office365 customers.'
                )

                // URL
                asNode().appendNode('url', 'https://github.com/AzureAD/microsoft-authentication-library-for-android')

                // Inception Year
                asNode().appendNode('inceptionYear', '2016')

                // Licenses
                asNode().appendNode('licenses').appendNode('license').appendNode('name', 'MIT License')

                // Developers
                def developerNode = asNode().appendNode('developers').appendNode('developer')
                developerNode.appendNode('id', 'microsoft')
                developerNode.appendNode('name', 'Microsoft')

                // SCM
                asNode().appendNode('scm').appendNode('url', 'https://github.com/AzureAD/microsoft-authentication-library-for-android/tree/master')

                // Properties
                def propertiesNode = asNode().appendNode('properties')
                propertiesNode.appendNode('branch', 'master')
                propertiesNode.appendNode('version', project.version)

                def dependenciesNode = asNode().appendNode('dependencies')


                def deps = configurations.implementation.allDependencies.asList()
                if (project.version.toString().endsWith("SNAPSHOT")) {
                    deps.addAll(configurations.snapshotApi.allDependencies.asList())
                } else {
                    deps.addAll(configurations.distApi.allDependencies.asList())
                }

                //Iterate over the implementation dependencies (we don't want the test ones), adding a <dependency> node for each
                deps.each {
                    if (it.group != null && it.name != null) {
                        def dependencyNode = dependenciesNode.appendNode('dependency')
                        dependencyNode.appendNode('groupId', it.group)
                        dependencyNode.appendNode('artifactId', it.name)
                        dependencyNode.appendNode('version', it.version)
                    }
                }

            }

            artifact(sourcesJar)
            artifact(javadocJar)
            artifact("$buildDir/outputs/aar/msal-${project.version}.aar")
        }

    }

    // Repositories to which Gradle can publish artifacts
    repositories {
        maven {
            name "vsts-maven-adal-android"
            url "https://identitydivision.pkgs.visualstudio.com/_packaging/AndroidADAL/maven/v1"
            credentials {
                username System.getenv("ENV_VSTS_MVN_ANDROID_MSAL_USERNAME") != null ? System.getenv("ENV_VSTS_MVN_ANDROID_MSAL_USERNAME") : project.findProperty("vstsUsername")
                password System.getenv("ENV_VSTS_MVN_ANDROID_MSAL_ACCESSTOKEN") != null ? System.getenv("ENV_VSTS_MVN_ANDROID_MSAL_ACCESSTOKEN") : project.findProperty("vstsMavenAccessToken")
            }
        }
    }
}

tasks.whenTaskAdded { task ->
    if (task.name.contains('assemble')) {
        task.dependsOn 'pmd'
    }

    if (task.name.contains('assemble')
        && !task.name.contains('Snapshot')
        && !task.name.contains('Test')
        && !task.name.contains('Local')) {
        task.dependsOn 'lint', 'javadocJar', 'sourcesJar'
    }
}<|MERGE_RESOLUTION|>--- conflicted
+++ resolved
@@ -294,12 +294,7 @@
 
     snapshotApi(group: 'com.microsoft.identity', name: 'common', version: '3.4.3', changing: true)
 
-<<<<<<< HEAD
-    //TODO: we will have to change transitive to true once common4j is published
-    distApi("com.microsoft.identity:common:3.3.1") {
-=======
     distApi("com.microsoft.identity:common:3.4.3") {
->>>>>>> 8d57123b
         transitive = false
     }
 
