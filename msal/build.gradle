apply plugin: 'com.android.library'
apply plugin: 'jacoco'
apply plugin: 'checkstyle'
apply plugin: 'pmd'
apply plugin: 'findbugs'

android {
    compileSdkVersion 23
    buildToolsVersion "23.0.3"

    defaultConfig {
        minSdkVersion 16
        targetSdkVersion 23
        versionCode 1
        versionName "1.0.0"
        project.archivesBaseName = "msal"
        project.version = android.defaultConfig.versionName
        testInstrumentationRunner "android.support.test.runner.AndroidJUnitRunner"
    }

    buildTypes {
        debug {
            testCoverageEnabled true
        }
        release {
            minifyEnabled false
            proguardFiles getDefaultProguardFile('proguard-android.txt'), 'proguard-rules.pro'
        }
    }

    lintOptions {
        abortOnError true
        disable 'OldTargetApi'
    }

    sourceSets {
        main {
            manifest.srcFile 'src/main/AndroidManifest.xml'
<<<<<<< HEAD
            java.srcDirs = ['src/main/java', 'src/http/java', 'src/internal/java', 'src/request/java', 'src/authority/java']
=======
            java.srcDirs = ['src/main/java', 'src/http/java', 'src/internal/java', 'src/request/java', 'src/cache/java', 'src/authority/java']
>>>>>>> 004df844
        }
    }
}

task jacocoTestReport(type: JacocoReport, dependsOn: 'testDebugUnitTest') {
    reports {
        xml.enabled = true
        html.enabled = true
    }

    jacocoClasspath = configurations['androidJacocoAnt']

    def fileFilter = ['**/R.class', '**/R$*.class', '**/BuildConfig.*', '**/Manifest*.*', '**/*Test*.*', 'android/**/*.*']
    def debugTree = fileTree(dir: "${buildDir}/intermediates/classes/debug", excludes: fileFilter)
    def mainSrc = "${project.projectDir}/src/main/java"

    sourceDirectories = files([mainSrc])
    classDirectories = files([debugTree])
    executionData = files(["${buildDir}/jacoco/testDebugUnitTest.exec",
                           "${buildDir}/outputs/code-coverage/connected/coverage.ec"
    ])
}

dependencies {
    compile fileTree(dir: 'libs', include: ['*.jar'])
    compile 'com.android.support:appcompat-v7:23.4.0'
    compile 'com.android.support:customtabs:23.3.0'
    compile 'com.google.code.gson:gson:2.2.4'

    // test dependencies
    testCompile 'junit:junit:4.12'
    testCompile 'org.mockito:mockito-core:1.10.19'

    // instrumentation test dependencies
    androidTestCompile 'com.android.support.test:runner:0.4'
    // Set this dependency to use JUnit 4 rules
    androidTestCompile 'com.android.support.test:rules:0.4'
    androidTestCompile 'org.mockito:mockito-core:1.10.19'
    androidTestCompile 'com.google.dexmaker:dexmaker:1.2'
    androidTestCompile 'com.google.dexmaker:dexmaker-mockito:1.2'
}

def configDir = new File(buildscript.sourceFile.parentFile.parentFile, 'config')
ext.checkstyleConfigDir = "$configDir/checkstyle"

checkstyle {
    ignoreFailures = false
    reportsDir = file("$project.buildDir/outputs/")
}

task checkstyle(type: Checkstyle) {
    configFile file("${project.rootDir}/config/checkstyle/checkstyle.xml")

    configProperties.checkstyleConfigDir = checkstyleConfigDir
    configProperties.checkstyleSuppressionsPath = file("${project.rootDir}/config/checkstyle/suppressions.xml").absolutePath
    source 'src'
    include '**/*.java'
    exclude '**/gen/**'
    classpath = files()
}

pmd {
    ignoreFailures = false
    reportsDir = file("$project.buildDir/outputs/")
}

task pmd(type: Pmd) {
    description 'Run pmd'
    group 'verification'

    ruleSets = ["java-basic", "java-braces", "java-strings", "java-unusedcode"]
    source = fileTree('src/main/java')

    reports {
        xml.enabled = false
        html.enabled = true
    }
}

assembleDebug.dependsOn 'checkstyle', 'pmd', 'lint', 'jacocoTestReport'<|MERGE_RESOLUTION|>--- conflicted
+++ resolved
@@ -36,11 +36,7 @@
     sourceSets {
         main {
             manifest.srcFile 'src/main/AndroidManifest.xml'
-<<<<<<< HEAD
-            java.srcDirs = ['src/main/java', 'src/http/java', 'src/internal/java', 'src/request/java', 'src/authority/java']
-=======
             java.srcDirs = ['src/main/java', 'src/http/java', 'src/internal/java', 'src/request/java', 'src/cache/java', 'src/authority/java']
->>>>>>> 004df844
         }
     }
 }
