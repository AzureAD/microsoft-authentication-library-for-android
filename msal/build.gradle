apply plugin: 'com.android.library'
apply plugin: 'checkstyle'
apply plugin: 'pmd'
apply plugin: 'maven'
apply plugin: 'maven-publish'
apply from: 'versioning/version_tasks.gradle'
group = 'com.microsoft.identity.client'
apply plugin: 'jacoco'

// To include Robolectric tests in the Jacoco report, flag -> "includeNolocationClasses" is set to true

tasks.withType(Test) {
    jacoco.includeNoLocationClasses = true
    //This needs to be excluded for JDK 11
    //SEE: https://support.circleci.com/hc/en-us/articles/360047926852-Android-Builds-Fail-with-java-lang-ClassNotFoundException-jdk-internal-reflect-GeneratedSerializationConstructorAccessor1-
    jacoco.excludes = ['jdk.internal.*']
}



//Constants:- used to generate Coverage report task
def unitTestType = "UnitTest"
def androidTestType = "AndroidTest"
def bothTestType = "BothTest"

android {

    compileOptions {
        // Flag to enable support for the new language APIs
        coreLibraryDesugaringEnabled true
        // Sets Java compatibility to Java 8
        sourceCompatibility JavaVersion.VERSION_1_8
        targetCompatibility JavaVersion.VERSION_1_8
    }

    compileSdkVersion rootProject.ext.compileSdkVersion

    defaultConfig {
        multiDexEnabled true
        minSdkVersion rootProject.ext.minSdkVersion
        if(project.getProperties().get("robolectricSdkVersion")){
            println "Using command line parameter robolectricSdkVersion for target sdk version"
            targetSdkVersion project.getProperties().get("robolectricSdkVersion")
        }else{
            targetSdkVersion rootProject.ext.targetSdkVersion
        }
        versionCode getAppVersionCode()
        versionName getAppVersionName()
        project.archivesBaseName = "msal"
        project.version = android.defaultConfig.versionName
        testInstrumentationRunner "androidx.test.runner.AndroidJUnitRunner"
    }

    buildTypes {
        // testCoverageEnabled flag is set to true to get coverage reports for Android Tests
        debug {
            testCoverageEnabled true
            debuggable true
            buildConfigField("String", "VERSION_NAME", "\"${versionName}\"")
        }
        release {
            testCoverageEnabled true
            minifyEnabled false
            debuggable false
            consumerProguardFiles 'consumer-rules.pro'
            buildConfigField("String", "VERSION_NAME", "\"${versionName}\"")
        }
    }

    publishNonDefault true

    lintOptions {
        abortOnError true
        disable 'OldTargetApi'
    }

    testOptions {
        unitTests {
            includeAndroidResources = true
        }
    }

    flavorDimensions "main"

    productFlavors {
        // The 'local' productFlavor sources common from mavenLocal and is intended to be used
        // during development.
        local {
            dimension "main"
            versionNameSuffix "-local"
        }

        snapshot {
            dimension "main"
        }

        // The 'dist' productFlavor sources common from a central repository and is intended
        // to be used for releases.
        dist {
            dimension "main"
        }
    }

    sourceSets {
        main {
            manifest.srcFile 'src/main/AndroidManifest.xml'
            java.srcDirs = ['src/main/java']
        }
    }

    libraryVariants.all { variant ->
        variant.outputs.all {
            def fileName = "${archivesBaseName}-${version}.aar"
            outputFileName = fileName
        }

        // create separate code coverage tasks(for unitTests, androidTests and both Tests) for every build variant
        def buildVariant = variant.name
        createCoverageTask(buildVariant, unitTestType)
        createCoverageTask(buildVariant, androidTestType)
        createCoverageTask(buildVariant, bothTestType)
    }

    testOptions {
        unitTests.all {
            if (!project.hasProperty('labtest')) {
                // Disabling network based e2e tests if labtest not specified in build
                // to turn on pass labtest as build param
                // example: ./gradlew testLocalDebugUnitTest -Plabtest
                exclude 'com/microsoft/identity/client/e2e/tests/network'
            }

        }
    }
}


ext.createCoverageTask = { buildVariant, testType ->
    // Code coverage task depends on additional task to run all unit tests and android tests
    def unitTestTask = "test${buildVariant.capitalize()}UnitTest"
    def androidTestTask = "connected${buildVariant.capitalize()}AndroidTest"

    // Output of those additional tasks are stored in .exec file for unit tests and .ec file for android tests
    def unitTestFile = "jacoco/${unitTestTask}.exec"
    def androidTestFile = "outputs/code_coverage/${buildVariant}AndroidTest/connected/*.ec"

    // Include Task and corresponding output file of tests, according to testType
    def taskList, executionFiles
    if (testType.matches(bothTestType)) {
        taskList = [unitTestTask, androidTestTask]
        executionFiles = [unitTestFile, androidTestFile]
    } else if (testType.matches(unitTestType)){
        taskList = [unitTestTask]
        executionFiles = [unitTestFile]
    } else {
        taskList = [androidTestTask]
        executionFiles = [androidTestFile]
    }

    // Task to generate coverage report for particular build variant, that depends on additional tasks depending on testType
    task "${buildVariant}Msal${testType}CoverageReport" (type:JacocoReport, dependsOn: taskList) {
        group = "Code Coverage"
        description = "Generate Msal Coverage Reports(${testType}) on the ${buildVariant.capitalize()}"

        def commonBuild = buildVariant.matches("(.*)Debug(.*)") ? "debug" : "release"
        def commonFilePath = buildDir.absolutePath.matches("(.*)android_auth(.*)") ? "common" : "../common/common/build";


        def fileFilter = ['**/R.class', '**/R$*.class', '**/BuildConfig.*', '**/Manifest*.*', '**/*Test.*']

        // Include source files(of msal) in which code coverage needs to be found, after filtering out some set of files
        def coverageSourceDirs = "${projectDir}/src/main/java";
        def javaClasses = fileTree(
                dir: "${buildDir}/intermediates/javac/${buildVariant}/classes",
                excludes: fileFilter
        )

        // Include additional source files(as msal depends on common) in code coverage report
        def additionalCoverageSourceDirs = "${projectDir}/../common/common/src/main/java"
        def additionalJavaClasses = fileTree(
                dir: "${buildDir}/../${commonFilePath}/intermediates/javac/${commonBuild}/classes",
                excludes: fileFilter
        )

        //Include all those directories for source files and additional source files defined above
        sourceDirectories.from = files([coverageSourceDirs])
        additionalSourceDirs.from = files(additionalCoverageSourceDirs)
        additionalClassDirs.from = files([additionalJavaClasses])
        classDirectories.from = files([javaClasses])

        //Code coverage report is generated based on the the output files of additional tasks(unitTestTask, androidTestTask or both)
        executionData.from = fileTree(dir: "$buildDir", includes: executionFiles)

        // html reports are auto-generated without enabling flag, so enabling xml flag
        reports {
            xml.enabled = true
        }
    }
}


// Task to generate javadoc
task javadoc(type: Javadoc) {
    failOnError false
    source = android.sourceSets.main.java.srcDirs
    classpath += configurations.compile
    classpath += project.files(android.getBootClasspath().join(File.pathSeparator))

    options.memberLevel = JavadocMemberLevel.PUBLIC
    options.addStringOption('Xdoclint:none', '-quiet')

    exclude '**/BuildConfig.Java'
    exclude '**/R.java'
    destinationDir = reporting.file("$project.buildDir/outputs/jar/javadoc/")
}

// Task to generate javadoc.jar
task javadocJar(type: Jar, dependsOn: javadoc) {
    from javadoc.destinationDir
    classifier 'javadoc'
}

task sourcesJar(type: Jar) {
    from android.sourceSets.main.java.srcDirs
    classifier 'sources'
}

dependencies {

    coreLibraryDesugaring "com.android.tools:desugar_jdk_libs:$rootProject.ext.coreLibraryDesugaringVersion"

    def mockito_version = 'latest.release'

    implementation "androidx.appcompat:appcompat:$rootProject.ext.appCompatVersion"
    implementation "androidx.browser:browser:$rootProject.ext.browserVersion"
    implementation "com.google.code.gson:gson:$rootProject.ext.gsonVersion"
    implementation ("com.nimbusds:nimbus-jose-jwt:$rootProject.ext.nimbusVersion") {
        exclude module: 'asm'
    }
    implementation "androidx.constraintlayout:constraintlayout:$rootProject.ext.constraintLayoutVersion"

    // test dependencies
    testImplementation "junit:junit:$rootProject.ext.junitVersion"
    //mockito-inline was introduced in mockito 2.7.6
    //see: https://javadoc.io/static/org.mockito/mockito-core/3.6.28/org/mockito/Mockito.html#0.1
    testImplementation "org.mockito:mockito-inline:$rootProject.ext.mockitoCoreVersion"
    testImplementation ("org.robolectric:robolectric:$rootProject.ext.robolectricVersion")
    testImplementation "androidx.test:core:$rootProject.ext.androidxTestCoreVersion"
    testImplementation project(':testutils')
    // instrumentation test dependencies
    androidTestImplementation "androidx.test.ext:junit:$rootProject.ext.androidxJunitVersion"
    // Set this dependency to use JUnit 4 rules
    androidTestImplementation "androidx.test:rules:$rootProject.rulesVersion"
    androidTestImplementation "org.mockito:mockito-android:$rootProject.ext.mockitoAndroidVersion"
    // 'local' flavor dependencies
    localApi(project(":common")) {
        transitive = false
    }

<<<<<<< HEAD
    snapshotApi(group: 'com.microsoft.identity', name: 'common', version: '3.0.6', changing: true)

    distApi("com.microsoft.identity:common:3.0.6") {
=======
    snapshotApi(group: 'com.microsoft.identity', name: 'common', version: '3.0.8', changing: true)

    distApi("com.microsoft.identity:common:3.0.8") {
>>>>>>> 45cb02e9
        transitive = false
    }
}

def configDir = new File(buildscript.sourceFile.parentFile.parentFile, 'config')
ext.checkstyleConfigDir = "$configDir/checkstyle"

checkstyle {
    ignoreFailures = false
    reportsDir = file("$project.buildDir/outputs/")
}

task checkstyle(type: Checkstyle) {
    configFile file("${project.rootDir}/config/checkstyle/checkstyle.xml")

    configProperties.checkstyleConfigDir = checkstyleConfigDir
    configProperties.checkstyleSuppressionsPath = file("${project.rootDir}/config/checkstyle/suppressions.xml").absolutePath
    source 'src'
    include '**/*.java'
    exclude '**/gen/**'
    classpath = files()
}

pmd {
    ignoreFailures = false
    reportsDir = file("$project.buildDir/outputs/")
}

task pmd(type: Pmd) {
    description 'Run pmd'
    group 'verification'

    ruleSets = ["java-basic", "java-braces", "java-strings", "java-unusedcode"]
    source = fileTree('src/main/java')

    reports {
        xml.enabled = false
        html.enabled = true
    }
}

afterEvaluate {
   // Gradle 6.1.1 and Android Gradle Plugin 4.0.1 doesn't rename the file (see 'outputFileName' above)
   // Adding this work around to have the file properly renamed.
   tasks.named("assembleDistRelease").configure {
       def buildFile = file("$buildDir/outputs/aar/${archivesBaseName}-dist-release.aar")
       print "Build file $buildFile"
       doLast {
           println "Renaming build file $buildFile to '$buildDir${File.separator}outputs${File.separator}aar${File.separator}${archivesBaseName}-${version}.aar'"
           if (!buildFile.renameTo("$buildDir${File.separator}outputs${File.separator}aar${File.separator}${archivesBaseName}-${version}.aar")) {
               println "Rename failed!"
           }
       }
   }
}

publishing {
    publications {
        msal(MavenPublication) {
            groupId 'com.microsoft.identity.client'
            artifactId 'msal'
            //Edit the 'version' here for VSTS RC build
            version = project.version

            pom.withXml {
                // Custom values

                // Name
                asNode().appendNode('name', 'msal')

                // Description
                asNode().appendNode(
                    'description',
                    'Microsoft Identity library for Android gives you the ability to add authentication to your application with just a few lines of additional code. Using our MSAL SDKs you can quickly and easily extend your existing application to all the employees that use MSA, B2C, Azure AD and Active Directory on-premises using Active Directory Federation Services, including Office365 customers.'
                )

                // URL
                asNode().appendNode('url', 'https://github.com/AzureAD/microsoft-authentication-library-for-android')

                // Inception Year
                asNode().appendNode('inceptionYear', '2016')

                // Licenses
                asNode().appendNode('licenses').appendNode('license').appendNode('name', 'MIT License')

                // Developers
                def developerNode = asNode().appendNode('developers').appendNode('developer')
                developerNode.appendNode('id', 'microsoft')
                developerNode.appendNode('name', 'Microsoft')

                // SCM
                asNode().appendNode('scm').appendNode('url', 'https://github.com/AzureAD/microsoft-authentication-library-for-android/tree/master')

                // Properties
                def propertiesNode = asNode().appendNode('properties')
                propertiesNode.appendNode('branch', 'master')
                propertiesNode.appendNode('version', project.version)

                def dependenciesNode = asNode().appendNode('dependencies')


                def deps = configurations.implementation.allDependencies.asList()
                if (project.version.toString().endsWith("SNAPSHOT")) {
                    deps.addAll(configurations.snapshotApi.allDependencies.asList())
                } else {
                    deps.addAll(configurations.distApi.allDependencies.asList())
                }

                //Iterate over the implementation dependencies (we don't want the test ones), adding a <dependency> node for each
                deps.each {
                    if (it.group != null && it.name != null) {
                        def dependencyNode = dependenciesNode.appendNode('dependency')
                        dependencyNode.appendNode('groupId', it.group)
                        dependencyNode.appendNode('artifactId', it.name)
                        dependencyNode.appendNode('version', it.version)
                    }
                }

            }

            artifact(sourcesJar)
            artifact(javadocJar)
            artifact("$buildDir/outputs/aar/msal-${project.version}.aar")
        }

    }

    // Repositories to which Gradle can publish artifacts
    repositories {
        maven {
            name "vsts-maven-adal-android"
            url "https://identitydivision.pkgs.visualstudio.com/_packaging/AndroidADAL/maven/v1"
            credentials {
                username System.getenv("ENV_VSTS_MVN_ANDROID_MSAL_USERNAME") != null ? System.getenv("ENV_VSTS_MVN_ANDROID_MSAL_USERNAME") : project.findProperty("vstsUsername")
                password System.getenv("ENV_VSTS_MVN_ANDROID_MSAL_ACCESSTOKEN") != null ? System.getenv("ENV_VSTS_MVN_ANDROID_MSAL_ACCESSTOKEN") : project.findProperty("vstsMavenAccessToken")
            }
        }
    }
}

tasks.whenTaskAdded { task ->
    if (task.name.contains('assemble')) {
        task.dependsOn 'pmd'
    }

    if (task.name.contains('assemble')
        && !task.name.contains('Snapshot')
        && !task.name.contains('Test')
        && !task.name.contains('Local')) {
        task.dependsOn 'lint', 'javadocJar', 'sourcesJar'
    }
}<|MERGE_RESOLUTION|>--- conflicted
+++ resolved
@@ -257,15 +257,9 @@
         transitive = false
     }
 
-<<<<<<< HEAD
-    snapshotApi(group: 'com.microsoft.identity', name: 'common', version: '3.0.6', changing: true)
-
-    distApi("com.microsoft.identity:common:3.0.6") {
-=======
     snapshotApi(group: 'com.microsoft.identity', name: 'common', version: '3.0.8', changing: true)
 
     distApi("com.microsoft.identity:common:3.0.8") {
->>>>>>> 45cb02e9
         transitive = false
     }
 }
