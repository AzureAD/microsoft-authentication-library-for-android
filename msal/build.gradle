apply plugin: 'com.android.library'
apply plugin: 'checkstyle'
apply plugin: 'pmd'
apply plugin: 'maven'
apply plugin: 'maven-publish'
apply from: 'versioning/version_tasks.gradle'
group = 'com.microsoft.identity.client'

android {
    compileSdkVersion rootProject.ext.compileSdkVersion
    buildToolsVersion rootProject.ext.buildToolsVersion

    defaultConfig {
        minSdkVersion rootProject.ext.minSdkVersion
        targetSdkVersion rootProject.ext.targetSdkVersion
        versionCode getAppVersionCode()
        versionName getAppVersionName()
        project.archivesBaseName = "msal"
        project.version = android.defaultConfig.versionName
        testInstrumentationRunner "android.support.test.runner.AndroidJUnitRunner"
    }

    buildTypes {
        debug {
            testCoverageEnabled false
            debuggable true
        }
        release {
            testCoverageEnabled false
            minifyEnabled false
            debuggable false
            proguardFiles getDefaultProguardFile('proguard-android.txt'), 'proguard-rules.pro'
        }
    }

    publishNonDefault true

    lintOptions {
        abortOnError true
        disable 'OldTargetApi'
    }

    flavorDimensions "main"

    productFlavors {
        // The 'local' productFlavor sources common from mavenLocal and is intended to be used
        // during development.
        local {
            dimension "main"
            versionNameSuffix "-local"
        }

        snapshot {
            dimension "main"
        }

        // The 'dist' productFlavor sources common from a central repository and is intended
        // to be used for releases.
        dist {
            dimension "main"
        }
    }

    sourceSets {
        main {
            manifest.srcFile 'src/main/AndroidManifest.xml'
            java.srcDirs = ['src/main/java']
        }
    }

    libraryVariants.all { variant ->
        variant.outputs.all {
            def fileName = "${archivesBaseName}-${version}.aar"
            outputFileName = fileName
        }
    }
}

// Task to generate javadoc
task javadoc(type: Javadoc) {
    source = android.sourceSets.main.java.srcDirs
    classpath += configurations.compile
    classpath += project.files(android.getBootClasspath().join(File.pathSeparator))

    options.memberLevel = JavadocMemberLevel.PUBLIC
    options.addStringOption('Xdoclint:none', '-quiet')

    exclude '**/BuildConfig.Java'
    exclude '**/R.java'
    classpath = configurations.compile
    destinationDir = reporting.file("$project.buildDir/outputs/jar/javadoc/")
}

// Task to generate javadoc.jar
task javadocJar(type: Jar, dependsOn: javadoc) {
    classifier = 'javadoc'
    from javadoc.destinationDir
    destinationDir = reporting.file("$project.buildDir/outputs/jar/")
}

task sourcesJar(type: Jar) {
    from android.sourceSets.main.java.srcDirs
    classifier = 'sources'
    destinationDir = reporting.file("$project.buildDir/outputs/jar/")
}

dependencies {
    implementation "com.android.support:appcompat-v7:$rootProject.ext.supportLibraryVersion"
    implementation "com.android.support:customtabs:$rootProject.ext.supportLibraryVersion"
    implementation "com.google.code.gson:gson:$rootProject.ext.gsonVersion"
    implementation 'com.nimbusds:nimbus-jose-jwt:5.7'

    // test dependencies
    testImplementation "junit:junit:$rootProject.ext.junitVersion"
    // TODO the below dependency should be mockito-core but the MockMaker isn't working...
    testImplementation "org.mockito:mockito-android:$rootProject.ext.mockitoAndroidVersion"

    // instrumentation test dependencies
    androidTestImplementation "com.android.support.test:runner:$rootProject.ext.runnerVersion"
    // Set this dependency to use JUnit 4 rules
    androidTestImplementation "com.android.support.test:rules:$rootProject.ext.rulesVersion"
    androidTestImplementation "org.mockito:mockito-android:$rootProject.ext.mockitoAndroidVersion"
    // 'local' flavor dependencies
    localApi(project(":common")) {
        transitive = false
    }

<<<<<<< HEAD
    snapshotApi(group: 'com.microsoft.identity', name: 'common', version: '0.0.3-SNAPSHOT', changing: true)
=======
    snapshotApi(group: 'com.microsoft.identity', name: 'common', version: '0.0.5', changing: true)
>>>>>>> b1a63648

    distApi("com.microsoft.identity:common:0.0.5") {
        transitive = false
    }
}

def configDir = new File(buildscript.sourceFile.parentFile.parentFile, 'config')
ext.checkstyleConfigDir = "$configDir/checkstyle"

checkstyle {
    ignoreFailures = false
    reportsDir = file("$project.buildDir/outputs/")
}

task checkstyle(type: Checkstyle) {
    configFile file("${project.rootDir}/config/checkstyle/checkstyle.xml")

    configProperties.checkstyleConfigDir = checkstyleConfigDir
    configProperties.checkstyleSuppressionsPath = file("${project.rootDir}/config/checkstyle/suppressions.xml").absolutePath
    source 'src'
    include '**/*.java'
    exclude '**/gen/**'
    classpath = files()
}

pmd {
    ignoreFailures = false
    reportsDir = file("$project.buildDir/outputs/")
}

task pmd(type: Pmd) {
    description 'Run pmd'
    group 'verification'

    ruleSets = ["java-basic", "java-braces", "java-strings", "java-unusedcode"]
    source = fileTree('src/main/java')

    reports {
        xml.enabled = false
        html.enabled = true
    }
}

publishing {
    publications {
        msal(MavenPublication) {
            groupId 'com.microsoft.identity.client'
            artifactId 'msal'
            //Edit the 'version' here for VSTS RC build
            version = project.version

            pom.withXml {
                // Custom values

                // Name
                asNode().appendNode('name', 'msal')

                // Description
                asNode().appendNode(
                        'description',
                        'Microsoft Identity library for Android gives you the ability to add authentication to your application with just a few lines of additional code. Using our MSAL SDKs you can quickly and easily extend your existing application to all the employees that use MSA, B2C, Azure AD and Active Directory on-premises using Active Directory Federation Services, including Office365 customers.'
                )

                // URL
                asNode().appendNode('url', 'https://github.com/AzureAD/microsoft-authentication-library-for-android')

                // Inception Year
                asNode().appendNode('inceptionYear', '2016')

                // Licenses
                asNode().appendNode('licenses').appendNode('license').appendNode('name', 'MIT License')

                // Developers
                def developerNode = asNode().appendNode('developers').appendNode('developer')
                developerNode.appendNode('id', 'microsoft')
                developerNode.appendNode('name', 'Microsoft')

                // SCM
                asNode().appendNode('scm').appendNode('url', 'https://github.com/AzureAD/microsoft-authentication-library-for-android/tree/master')

                // Properties
                def propertiesNode = asNode().appendNode('properties')
                propertiesNode.appendNode('branch', 'master')
                propertiesNode.appendNode('version', project.version)

                def dependenciesNode = asNode().appendNode('dependencies')


                def deps = configurations.implementation.allDependencies.asList()
                if (project.version.toString().endsWith("SNAPSHOT")) {
                    deps.addAll(configurations.snapshotApi.allDependencies.asList())
                } else {
                    deps.addAll(configurations.distApi.allDependencies.asList())
                }

                //Iterate over the implementation dependencies (we don't want the test ones), adding a <dependency> node for each
                deps.each {
                    if (it.group != null && it.name != null) {
                        def dependencyNode = dependenciesNode.appendNode('dependency')
                        dependencyNode.appendNode('groupId', it.group)
                        dependencyNode.appendNode('artifactId', it.name)
                        dependencyNode.appendNode('version', it.version)
                    }
                }

            }

            artifact(sourcesJar)
            artifact(javadocJar)
            artifact("$buildDir/outputs/aar/msal-${project.version}.aar")
        }

    }

    // Repositories to which Gradle can publish artifacts
    repositories {
        maven {
            name "vsts-maven-adal-android"
            url "https://identitydivision.pkgs.visualstudio.com/_packaging/AndroidADAL/maven/v1"
            credentials {
                username System.getenv("ENV_VSTS_MVN_ANDROID_MSAL_USERNAME") != null ? System.getenv("ENV_VSTS_MVN_ANDROID_MSAL_USERNAME") : project.findProperty("vstsUsername")
                password System.getenv("ENV_VSTS_MVN_ANDROID_MSAL_ACCESSTOKEN") != null ? System.getenv("ENV_VSTS_MVN_ANDROID_MSAL_ACCESSTOKEN") : project.findProperty("vstsMavenAccessToken")
            }
        }
    }
}

tasks.whenTaskAdded { task ->
    if (task.name == 'assembleDebug' || task.name == 'assembleRelease') {
        task.dependsOn 'checkstyle', 'pmd', 'lint', 'javadocJar', 'sourcesJar'
    }
}<|MERGE_RESOLUTION|>--- conflicted
+++ resolved
@@ -125,11 +125,7 @@
         transitive = false
     }
 
-<<<<<<< HEAD
-    snapshotApi(group: 'com.microsoft.identity', name: 'common', version: '0.0.3-SNAPSHOT', changing: true)
-=======
     snapshotApi(group: 'com.microsoft.identity', name: 'common', version: '0.0.5', changing: true)
->>>>>>> b1a63648
 
     distApi("com.microsoft.identity:common:0.0.5") {
         transitive = false
