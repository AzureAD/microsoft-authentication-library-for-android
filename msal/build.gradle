apply plugin: 'com.android.library'
apply plugin: 'checkstyle'
apply plugin: 'pmd'
apply plugin: 'maven'
apply plugin: 'maven-publish'
apply from: 'versioning/version_tasks.gradle'
group = 'com.microsoft.identity.client'

android {
    compileSdkVersion rootProject.ext.compileSdkVersion
    buildToolsVersion rootProject.ext.buildToolsVersion

    defaultConfig {
        minSdkVersion rootProject.ext.minSdkVersion
        targetSdkVersion rootProject.ext.targetSdkVersion
        versionCode getAppVersionCode()
        versionName getAppVersionName()
        project.archivesBaseName = "msal"
        project.version = android.defaultConfig.versionName
        testInstrumentationRunner "androidx.test.runner.AndroidJUnitRunner"
    }

    buildTypes {
        debug {
            testCoverageEnabled false
            debuggable true
        }
        release {
            testCoverageEnabled false
            minifyEnabled false
            debuggable false
            proguardFiles getDefaultProguardFile('proguard-android.txt'), 'proguard-rules.pro'
        }
    }

    publishNonDefault true

    lintOptions {
        abortOnError true
        disable 'OldTargetApi'
    }

    testOptions {
        unitTests {
            includeAndroidResources = true
        }
    }

    flavorDimensions "main"

    productFlavors {
        // The 'local' productFlavor sources common from mavenLocal and is intended to be used
        // during development.
        local {
            dimension "main"
            versionNameSuffix "-local"
        }

        snapshot {
            dimension "main"
        }

        // The 'dist' productFlavor sources common from a central repository and is intended
        // to be used for releases.
        dist {
            dimension "main"
        }
    }

    sourceSets {
        main {
            manifest.srcFile 'src/main/AndroidManifest.xml'
            java.srcDirs = ['src/main/java']
        }
    }

    libraryVariants.all { variant ->
        variant.outputs.all {
            def fileName = "${archivesBaseName}-${version}.aar"
            outputFileName = fileName
        }
    }

    testOptions {
        unitTests.all {
            if (!project.hasProperty('labtest')) {
                // Disabling network based e2e tests if labtest not specified in build
                // to turn on pass labtest as build param
                // example: ./gradlew testLocalDebugUnitTest -Plabtest
                exclude 'com/microsoft/identity/client/e2e/tests/network'
            }
        }
    }
}

// Task to generate javadoc
task javadoc(type: Javadoc) {
    failOnError false
    source = android.sourceSets.main.java.srcDirs
    classpath += configurations.compile
    classpath += project.files(android.getBootClasspath().join(File.pathSeparator))

    options.memberLevel = JavadocMemberLevel.PUBLIC
    options.addStringOption('Xdoclint:none', '-quiet')

    exclude '**/BuildConfig.Java'
    exclude '**/R.java'
    destinationDir = reporting.file("$project.buildDir/outputs/jar/javadoc/")
}

// Task to generate javadoc.jar
task javadocJar(type: Jar, dependsOn: javadoc) {
    classifier = 'javadoc'
    from javadoc.destinationDir
    destinationDir = reporting.file("$project.buildDir/outputs/jar/")
}

task sourcesJar(type: Jar) {
    from android.sourceSets.main.java.srcDirs
    classifier = 'sources'
    destinationDir = reporting.file("$project.buildDir/outputs/jar/")
}

dependencies {
    implementation "androidx.appcompat:appcompat:$rootProject.ext.appCompatVersion"
    implementation "androidx.browser:browser:$rootProject.ext.browserVersion"
    implementation "com.google.code.gson:gson:$rootProject.ext.gsonVersion"
    implementation "com.nimbusds:nimbus-jose-jwt:$rootProject.ext.nimbusVersion"

    // test dependencies
    testImplementation "junit:junit:$rootProject.ext.junitVersion"
    // TODO the below dependency should be mockito-core but the MockMaker isn't working...
    testImplementation "org.mockito:mockito-android:$rootProject.ext.mockitoAndroidVersion"
    testImplementation "org.robolectric:robolectric:$rootProject.ext.robolectricVersion"
    testImplementation "androidx.test:core:$rootProject.ext.androidxTestCoreVersion"
    testImplementation project(':testutils')
    // instrumentation test dependencies
    androidTestImplementation "androidx.test.ext:junit:$rootProject.ext.androidxJunitVersion"
    // Set this dependency to use JUnit 4 rules
    androidTestImplementation "androidx.test:rules:$rootProject.rulesVersion"
    androidTestImplementation "org.mockito:mockito-android:$rootProject.ext.mockitoAndroidVersion"
    // 'local' flavor dependencies
    localApi(project(":common")) {
        transitive = false
    }

<<<<<<< HEAD
    snapshotApi(group: 'com.microsoft.identity', name: 'common', version: '1.0.13-hf1-SNAPSHOT', changing: true)
=======
    snapshotApi(group: 'com.microsoft.identity', name: 'common', version: '1.0.14-SNAPSHOT', changing: true)
>>>>>>> f1efb2e7

    distApi("com.microsoft.identity:common:1.0.14") {
        transitive = false
    }
}

def configDir = new File(buildscript.sourceFile.parentFile.parentFile, 'config')
ext.checkstyleConfigDir = "$configDir/checkstyle"

checkstyle {
    ignoreFailures = false
    reportsDir = file("$project.buildDir/outputs/")
}

task checkstyle(type: Checkstyle) {
    configFile file("${project.rootDir}/config/checkstyle/checkstyle.xml")

    configProperties.checkstyleConfigDir = checkstyleConfigDir
    configProperties.checkstyleSuppressionsPath = file("${project.rootDir}/config/checkstyle/suppressions.xml").absolutePath
    source 'src'
    include '**/*.java'
    exclude '**/gen/**'
    classpath = files()
}

pmd {
    ignoreFailures = false
    reportsDir = file("$project.buildDir/outputs/")
}

task pmd(type: Pmd) {
    description 'Run pmd'
    group 'verification'

    ruleSets = ["java-basic", "java-braces", "java-strings", "java-unusedcode"]
    source = fileTree('src/main/java')

    reports {
        xml.enabled = false
        html.enabled = true
    }
}

publishing {
    publications {
        msal(MavenPublication) {
            groupId 'com.microsoft.identity.client'
            artifactId 'msal'
            //Edit the 'version' here for VSTS RC build
            version = project.version

            pom.withXml {
                // Custom values

                // Name
                asNode().appendNode('name', 'msal')

                // Description
                asNode().appendNode(
                        'description',
                        'Microsoft Identity library for Android gives you the ability to add authentication to your application with just a few lines of additional code. Using our MSAL SDKs you can quickly and easily extend your existing application to all the employees that use MSA, B2C, Azure AD and Active Directory on-premises using Active Directory Federation Services, including Office365 customers.'
                )

                // URL
                asNode().appendNode('url', 'https://github.com/AzureAD/microsoft-authentication-library-for-android')

                // Inception Year
                asNode().appendNode('inceptionYear', '2016')

                // Licenses
                asNode().appendNode('licenses').appendNode('license').appendNode('name', 'MIT License')

                // Developers
                def developerNode = asNode().appendNode('developers').appendNode('developer')
                developerNode.appendNode('id', 'microsoft')
                developerNode.appendNode('name', 'Microsoft')

                // SCM
                asNode().appendNode('scm').appendNode('url', 'https://github.com/AzureAD/microsoft-authentication-library-for-android/tree/master')

                // Properties
                def propertiesNode = asNode().appendNode('properties')
                propertiesNode.appendNode('branch', 'master')
                propertiesNode.appendNode('version', project.version)

                def dependenciesNode = asNode().appendNode('dependencies')


                def deps = configurations.implementation.allDependencies.asList()
                if (project.version.toString().endsWith("SNAPSHOT")) {
                    deps.addAll(configurations.snapshotApi.allDependencies.asList())
                } else {
                    deps.addAll(configurations.distApi.allDependencies.asList())
                }

                //Iterate over the implementation dependencies (we don't want the test ones), adding a <dependency> node for each
                deps.each {
                    if (it.group != null && it.name != null) {
                        def dependencyNode = dependenciesNode.appendNode('dependency')
                        dependencyNode.appendNode('groupId', it.group)
                        dependencyNode.appendNode('artifactId', it.name)
                        dependencyNode.appendNode('version', it.version)
                    }
                }

            }

            artifact(sourcesJar)
            artifact(javadocJar)
            artifact("$buildDir/outputs/aar/msal-${project.version}.aar")
        }

    }

    // Repositories to which Gradle can publish artifacts
    repositories {
        maven {
            name "vsts-maven-adal-android"
            url "https://identitydivision.pkgs.visualstudio.com/_packaging/AndroidADAL/maven/v1"
            credentials {
                username System.getenv("ENV_VSTS_MVN_ANDROID_MSAL_USERNAME") != null ? System.getenv("ENV_VSTS_MVN_ANDROID_MSAL_USERNAME") : project.findProperty("vstsUsername")
                password System.getenv("ENV_VSTS_MVN_ANDROID_MSAL_ACCESSTOKEN") != null ? System.getenv("ENV_VSTS_MVN_ANDROID_MSAL_ACCESSTOKEN") : project.findProperty("vstsMavenAccessToken")
            }
        }
    }
}

tasks.whenTaskAdded { task ->
    if (task.name == 'assembleDebug' || task.name == 'assembleRelease') {
        task.dependsOn 'checkstyle', 'pmd', 'lint', 'javadocJar', 'sourcesJar'
    }
}<|MERGE_RESOLUTION|>--- conflicted
+++ resolved
@@ -144,11 +144,7 @@
         transitive = false
     }
 
-<<<<<<< HEAD
-    snapshotApi(group: 'com.microsoft.identity', name: 'common', version: '1.0.13-hf1-SNAPSHOT', changing: true)
-=======
     snapshotApi(group: 'com.microsoft.identity', name: 'common', version: '1.0.14-SNAPSHOT', changing: true)
->>>>>>> f1efb2e7
 
     distApi("com.microsoft.identity:common:1.0.14") {
         transitive = false
