--- conflicted
+++ resolved
@@ -145,11 +145,7 @@
         transitive = false
     }
 
-<<<<<<< HEAD
-    snapshotApi(group: 'com.microsoft.identity', name: 'common', version: '2.0.3-SNAPSHOT', changing: true)
-=======
-    snapshotApi(group: 'com.microsoft.identity', name: 'common', version: '2.0.2-hf1', changing: true)
->>>>>>> 097a3f2f
+    snapshotApi(group: 'com.microsoft.identity', name: 'common', version: '2.0.6-SNAPSHOT', changing: true)
 
     distApi("com.microsoft.identity:common:2.0.2-hf1") {
         transitive = false
