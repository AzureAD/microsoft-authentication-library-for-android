--- conflicted
+++ resolved
@@ -148,11 +148,7 @@
         transitive = false
     }
 
-<<<<<<< HEAD
-    snapshotApi(group: 'com.microsoft.identity', name: 'common', version: '2.0.7-SNAPSHOT', changing: true)
-=======
-    snapshotApi(group: 'com.microsoft.identity', name: 'common', version: '2.0.8', changing: true)
->>>>>>> 47833bb0
+    snapshotApi(group: 'com.microsoft.identity', name: 'common', version: '2.0.8-SNAPSHOT', changing: true)
 
     distApi("com.microsoft.identity:common:2.0.8") {
         transitive = false
