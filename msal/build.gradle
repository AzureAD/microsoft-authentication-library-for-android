--- conflicted
+++ resolved
@@ -125,15 +125,9 @@
         transitive = false
     }
 
-<<<<<<< HEAD
-    snapshotApi(group: 'com.microsoft.identity', name: 'common', version: '0.0.13-RC20190801', changing: true)
-
-    distApi("com.microsoft.identity:common:0.0.13-RC20190801") {
-=======
     snapshotApi(group: 'com.microsoft.identity', name: 'common', version: '0.0.13-RC2', changing: true)
 
     distApi("com.microsoft.identity:common:0.0.13-RC2") {
->>>>>>> 7a330712
         transitive = false
     }
 }
